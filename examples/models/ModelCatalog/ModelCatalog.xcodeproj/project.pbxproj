--- conflicted
+++ resolved
@@ -360,11 +360,7 @@
 		66FE7D7413FB90C40061B987 /* Project object */ = {
 			isa = PBXProject;
 			attributes = {
-<<<<<<< HEAD
-				LastUpgradeCheck = 0420;
-=======
 				LastUpgradeCheck = 0430;
->>>>>>> 688e6a4f
 				ORGANIZATIONNAME = "Jeff Verkoeyen";
 			};
 			buildConfigurationList = 66FE7D7713FB90C40061B987 /* Build configuration list for PBXProject "ModelCatalog" */;
