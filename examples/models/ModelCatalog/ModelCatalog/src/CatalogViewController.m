//
// Copyright 2011 Jeff Verkoeyen
//
// Licensed under the Apache License, Version 2.0 (the "License");
// you may not use this file except in compliance with the License.
// You may obtain a copy of the License at
//
//    http://www.apache.org/licenses/LICENSE-2.0
//
// Unless required by applicable law or agreed to in writing, software
// distributed under the License is distributed on an "AS IS" BASIS,
// WITHOUT WARRANTIES OR CONDITIONS OF ANY KIND, either express or implied.
// See the License for the specific language governing permissions and
// limitations under the License.
//

#import "CatalogViewController.h"

#import "StaticListTableViewController.h"
#import "StaticSectionedTableViewController.h"
#import "StaticIndexedTableViewController.h"
#import "FormCellCatalogTableViewController.h"

@interface CatalogViewController()
@property (nonatomic, readwrite, retain) NITableViewModel* model;
@property (nonatomic, readwrite, retain) NITableViewActions* actions;
@end


///////////////////////////////////////////////////////////////////////////////////////////////////
///////////////////////////////////////////////////////////////////////////////////////////////////
///////////////////////////////////////////////////////////////////////////////////////////////////
@implementation CatalogViewController

@synthesize model = _model;
@synthesize actions = _actions;


///////////////////////////////////////////////////////////////////////////////////////////////////
<<<<<<< HEAD
=======
- (void)dealloc {
  // The model is a retained object in this controller, so we must release it when the controller
  // is deallocated.
  [_model release];
  [_actions release];
  
  [super dealloc];
}


///////////////////////////////////////////////////////////////////////////////////////////////////
>>>>>>> bf921f1d
- (id)initWithNibName:(NSString *)nibNameOrNil bundle:(NSBundle *)nibBundleOrNil {
  if ((self = [super initWithNibName:nibNameOrNil bundle:nibBundleOrNil])) {
    self.title = NSLocalizedString(@"Model Catalog", @"Controller Title: Model Catalog");

    NITitleCellObject* list = [NITitleCellObject cellWithTitle:@"List"];
    NITitleCellObject* sectioned = [NITitleCellObject cellWithTitle:@"Sectioned"];
    NITitleCellObject* indexed = [NITitleCellObject cellWithTitle:@"Indexed"];
    NITitleCellObject* forms = [NITitleCellObject cellWithTitle:@"Form Cells"];

    NSMutableArray* tableContents = [NSMutableArray array];
    [tableContents addObject:@"Table View Models"];
    [tableContents addObjectsFromArray:[NSArray arrayWithObjects:
                                        list, sectioned, indexed, nil]];
    [tableContents addObject:@"Table Cell Factory"];
    [tableContents addObject:forms];

    _actions = [[NITableViewActions alloc] initWithController:self];
    [_actions attachNavigationAction:NIPushControllerAction([StaticListTableViewController class])
                            toObject:list];
    [_actions attachNavigationAction:NIPushControllerAction([StaticSectionedTableViewController class])
                            toObject:sectioned];
    [_actions attachNavigationAction:NIPushControllerAction([StaticIndexedTableViewController class])
                            toObject:indexed];
    [_actions attachNavigationAction:NIPushControllerAction([FormCellCatalogTableViewController class])
                            toObject:forms];

    _model = [[NITableViewModel alloc] initWithSectionedArray:tableContents
                                                     delegate:(id)[NICellFactory class]];
  }
  return self;
}


///////////////////////////////////////////////////////////////////////////////////////////////////
- (void)viewDidLoad {
  [super viewDidLoad];
  
  // Only assign the table view's data source after the view has loaded.
  // You must be careful when you call self.tableView in general because it will call loadView
  // if the view has not been loaded yet. You do not need to clear the data source when the
  // view is unloaded (more importantly: you shouldn't, due to the reason just outlined
  // regarding loadView).
  self.tableView.dataSource = _model;
<<<<<<< HEAD
}


///////////////////////////////////////////////////////////////////////////////////////////////////
- (void)tableView:(UITableView *)tableView didSelectRowAtIndexPath:(NSIndexPath *)indexPath {
  CatalogEntry* entry = [_model objectAtIndexPath:indexPath];
  Class cls = [entry controllerClass];
  UIViewController* controller = [[cls alloc] initWithStyle:UITableViewStyleGrouped];
  [self.navigationController pushViewController:controller animated:YES];
=======
  self.tableView.delegate = [self.actions forwardingTo:self.tableView.delegate];
>>>>>>> bf921f1d
}


///////////////////////////////////////////////////////////////////////////////////////////////////
- (BOOL)shouldAutorotateToInterfaceOrientation:(UIInterfaceOrientation)toInterfaceOrientation {
  return NIIsSupportedOrientation(toInterfaceOrientation);
}


@end<|MERGE_RESOLUTION|>--- conflicted
+++ resolved
@@ -37,20 +37,6 @@
 
 
 ///////////////////////////////////////////////////////////////////////////////////////////////////
-<<<<<<< HEAD
-=======
-- (void)dealloc {
-  // The model is a retained object in this controller, so we must release it when the controller
-  // is deallocated.
-  [_model release];
-  [_actions release];
-  
-  [super dealloc];
-}
-
-
-///////////////////////////////////////////////////////////////////////////////////////////////////
->>>>>>> bf921f1d
 - (id)initWithNibName:(NSString *)nibNameOrNil bundle:(NSBundle *)nibBundleOrNil {
   if ((self = [super initWithNibName:nibNameOrNil bundle:nibBundleOrNil])) {
     self.title = NSLocalizedString(@"Model Catalog", @"Controller Title: Model Catalog");
@@ -94,19 +80,7 @@
   // view is unloaded (more importantly: you shouldn't, due to the reason just outlined
   // regarding loadView).
   self.tableView.dataSource = _model;
-<<<<<<< HEAD
-}
-
-
-///////////////////////////////////////////////////////////////////////////////////////////////////
-- (void)tableView:(UITableView *)tableView didSelectRowAtIndexPath:(NSIndexPath *)indexPath {
-  CatalogEntry* entry = [_model objectAtIndexPath:indexPath];
-  Class cls = [entry controllerClass];
-  UIViewController* controller = [[cls alloc] initWithStyle:UITableViewStyleGrouped];
-  [self.navigationController pushViewController:controller animated:YES];
-=======
   self.tableView.delegate = [self.actions forwardingTo:self.tableView.delegate];
->>>>>>> bf921f1d
 }
 
 
