//
// Copyright 2011 Jeff Verkoeyen
//
// Licensed under the Apache License, Version 2.0 (the "License");
// you may not use this file except in compliance with the License.
// You may obtain a copy of the License at
//
//    http://www.apache.org/licenses/LICENSE-2.0
//
// Unless required by applicable law or agreed to in writing, software
// distributed under the License is distributed on an "AS IS" BASIS,
// WITHOUT WARRANTIES OR CONDITIONS OF ANY KIND, either express or implied.
// See the License for the specific language governing permissions and
// limitations under the License.
//

#import "StaticIndexedTableViewController.h"

@interface StaticIndexedTableViewController()
@property (nonatomic, readwrite, retain) NITableViewModel* model;
@property (nonatomic, readwrite, retain) UISearchDisplayController* searchController;
@end


///////////////////////////////////////////////////////////////////////////////////////////////////
///////////////////////////////////////////////////////////////////////////////////////////////////
///////////////////////////////////////////////////////////////////////////////////////////////////
@implementation StaticIndexedTableViewController

<<<<<<< HEAD
=======
@synthesize model = _model;
@synthesize searchController = _searchController;


///////////////////////////////////////////////////////////////////////////////////////////////////
- (void)dealloc {
  // The model is a retained object in this controller, so we must release it when the controller
  // is deallocated.
  [_model release]; _model = nil;

  [super dealloc];
}


>>>>>>> 6de1253a
///////////////////////////////////////////////////////////////////////////////////////////////////
- (id)initWithStyle:(UITableViewStyle)style {
  if ((self = [super initWithStyle:UITableViewStylePlain])) {
    self.title = NSLocalizedString(@"Indexed Model", @"Controller Title: Indexed Model");
    
    NSArray* tableContents =
    [NSArray arrayWithObjects:
     @"A",
     [NITitleCellObject cellWithTitle:@"Jon Abrams"],
     [NITitleCellObject cellWithTitle:@"Crystal Arbor"],
     [NITitleCellObject cellWithTitle:@"Mike Axiom"],
     
     @"B",
     [NITitleCellObject cellWithTitle:@"Joey Bannister"],
     [NITitleCellObject cellWithTitle:@"Ray Bowl"],
     [NITitleCellObject cellWithTitle:@"Jane Byte"],
     
     @"C",
     [NITitleCellObject cellWithTitle:@"JJ Cranilly"],
     
     @"K",
     [NITitleCellObject cellWithTitle:@"Jake Klark"],
     [NITitleCellObject cellWithTitle:@"Viktor Krum"],
     [NITitleCellObject cellWithTitle:@"Abraham Kyle"],
     
     @"L",
     [NITitleCellObject cellWithTitle:@"Mr Larry"],
     [NITitleCellObject cellWithTitle:@"Mo Lundlum"],
     
     @"N",
     [NITitleCellObject cellWithTitle:@"Carl Nolly"],
     [NITitleCellObject cellWithTitle:@"Jeremy Nym"],
     
     @"O",
     [NITitleCellObject cellWithTitle:@"Number 1 Otter"],
     [NITitleCellObject cellWithTitle:@"Number 2 Otter"],
     [NITitleCellObject cellWithTitle:@"Number 3 Otter"],
     [NITitleCellObject cellWithTitle:@"Number 4 Otter"],
     [NITitleCellObject cellWithTitle:@"Number 5 Otter"],
     [NITitleCellObject cellWithTitle:@"Number 6 Otter"],
     [NITitleCellObject cellWithTitle:@"Number 7 Otter"],
     [NITitleCellObject cellWithTitle:@"Number 8 Otter"],
     [NITitleCellObject cellWithTitle:@"Number 9 Otter"],
     [NITitleCellObject cellWithTitle:@"Number 10 Otter"],
     
     @"X",
     [NITitleCellObject cellWithTitle:@"Charles Xavier"],

     nil];
    
    // We use NICellFactory to create the cell views.
    _model = [[NITableViewModel alloc] initWithSectionedArray:tableContents
                                                     delegate:(id)[NICellFactory class]];
    [_model setSectionIndexType:NITableViewModelSectionIndexAlphabetical showsSearch:YES showsSummary:NO];
  }
  return self;
}


///////////////////////////////////////////////////////////////////////////////////////////////////
- (void)viewDidLoad {
  [super viewDidLoad];

  // Only assign the table view's data source after the view has loaded.
  // You must be careful when you call self.tableView in general because it will call loadView
  // if the view has not been loaded yet. You do not need to clear the data source when the
  // view is unloaded (more importantly: you shouldn't, due to the reason just outlined
  // regarding loadView).
  self.tableView.dataSource = _model;

  // Create a dummy search display controller just to show the use of a search bar.
  UISearchBar* searchBar = [[UISearchBar alloc] init];
  [searchBar sizeToFit];
  _searchController = [[UISearchDisplayController alloc] initWithSearchBar:searchBar contentsController:self];
  self.tableView.tableHeaderView = _searchController.searchBar;

  // Show that entering the "edit" mode does not allow modifications to this static model.
  self.navigationItem.rightBarButtonItem = self.editButtonItem;
}


///////////////////////////////////////////////////////////////////////////////////////////////////
<<<<<<< HEAD
- (UITableViewCell *)tableViewModel: (NITableViewModel *)tableViewModel
                   cellForTableView: (UITableView *)tableView
                        atIndexPath: (NSIndexPath *)indexPath
                         withObject: (id)object {
  // A pretty standard implementation of creating table view cells follows.
  UITableViewCell* cell = [tableView dequeueReusableCellWithIdentifier:@"row"];

  if (nil == cell) {
    cell = [[UITableViewCell alloc] initWithStyle: UITableViewCellStyleDefault
                                   reuseIdentifier: @"row"];
    cell.accessoryType = UITableViewCellAccessoryNone;
    cell.selectionStyle = UITableViewCellSelectionStyleNone;
  }

  cell.textLabel.text = [object objectForKey:@"title"];

  return cell;
=======
- (BOOL)shouldAutorotateToInterfaceOrientation:(UIInterfaceOrientation)toInterfaceOrientation {
  return NIIsSupportedOrientation(toInterfaceOrientation);
>>>>>>> 6de1253a
}


@end<|MERGE_RESOLUTION|>--- conflicted
+++ resolved
@@ -27,23 +27,9 @@
 ///////////////////////////////////////////////////////////////////////////////////////////////////
 @implementation StaticIndexedTableViewController
 
-<<<<<<< HEAD
-=======
 @synthesize model = _model;
 @synthesize searchController = _searchController;
 
-
-///////////////////////////////////////////////////////////////////////////////////////////////////
-- (void)dealloc {
-  // The model is a retained object in this controller, so we must release it when the controller
-  // is deallocated.
-  [_model release]; _model = nil;
-
-  [super dealloc];
-}
-
-
->>>>>>> 6de1253a
 ///////////////////////////////////////////////////////////////////////////////////////////////////
 - (id)initWithStyle:(UITableViewStyle)style {
   if ((self = [super initWithStyle:UITableViewStylePlain])) {
@@ -126,28 +112,8 @@
 
 
 ///////////////////////////////////////////////////////////////////////////////////////////////////
-<<<<<<< HEAD
-- (UITableViewCell *)tableViewModel: (NITableViewModel *)tableViewModel
-                   cellForTableView: (UITableView *)tableView
-                        atIndexPath: (NSIndexPath *)indexPath
-                         withObject: (id)object {
-  // A pretty standard implementation of creating table view cells follows.
-  UITableViewCell* cell = [tableView dequeueReusableCellWithIdentifier:@"row"];
-
-  if (nil == cell) {
-    cell = [[UITableViewCell alloc] initWithStyle: UITableViewCellStyleDefault
-                                   reuseIdentifier: @"row"];
-    cell.accessoryType = UITableViewCellAccessoryNone;
-    cell.selectionStyle = UITableViewCellSelectionStyleNone;
-  }
-
-  cell.textLabel.text = [object objectForKey:@"title"];
-
-  return cell;
-=======
 - (BOOL)shouldAutorotateToInterfaceOrientation:(UIInterfaceOrientation)toInterfaceOrientation {
   return NIIsSupportedOrientation(toInterfaceOrientation);
->>>>>>> 6de1253a
 }
 
 
