//
// Copyright 2011 Jeff Verkoeyen
//
// Licensed under the Apache License, Version 2.0 (the "License");
// you may not use this file except in compliance with the License.
// You may obtain a copy of the License at
//
//    http://www.apache.org/licenses/LICENSE-2.0
//
// Unless required by applicable law or agreed to in writing, software
// distributed under the License is distributed on an "AS IS" BASIS,
// WITHOUT WARRANTIES OR CONDITIONS OF ANY KIND, either express or implied.
// See the License for the specific language governing permissions and
// limitations under the License.
//

#import "FormCellCatalogTableViewController.h"

// This enumeration is used in the radio group mapping.
typedef enum {
  RadioOption1,
  RadioOption2,
  RadioOption3,
} RadioOptions;

// This enumeration is used in the sub radio group mapping.
typedef enum {
  SubRadioOption1,
  SubRadioOption2,
  SubRadioOption3,
} SubRadioOptions;

@interface FormCellCatalogTableViewController() <UITextFieldDelegate, NIRadioGroupDelegate>
@property (nonatomic, readwrite, retain) NITableViewModel* model;

// A radio group object allows us to easily maintain radio group-style interactions in the table
// view.
@property (nonatomic, readwrite, retain) NIRadioGroup* radioGroup;
@property (nonatomic, readwrite, retain) NIRadioGroup* subRadioGroup;
@property (nonatomic, readwrite, retain) NITableViewActions* actions;
@end


///////////////////////////////////////////////////////////////////////////////////////////////////
///////////////////////////////////////////////////////////////////////////////////////////////////
///////////////////////////////////////////////////////////////////////////////////////////////////
@implementation FormCellCatalogTableViewController

@synthesize model = _model;
@synthesize radioGroup = _radioGroup;
@synthesize subRadioGroup = _subRadioGroup;
@synthesize actions = _actions;


///////////////////////////////////////////////////////////////////////////////////////////////////
- (id)initWithStyle:(UITableViewStyle)style {
  if ((self = [super initWithStyle:UITableViewStyleGrouped])) {
    self.title = NSLocalizedString(@"Form Cells", @"Controller Title: Form Cells");

    _actions = [[NITableViewActions alloc] initWithController:self];

    _radioGroup = [[NIRadioGroup alloc] init];
    _radioGroup.delegate = self;

    _subRadioGroup = [[NIRadioGroup alloc] initWithController:self];
    _subRadioGroup.delegate = self;
    _subRadioGroup.cellTitle = @"Selection";
    _subRadioGroup.controllerTitle = @"Make a Selection";

    [_subRadioGroup mapObject:[NISubtitleCellObject objectWithTitle:@"Sub Radio 1"
                                                           subtitle:@"First option"]
                 toIdentifier:SubRadioOption1];
    [_subRadioGroup mapObject:[NISubtitleCellObject objectWithTitle:@"Sub Radio 2"
                                                           subtitle:@"Second option"]
                 toIdentifier:SubRadioOption2];
    [_subRadioGroup mapObject:[NISubtitleCellObject objectWithTitle:@"Sub Radio 3"
                                                           subtitle:@"Third option"]
                 toIdentifier:SubRadioOption3];

    NSArray* tableContents =
    [NSArray arrayWithObjects:
     @"Radio Group",
     [_radioGroup mapObject:[NISubtitleCellObject objectWithTitle:@"Radio 1"
                                                         subtitle:@"First option"]
               toIdentifier:RadioOption1],
     [_radioGroup mapObject:[NISubtitleCellObject objectWithTitle:@"Radio 2"
                                                         subtitle:@"Second option"]
               toIdentifier:RadioOption2],
     [_radioGroup mapObject:[NISubtitleCellObject objectWithTitle:@"Radio 3"
                                                         subtitle:@"Third option"]
               toIdentifier:RadioOption3],
     @"Radio Group Controller",
     _subRadioGroup,

     @"NITextInputFormElement",
     [NITextInputFormElement textInputElementWithID:0 placeholderText:@"Placeholder" value:nil],
     [NITextInputFormElement textInputElementWithID:0 placeholderText:@"Placeholder" value:@"Initial value"],
     [NITextInputFormElement textInputElementWithID:1 placeholderText:nil value:@"Disabled input field" delegate:self],
     [NITextInputFormElement passwordInputElementWithID:0 placeholderText:@"Password" value:nil],
     [NITextInputFormElement passwordInputElementWithID:0 placeholderText:@"Password" value:@"Password"],

     @"NISwitchFormElement",
     [NISwitchFormElement switchElementWithID:0 labelText:@"Switch" value:NO],
     [NISwitchFormElement switchElementWithID:0 labelText:@"Switch with a really long label that will be cut off" value:YES],

     @"NIButtonFormElement",
<<<<<<< HEAD
     [_actions attachTapAction:^(id object, UIViewController *controller) {
        UIAlertView* alertView =
        [[UIAlertView alloc] initWithTitle:@"This is an alert!"
                                   message:@"Don't panic."
                                  delegate:nil
                         cancelButtonTitle:@"Neat!"
                         otherButtonTitles:nil];
        [alertView show];
        return YES;
      } toObject:[NITitleCellObject objectWithTitle:@"Button with alert"]],
=======
     [NIButtonFormElement buttonElementWithID:0
                                    labelText:@"Button with alert"
                                 tappedTarget:self
                               tappedSelector:@selector(showAlert:)],
     @"NISliderFormElement",
     [NISliderFormElement sliderElementWithID:0
                                    labelText:@"Slider"
                                        value:45
                                 minimumValue:0
                                 maximumValue:100],
     [NISliderFormElement sliderElementWithID:0
                                    labelText:@"Slider %.2f"
                                        value:45
                                 minimumValue:0
                                 maximumValue:100],
>>>>>>> b8c3d12a
     nil];
    
    self.radioGroup.selectedIdentifier = RadioOption1;
    self.subRadioGroup.selectedIdentifier = SubRadioOption1;

    // We let the Nimbus cell factory create the cells.
    _model = [[NITableViewModel alloc] initWithSectionedArray:tableContents
                                                     delegate:(id)[NICellFactory class]];
  }
  return self;
}


///////////////////////////////////////////////////////////////////////////////////////////////////
- (void)viewDidLoad {
  [super viewDidLoad];

  // Only assign the table view's data source after the view has loaded.
  // You must be careful when you call self.tableView in general because it will call loadView
  // if the view has not been loaded yet. You do not need to clear the data source when the
  // view is unloaded (more importantly: you shouldn't, due to the reason just outlined
  // regarding loadView).
  self.tableView.dataSource = _model;

  self.tableView.delegate = [self.radioGroup forwardingTo:
                             [self.subRadioGroup forwardingTo:
                              [self.actions forwardingTo:self.tableView.delegate]]];

  // When including text editing cells in table views you should provide a means for the user to
  // stop editing the control. To do this we add a gesture recognizer to the table view.
  UITapGestureRecognizer* tap = [[UITapGestureRecognizer alloc] initWithTarget:self
                                                                        action:@selector(didTapTableView)];
  // We still want the table view to be able to process touch events when we tap.
  tap.cancelsTouchesInView = NO;
  [self.tableView addGestureRecognizer:tap];
}


///////////////////////////////////////////////////////////////////////////////////////////////////
- (BOOL)shouldAutorotateToInterfaceOrientation:(UIInterfaceOrientation)toInterfaceOrientation {
  return NIIsSupportedOrientation(toInterfaceOrientation);
}


///////////////////////////////////////////////////////////////////////////////////////////////////
///////////////////////////////////////////////////////////////////////////////////////////////////
#pragma mark -
#pragma mark UITextFieldDelegate


///////////////////////////////////////////////////////////////////////////////////////////////////
- (BOOL)textFieldShouldBeginEditing:(UITextField *)textField {
  if (textField.tag == 1) {
    return NO;
  }
  return YES;
}


///////////////////////////////////////////////////////////////////////////////////////////////////
///////////////////////////////////////////////////////////////////////////////////////////////////
#pragma mark -
#pragma mark UITableViewDelegate


///////////////////////////////////////////////////////////////////////////////////////////////////
- (void)tableView:(UITableView *)tableView willDisplayCell:(UITableViewCell *)cell forRowAtIndexPath:(NSIndexPath *)indexPath {
  // Customize the presentation of certain types of cells.
  if ([cell isKindOfClass:[NITextInputFormElementCell class]]) {
    NITextInputFormElementCell* textInputCell = (NITextInputFormElementCell *)cell;
    if (1 == cell.tag) {
      // Make the disabled input field look slightly different.
      textInputCell.textField.textColor = [UIColor colorWithRed:1 green:0.5 blue:0.5 alpha:1];

    } else {
      // We must always handle the else case because cells can be reused.
      textInputCell.textField.textColor = [UIColor blackColor];
    }
  }
}



///////////////////////////////////////////////////////////////////////////////////////////////////
///////////////////////////////////////////////////////////////////////////////////////////////////
#pragma mark - NIRadioGroupDelegate


///////////////////////////////////////////////////////////////////////////////////////////////////
- (void)radioGroup:(NIRadioGroup *)radioGroup didSelectIdentifier:(NSInteger)identifier {
  if (radioGroup == self.radioGroup) {
    NSLog(@"Radio group selection: %d", identifier);
  } else if (radioGroup == self.subRadioGroup) {
    NSLog(@"Sub radio group selection: %d", identifier);
  }
}


///////////////////////////////////////////////////////////////////////////////////////////////////
- (NSString *)radioGroup:(NIRadioGroup *)radioGroup textForIdentifier:(NSInteger)identifier {
  switch (identifier) {
    case SubRadioOption1:
      return @"Option 1";
    case SubRadioOption2:
      return @"Option 2";
    case SubRadioOption3:
      return @"Option 3";
  }
  return nil;
}


///////////////////////////////////////////////////////////////////////////////////////////////////
///////////////////////////////////////////////////////////////////////////////////////////////////
#pragma mark -
#pragma mark Gesture Recognizers


///////////////////////////////////////////////////////////////////////////////////////////////////
- (void)didTapTableView {
  [self.view endEditing:YES];
}

@end<|MERGE_RESOLUTION|>--- conflicted
+++ resolved
@@ -104,7 +104,6 @@
      [NISwitchFormElement switchElementWithID:0 labelText:@"Switch with a really long label that will be cut off" value:YES],
 
      @"NIButtonFormElement",
-<<<<<<< HEAD
      [_actions attachTapAction:^(id object, UIViewController *controller) {
         UIAlertView* alertView =
         [[UIAlertView alloc] initWithTitle:@"This is an alert!"
@@ -115,11 +114,7 @@
         [alertView show];
         return YES;
       } toObject:[NITitleCellObject objectWithTitle:@"Button with alert"]],
-=======
-     [NIButtonFormElement buttonElementWithID:0
-                                    labelText:@"Button with alert"
-                                 tappedTarget:self
-                               tappedSelector:@selector(showAlert:)],
+
      @"NISliderFormElement",
      [NISliderFormElement sliderElementWithID:0
                                     labelText:@"Slider"
@@ -131,7 +126,6 @@
                                         value:45
                                  minimumValue:0
                                  maximumValue:100],
->>>>>>> b8c3d12a
      nil];
     
     self.radioGroup.selectedIdentifier = RadioOption1;
