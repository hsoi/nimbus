//
// Copyright 2011 Jeff Verkoeyen
//
// Licensed under the Apache License, Version 2.0 (the "License");
// you may not use this file except in compliance with the License.
// You may obtain a copy of the License at
//
//    http://www.apache.org/licenses/LICENSE-2.0
//
// Unless required by applicable law or agreed to in writing, software
// distributed under the License is distributed on an "AS IS" BASIS,
// WITHOUT WARRANTIES OR CONDITIONS OF ANY KIND, either express or implied.
// See the License for the specific language governing permissions and
// limitations under the License.
//

#import "FormCellCatalogTableViewController.h"

// This enumeration is used in the radio group mapping.
typedef enum {
  RadioOption1,
  RadioOption2,
  RadioOption3,
} RadioOptions;

// This enumeration is used in the sub radio group mapping.
typedef enum {
  SubRadioOption1,
  SubRadioOption2,
  SubRadioOption3,
} SubRadioOptions;

@interface FormCellCatalogTableViewController() <UITextFieldDelegate, NIRadioGroupDelegate>
@property (nonatomic, readwrite, retain) NITableViewModel* model;

// A radio group object allows us to easily maintain radio group-style interactions in the table
// view.
@property (nonatomic, readwrite, retain) NIRadioGroup* radioGroup;
@property (nonatomic, readwrite, retain) NIRadioGroup* subRadioGroup;
@property (nonatomic, readwrite, retain) NITableViewActions* actions;
@end


///////////////////////////////////////////////////////////////////////////////////////////////////
///////////////////////////////////////////////////////////////////////////////////////////////////
///////////////////////////////////////////////////////////////////////////////////////////////////
@implementation FormCellCatalogTableViewController

@synthesize model = _model;
@synthesize radioGroup = _radioGroup;
@synthesize subRadioGroup = _subRadioGroup;
@synthesize actions = _actions;


///////////////////////////////////////////////////////////////////////////////////////////////////
<<<<<<< HEAD
=======
- (void)dealloc {
  // The model is a retained object in this controller, so we must release it when the controller
  // is deallocated.
  [_model release];
  [_radioGroup release];
  [_subRadioGroup release];
  [_actions release];

  [super dealloc];
}


///////////////////////////////////////////////////////////////////////////////////////////////////
>>>>>>> 688e6a4f
- (id)initWithStyle:(UITableViewStyle)style {
  if ((self = [super initWithStyle:UITableViewStyleGrouped])) {
    self.title = NSLocalizedString(@"Form Cells", @"Controller Title: Form Cells");

    NISubtitleCellObject* radioObject1 = [NISubtitleCellObject cellWithTitle:@"Radio 1"
                                                                    subtitle:@"First option"];
    NISubtitleCellObject* radioObject2 = [NISubtitleCellObject cellWithTitle:@"Radio 2"
                                                                    subtitle:@"Second option"];
    NISubtitleCellObject* radioObject3 = [NISubtitleCellObject cellWithTitle:@"Radio 3"
                                                                    subtitle:@"Third option"];
    NITitleCellObject* button = [NITitleCellObject cellWithTitle:@"Button with alert"];

    NISubtitleCellObject* subRadioObject1 = [NISubtitleCellObject cellWithTitle:@"Sub Radio 1"
                                                                       subtitle:@"First option"];
    NISubtitleCellObject* subRadioObject2 = [NISubtitleCellObject cellWithTitle:@"Sub Radio 2"
                                                                       subtitle:@"Second option"];
    NISubtitleCellObject* subRadioObject3 = [NISubtitleCellObject cellWithTitle:@"Sub Radio 3"
                                                                       subtitle:@"Third option"];

    _subRadioGroup = [[NIRadioGroup alloc] initWithController:self];
    _subRadioGroup.cellTitle = @"Selection";
    _subRadioGroup.controllerTitle = @"Make a Selection";
    _subRadioGroup.delegate = self;
    [_subRadioGroup mapObject:subRadioObject1 toIdentifier:SubRadioOption1];
    [_subRadioGroup mapObject:subRadioObject2 toIdentifier:SubRadioOption2];
    [_subRadioGroup mapObject:subRadioObject3 toIdentifier:SubRadioOption3];
    _subRadioGroup.selectedIdentifier = SubRadioOption1;

    NSArray* tableContents =
    [NSArray arrayWithObjects:
     @"Radio Cells",
     radioObject1, radioObject2, radioObject3,
     @"Sub Radio Groups",
     _subRadioGroup,

     @"NITextInputFormElement",
     [NITextInputFormElement textInputElementWithID:0 placeholderText:@"Placeholder" value:nil],
     [NITextInputFormElement textInputElementWithID:0 placeholderText:@"Placeholder" value:@"Initial value"],
     [NITextInputFormElement textInputElementWithID:1 placeholderText:nil value:@"Disabled input field" delegate:self],
     [NITextInputFormElement passwordInputElementWithID:0 placeholderText:@"Password" value:nil],
     [NITextInputFormElement passwordInputElementWithID:0 placeholderText:@"Password" value:@"Password"],

     @"NISwitchFormElement",
     [NISwitchFormElement switchElementWithID:0 labelText:@"Switch" value:NO],
     [NISwitchFormElement switchElementWithID:0 labelText:@"Switch with a really long label that will be cut off" value:YES],

     @"NIButtonFormElement",
     button,
     nil];

    _radioGroup = [[NIRadioGroup alloc] init];
    _radioGroup.delegate = self;
    [_radioGroup mapObject:radioObject1 toIdentifier:RadioOption1];
    [_radioGroup mapObject:radioObject2 toIdentifier:RadioOption2];
    [_radioGroup mapObject:radioObject3 toIdentifier:RadioOption3];
    _radioGroup.selectedIdentifier = RadioOption1;

    _actions = [[NITableViewActions alloc] initWithController:self];
    [_actions attachTapAction:^(id object, UIViewController *controller) {
      UIAlertView* alertView =
          [[[UIAlertView alloc] initWithTitle:@"This is an alert!"
                                     message:@"Don't panic."
                                    delegate:nil
                           cancelButtonTitle:@"Neat!"
                           otherButtonTitles:nil] autorelease];
      [alertView show];
      return YES;
    } toObject:button];

    // We let the Nimbus cell factory create the cells.
    _model = [[NITableViewModel alloc] initWithSectionedArray:tableContents
                                                     delegate:(id)[NICellFactory class]];
  }
  return self;
}


///////////////////////////////////////////////////////////////////////////////////////////////////
- (void)viewDidLoad {
  [super viewDidLoad];

  // Only assign the table view's data source after the view has loaded.
  // You must be careful when you call self.tableView in general because it will call loadView
  // if the view has not been loaded yet. You do not need to clear the data source when the
  // view is unloaded (more importantly: you shouldn't, due to the reason just outlined
  // regarding loadView).
  self.tableView.dataSource = _model;

  self.tableView.delegate = [self.radioGroup forwardingTo:
                             [self.subRadioGroup forwardingTo:
                              [self.actions forwardingTo:self.tableView.delegate]]];

  // When including text editing cells in table views you should provide a means for the user to
  // stop editing the control. To do this we add a gesture recognizer to the table view.
  UITapGestureRecognizer* tap = [[UITapGestureRecognizer alloc] initWithTarget:self
                                                                        action:@selector(didTapTableView)];
  // We still want the table view to be able to process touch events when we tap.
  tap.cancelsTouchesInView = NO;
  [self.tableView addGestureRecognizer:tap];
}


///////////////////////////////////////////////////////////////////////////////////////////////////
- (BOOL)shouldAutorotateToInterfaceOrientation:(UIInterfaceOrientation)toInterfaceOrientation {
  return NIIsSupportedOrientation(toInterfaceOrientation);
}


///////////////////////////////////////////////////////////////////////////////////////////////////
///////////////////////////////////////////////////////////////////////////////////////////////////
#pragma mark -
#pragma mark UITextFieldDelegate


///////////////////////////////////////////////////////////////////////////////////////////////////
- (BOOL)textFieldShouldBeginEditing:(UITextField *)textField {
  if (textField.tag == 1) {
    return NO;
  }
  return YES;
}


///////////////////////////////////////////////////////////////////////////////////////////////////
///////////////////////////////////////////////////////////////////////////////////////////////////
#pragma mark -
#pragma mark UITableViewDelegate


///////////////////////////////////////////////////////////////////////////////////////////////////
- (void)tableView:(UITableView *)tableView willDisplayCell:(UITableViewCell *)cell forRowAtIndexPath:(NSIndexPath *)indexPath {
  // Customize the presentation of certain types of cells.
  if ([cell isKindOfClass:[NITextInputFormElementCell class]]) {
    NITextInputFormElementCell* textInputCell = (NITextInputFormElementCell *)cell;
    if (1 == cell.tag) {
      // Make the disabled input field look slightly different.
      textInputCell.textField.textColor = [UIColor colorWithRed:1 green:0.5 blue:0.5 alpha:1];

    } else {
      // We must always handle the else case because cells can be reused.
      textInputCell.textField.textColor = [UIColor blackColor];
    }
  }
}



///////////////////////////////////////////////////////////////////////////////////////////////////
///////////////////////////////////////////////////////////////////////////////////////////////////
#pragma mark - NIRadioGroupDelegate


///////////////////////////////////////////////////////////////////////////////////////////////////
- (void)radioGroup:(NIRadioGroup *)radioGroup didSelectIdentifier:(NSInteger)identifier {
  if (radioGroup == self.radioGroup) {
    NSLog(@"Radio group selection: %d", identifier);
  } else if (radioGroup == self.subRadioGroup) {
    NSLog(@"Sub radio group selection: %d", identifier);
  }
}


///////////////////////////////////////////////////////////////////////////////////////////////////
- (NSString *)radioGroup:(NIRadioGroup *)radioGroup textForIdentifier:(NSInteger)identifier {
  switch (identifier) {
    case SubRadioOption1:
      return @"Option 1";
    case SubRadioOption2:
      return @"Option 2";
    case SubRadioOption3:
      return @"Option 3";
  }
  return nil;
}


///////////////////////////////////////////////////////////////////////////////////////////////////
///////////////////////////////////////////////////////////////////////////////////////////////////
#pragma mark -
#pragma mark Gesture Recognizers


///////////////////////////////////////////////////////////////////////////////////////////////////
- (void)didTapTableView {
  [self.view endEditing:YES];
}

@end<|MERGE_RESOLUTION|>--- conflicted
+++ resolved
@@ -53,22 +53,6 @@
 
 
 ///////////////////////////////////////////////////////////////////////////////////////////////////
-<<<<<<< HEAD
-=======
-- (void)dealloc {
-  // The model is a retained object in this controller, so we must release it when the controller
-  // is deallocated.
-  [_model release];
-  [_radioGroup release];
-  [_subRadioGroup release];
-  [_actions release];
-
-  [super dealloc];
-}
-
-
-///////////////////////////////////////////////////////////////////////////////////////////////////
->>>>>>> 688e6a4f
 - (id)initWithStyle:(UITableViewStyle)style {
   if ((self = [super initWithStyle:UITableViewStyleGrouped])) {
     self.title = NSLocalizedString(@"Form Cells", @"Controller Title: Form Cells");
