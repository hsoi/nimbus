--- conflicted
+++ resolved
@@ -35,19 +35,6 @@
 		66EA06C613C01D9D004FFE1A /* SystemConfiguration.framework in Frameworks */ = {isa = PBXBuildFile; fileRef = 66EA06BE13C01D7B004FFE1A /* SystemConfiguration.framework */; };
 		66EA06C913C01DA8004FFE1A /* MobileCoreServices.framework in Frameworks */ = {isa = PBXBuildFile; fileRef = 66EA06B613C01D6E004FFE1A /* MobileCoreServices.framework */; };
 		66EA070C13C01F2F004FFE1A /* nimbus64x64.png in Resources */ = {isa = PBXBuildFile; fileRef = 66EA070B13C01F2F004FFE1A /* nimbus64x64.png */; };
-<<<<<<< HEAD
-		66EA0C8713C05DCF004FFE1A /* ASIAuthenticationDialog.m in Sources */ = {isa = PBXBuildFile; fileRef = 66EA0C6F13C05DCE004FFE1A /* ASIAuthenticationDialog.m */; settings = {COMPILER_FLAGS = "-fno-objc-arc"; }; };
-		66EA0C8813C05DCF004FFE1A /* ASIDataCompressor.m in Sources */ = {isa = PBXBuildFile; fileRef = 66EA0C7213C05DCE004FFE1A /* ASIDataCompressor.m */; settings = {COMPILER_FLAGS = "-fno-objc-arc"; }; };
-		66EA0C8913C05DCF004FFE1A /* ASIDataDecompressor.m in Sources */ = {isa = PBXBuildFile; fileRef = 66EA0C7413C05DCE004FFE1A /* ASIDataDecompressor.m */; settings = {COMPILER_FLAGS = "-fno-objc-arc"; }; };
-		66EA0C8A13C05DCF004FFE1A /* ASIDownloadCache.m in Sources */ = {isa = PBXBuildFile; fileRef = 66EA0C7613C05DCE004FFE1A /* ASIDownloadCache.m */; settings = {COMPILER_FLAGS = "-fno-objc-arc"; }; };
-		66EA0C8B13C05DCF004FFE1A /* ASIFormDataRequest.m in Sources */ = {isa = PBXBuildFile; fileRef = 66EA0C7813C05DCF004FFE1A /* ASIFormDataRequest.m */; settings = {COMPILER_FLAGS = "-fno-objc-arc"; }; };
-		66EA0C8C13C05DCF004FFE1A /* ASIHTTPRequest.m in Sources */ = {isa = PBXBuildFile; fileRef = 66EA0C7A13C05DCF004FFE1A /* ASIHTTPRequest.m */; settings = {COMPILER_FLAGS = "-fno-objc-arc"; }; };
-		66EA0C8D13C05DCF004FFE1A /* ASIInputStream.m in Sources */ = {isa = PBXBuildFile; fileRef = 66EA0C7E13C05DCF004FFE1A /* ASIInputStream.m */; settings = {COMPILER_FLAGS = "-fno-objc-arc"; }; };
-		66EA0C8E13C05DCF004FFE1A /* ASINetworkQueue.m in Sources */ = {isa = PBXBuildFile; fileRef = 66EA0C8013C05DCF004FFE1A /* ASINetworkQueue.m */; settings = {COMPILER_FLAGS = "-fno-objc-arc"; }; };
-		66EA0C8F13C05DCF004FFE1A /* NIHTTPRequest.m in Sources */ = {isa = PBXBuildFile; fileRef = 66EA0C8313C05DCF004FFE1A /* NIHTTPRequest.m */; settings = {COMPILER_FLAGS = "-fno-objc-arc"; }; };
-		66EA0C9013C05DCF004FFE1A /* Reachability.m in Sources */ = {isa = PBXBuildFile; fileRef = 66EA0C8613C05DCF004FFE1A /* Reachability.m */; settings = {COMPILER_FLAGS = "-fno-objc-arc"; }; };
-=======
->>>>>>> 6652f680
 		66EA0F1E13C20BFD004FFE1A /* README.mdown in Resources */ = {isa = PBXBuildFile; fileRef = 66EA0F1D13C20BFD004FFE1A /* README.mdown */; };
 /* End PBXBuildFile section */
 
