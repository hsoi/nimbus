--- conflicted
+++ resolved
@@ -63,16 +63,9 @@
 
   NSURL* url = [NSURL URLWithString:source];
 
-<<<<<<< HEAD
   // We must use __unsafe_unretained here to avoid creating a retain cycle with the readOp.
-  __unsafe_unretained NIHTTPRequest* readOp = [NIHTTPRequest requestWithURL: url
-                                                     usingCache: [ASIDownloadCache sharedCache]];
-  readOp.timeOutSeconds = 30;
-=======
-  // We must use __block here to avoid creating a retain cycle with the readOp.
-  __block NINetworkRequestOperation* readOp = [[[NINetworkRequestOperation alloc] initWithURL:url] autorelease];
+  __unsafe_unretained NINetworkRequestOperation* readOp = [[[NINetworkRequestOperation alloc] initWithURL:url] autorelease];
   readOp.timeout = 30;
->>>>>>> 6652f680
 
   // Set an negative index for thumbnail requests so that they don't get cancelled by
   // photoAlbumScrollView:stopLoadingPhotoAtIndex:
