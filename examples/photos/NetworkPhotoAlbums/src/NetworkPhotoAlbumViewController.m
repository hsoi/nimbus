--- conflicted
+++ resolved
@@ -36,27 +36,12 @@
     request.delegate = nil;
   }
   [_queue cancelAllOperations];
-<<<<<<< HEAD
-=======
-
-  NI_RELEASE_SAFELY(_activeRequests);
-
-  NI_RELEASE_SAFELY(_highQualityImageCache);
-  NI_RELEASE_SAFELY(_thumbnailImageCache);
-  NI_RELEASE_SAFELY(_queue);
->>>>>>> 12d54b3f
 }
 
 
 ///////////////////////////////////////////////////////////////////////////////////////////////////
 - (void)dealloc {
-<<<<<<< HEAD
-  [self shutdown];
-=======
   [self shutdown_NetworkPhotoAlbumViewController];
-
-  [super dealloc];
->>>>>>> 12d54b3f
 }
 
 
