//
// Copyright 2011 Jeff Verkoeyen
//
// Licensed under the Apache License, Version 2.0 (the "License");
// you may not use this file except in compliance with the License.
// You may obtain a copy of the License at
//
//    http://www.apache.org/licenses/LICENSE-2.0
//
// Unless required by applicable law or agreed to in writing, software
// distributed under the License is distributed on an "AS IS" BASIS,
// WITHOUT WARRANTIES OR CONDITIONS OF ANY KIND, either express or implied.
// See the License for the specific language governing permissions and
// limitations under the License.
//

#import "CatalogTableViewController.h"

#import "FacebookPhotoAlbumViewController.h"
#import "DribbblePhotoAlbumViewController.h"


///////////////////////////////////////////////////////////////////////////////////////////////////
///////////////////////////////////////////////////////////////////////////////////////////////////
///////////////////////////////////////////////////////////////////////////////////////////////////
@implementation CatalogTableViewController


///////////////////////////////////////////////////////////////////////////////////////////////////
- (id)initWithStyle:(UITableViewStyle)style {
  if ((self = [super initWithStyle:style])) {
    self.title = NSLocalizedString(@"Photo Album Catalog", @"");

    NSArray* tableContents =
    [NSArray arrayWithObjects:
     @"Dribbble",
     [NSDictionary dictionaryWithObjectsAndKeys:
      [DribbblePhotoAlbumViewController class], @"class",
      @"Popular Shots", @"title",
      @"/shots", @"initWith",
      nil],
     [NSDictionary dictionaryWithObjectsAndKeys:
      [DribbblePhotoAlbumViewController class], @"class",
      @"Everyone's Shots", @"title",
      @"/shots/everyone", @"initWith",
      nil],
     [NSDictionary dictionaryWithObjectsAndKeys:
      [DribbblePhotoAlbumViewController class], @"class",
      @"Debuts", @"title",
      @"/shots/debuts", @"initWith",
      nil],
     
     @"Facebook Albums",
     [NSDictionary dictionaryWithObjectsAndKeys:
      [FacebookPhotoAlbumViewController class], @"class",
      @"120th Commencement in Pictures", @"title",
      @"10150219083838418", @"initWith",
      nil],
     [NSDictionary dictionaryWithObjectsAndKeys:
      [FacebookPhotoAlbumViewController class], @"class",
      @"Stanford 40th Annual Powwow", @"title",
      @"10150185938728418", @"initWith",
      nil],
     [NSDictionary dictionaryWithObjectsAndKeys:
      [FacebookPhotoAlbumViewController class], @"class",
      @"Spring blossoms at Stanford", @"title",
      @"10150160584103418", @"initWith",
      nil],
     [NSDictionary dictionaryWithObjectsAndKeys:
      [FacebookPhotoAlbumViewController class], @"class",
      @"Shark Week", @"title",
      @"208546235826221", @"initWith",
      nil],
     [NSDictionary dictionaryWithObjectsAndKeys:
      [FacebookPhotoAlbumViewController class], @"class",
      @"Game of Thrones", @"title",
      @"489714642733", @"initWith",
      nil],
     nil];
    _model = [[NITableViewModel alloc] initWithSectionedArray:tableContents
                                                     delegate:self];
  }
  return self;
}


///////////////////////////////////////////////////////////////////////////////////////////////////
- (void)viewDidLoad {
  [super viewDidLoad];

  self.tableView.dataSource = _model;
}


///////////////////////////////////////////////////////////////////////////////////////////////////
- (void)viewWillAppear:(BOOL)animated {
  [super viewWillAppear:animated];

  [[UIApplication sharedApplication] setStatusBarStyle: UIStatusBarStyleDefault
                                              animated: animated];

  UINavigationBar* navBar = self.navigationController.navigationBar;
  navBar.barStyle = UIBarStyleDefault;
  navBar.translucent = NO;
}


///////////////////////////////////////////////////////////////////////////////////////////////////
- (BOOL)shouldAutorotateToInterfaceOrientation:(UIInterfaceOrientation)toInterfaceOrientation {
  return NIIsSupportedOrientation(toInterfaceOrientation);
}


///////////////////////////////////////////////////////////////////////////////////////////////////
///////////////////////////////////////////////////////////////////////////////////////////////////
#pragma mark -
#pragma mark NITableViewModelDelegate


///////////////////////////////////////////////////////////////////////////////////////////////////
- (UITableViewCell *)tableViewModel: (NITableViewModel *)tableViewModel
                   cellForTableView: (UITableView *)tableView
                        atIndexPath: (NSIndexPath *)indexPath
                         withObject: (id)object {
  UITableViewCell* cell = [tableView dequeueReusableCellWithIdentifier:@"row"];

  if (nil == cell) {
    cell = [[UITableViewCell alloc] initWithStyle: UITableViewCellStyleDefault
                                   reuseIdentifier: @"row"];
    cell.accessoryType = UITableViewCellAccessoryDisclosureIndicator;
  }

  cell.textLabel.text = [object objectForKey:@"title"];

  return cell;
}


///////////////////////////////////////////////////////////////////////////////////////////////////
///////////////////////////////////////////////////////////////////////////////////////////////////
#pragma mark -
#pragma mark UITableViewDelegate


///////////////////////////////////////////////////////////////////////////////////////////////////
- (void)tableView:(UITableView *)tableView didSelectRowAtIndexPath:(NSIndexPath *)indexPath {
  id object = [_model objectAtIndexPath:indexPath];

  Class vcClass = [object objectForKey:@"class"];
  id initWith = [object objectForKey:@"initWith"];
  NSString* title = [object objectForKey:@"title"];
<<<<<<< HEAD
  UIViewController* vc = [[vcClass alloc] initWith:initWith];
=======
  UIViewController* vc = nil;
  
  SEL selector = (SEL)[[object objectForKey:@"initWithSelector"] nonretainedObjectValue];
  if (nil == selector) {
    vc = [[[vcClass alloc] initWith:initWith] autorelease];
  } else {
    vc = [[[vcClass alloc] performSelector:selector withObject:initWith] autorelease];
  }
>>>>>>> 239d55ad
  vc.title = title;

  [self.navigationController pushViewController:vc animated:YES];
}


@end<|MERGE_RESOLUTION|>--- conflicted
+++ resolved
@@ -149,18 +149,14 @@
   Class vcClass = [object objectForKey:@"class"];
   id initWith = [object objectForKey:@"initWith"];
   NSString* title = [object objectForKey:@"title"];
-<<<<<<< HEAD
-  UIViewController* vc = [[vcClass alloc] initWith:initWith];
-=======
   UIViewController* vc = nil;
   
   SEL selector = (SEL)[[object objectForKey:@"initWithSelector"] nonretainedObjectValue];
   if (nil == selector) {
-    vc = [[[vcClass alloc] initWith:initWith] autorelease];
+    vc = [[vcClass alloc] initWith:initWith];
   } else {
-    vc = [[[vcClass alloc] performSelector:selector withObject:initWith] autorelease];
+    vc = [[vcClass alloc] performSelector:selector withObject:initWith];
   }
->>>>>>> 239d55ad
   vc.title = title;
 
   [self.navigationController pushViewController:vc animated:YES];
