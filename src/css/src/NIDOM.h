//
// Copyright 2011 Jeff Verkoeyen
//
// Licensed under the Apache License, Version 2.0 (the "License");
// you may not use this file except in compliance with the License.
// You may obtain a copy of the License at
//
//    http://www.apache.org/licenses/LICENSE-2.0
//
// Unless required by applicable law or agreed to in writing, software
// distributed under the License is distributed on an "AS IS" BASIS,
// WITHOUT WARRANTIES OR CONDITIONS OF ANY KIND, either express or implied.
// See the License for the specific language governing permissions and
// limitations under the License.
//

#import <Foundation/Foundation.h>
#import <UIKit/UIKit.h>

@class NIStylesheet;

/**
 * A leight-weight DOM-like object to which you attach views and stylesheets.
 *
 *      @ingroup NimbusCSS
 *
 * To be clear: this is not an HTML DOM, but its intent is the same. NIDOM is designed
 * to simplify the view <=> stylesheet relationship. Add a view to the DOM and it will
 * automatically apply any applicable styles from the attached stylesheet. If the stylesheet
 * changes you can refresh the DOM and all registered views will be updated accordingly.
 *
 * Because NimbusCSS supports positioning and sizing using percentages and relative units,
 * the order of view registration is important. Generally, you should register superviews
 * first, so that any size calculations on their children can occur after their own
 * size has been determined. It's not feasible (or at least advisable) to try and
 * untangle these dependencies automatically.
 *
 * <h2>Example Use</h2>
 *
 * NIDOM is most useful when you create a single NIDOM per view controller.
 *
@code
NIStylesheet* stylesheet = [stylesheetCache stylesheetWithPath:@"root/root.css"];
// Create a NIDOM object in your view controller.
_dom = [[NIDOM alloc] initWithStylesheet:stylesheet];
@endcode
 *
 * You then register views in the DOM during loadView or viewDidLoad.
 *
@code
// Registers a view by itself such that only "UILabel" rulesets will apply.
[_dom registerView:_label];

// Register a view with a specific CSS class. Any rulesets with the ".background" scope will
// apply to this view.
[_dom registerView:self.view withCSSClass:@"background"];
@endcode
 *
 * Once the view controller unloads its view you must unregister all of the views from your DOM.
 *
@code
- (void)viewDidUnload {
  [_dom unregisterAllViews];
}
@endcode
 */
<<<<<<< HEAD
@interface NIDOM : NSObject
=======
@interface NIDOM : NSObject {
@private
  NIStylesheet* _stylesheet;
  NSMutableArray* _registeredViews;
  NSMutableDictionary* _viewToSelectorsMap;
}
>>>>>>> df26e129

// Designated initializer.

- (id)initWithStylesheet:(NIStylesheet *)stylesheet;

+ (id)domWithStylesheet:(NIStylesheet *)stylesheet;
+ (id)domWithStylesheetWithPathPrefix:(NSString *)pathPrefix paths:(NSString *)path, ...;

- (void)registerView:(UIView *)view;
- (void)registerView:(UIView *)view withCSSClass:(NSString *)cssClass;
- (void)unregisterView:(UIView *)view;
- (void)unregisterAllViews;
- (void)refresh;

@end

/** @name Creating NIDOMs */

/**
 * Initializes a newly allocated DOM with the given stylesheet.
 *
 *      @fn NIDOM::initWithStylesheet:
 */

/**
 * Returns an autoreleased DOM initialized with the given stylesheet.
 *
 *      @fn NIDOM::domWithStylesheet:
 */

/**
 * Returns an autoreleased DOM initialized with a nil-terminated list of file paths.
 *
 *      @fn NIDOM::domWithStylesheetWithPathPrefix:paths:
 */


/** @name Registering Views */

/**
 * Registers the given view with the DOM.
 *
 * The view's class will be used as the CSS selector when applying styles from the stylesheet.
 *
 *      @fn NIDOM::registerView:
 */

/**
 * Registers the given view with the DOM.
 *
 * The view's class as well as the given CSS class string will be used as the CSS selectors
 * when applying styles from the stylesheet.
 *
 *      @fn NIDOM::registerView:withCSSClass:
 */

/**
 * Removes the given view from from the DOM.
 *
 * Once a view has been removed from the DOM it will not be restyled when the DOM is refreshed.
 *
 *      @fn NIDOM::unregisterView:
 */

/**
 * Removes all views from from the DOM.
 *
 *      @fn NIDOM::unregisterAllViews
 */


/** @name Re-Applying All Styles */

/**
 * Reapplies the stylesheet to all views.
 *
 * This only needs to be called if the stylesheet has changed.
 *
 *      @fn NIDOM::refresh
 */<|MERGE_RESOLUTION|>--- conflicted
+++ resolved
@@ -64,16 +64,7 @@
 }
 @endcode
  */
-<<<<<<< HEAD
 @interface NIDOM : NSObject
-=======
-@interface NIDOM : NSObject {
-@private
-  NIStylesheet* _stylesheet;
-  NSMutableArray* _registeredViews;
-  NSMutableDictionary* _viewToSelectorsMap;
-}
->>>>>>> df26e129
 
 // Designated initializer.
 
