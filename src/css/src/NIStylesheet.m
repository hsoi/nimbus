--- conflicted
+++ resolved
@@ -263,10 +263,6 @@
 
       NIDASSERT(nil != _ruleSets);
       [_ruleSets setObject:ruleSet forKey:className];
-<<<<<<< HEAD
-=======
-      [ruleSet autorelease]; // We can release the ruleSet because it's retained by the dictionary.
->>>>>>> 782b8e17
     }
   }
 
