--- conflicted
+++ resolved
@@ -127,13 +127,8 @@
     [self addSubview:_label1];
     _label2 = [self label];
     [self addSubview:_label2];
-<<<<<<< HEAD
     
     _graphView = [[NIOverviewGraphView alloc] init];
-=======
-
-    _graphView = [[[NIOverviewGraphView alloc] init] autorelease];
->>>>>>> 239d55ad
     _graphView.dataSource = self;
     [self addSubview:_graphView];
   }
