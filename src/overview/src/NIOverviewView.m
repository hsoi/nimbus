//
// Copyright 2011 Jeff Verkoeyen
//
// Licensed under the Apache License, Version 2.0 (the "License");
// you may not use this file except in compliance with the License.
// You may obtain a copy of the License at
//
//    http://www.apache.org/licenses/LICENSE-2.0
//
// Unless required by applicable law or agreed to in writing, software
// distributed under the License is distributed on an "AS IS" BASIS,
// WITHOUT WARRANTIES OR CONDITIONS OF ANY KIND, either express or implied.
// See the License for the specific language governing permissions and
// limitations under the License.
//

#import "NIOverviewView.h"

#ifdef DEBUG

#import "NimbusCore.h"

#import "NIDeviceInfo.h"
#import "NIOverviewPageView.h"

@interface NIOverviewView()

- (CGFloat)pageHorizontalMargin;
- (CGRect)frameForPagingScrollView;

@end

///////////////////////////////////////////////////////////////////////////////////////////////////
///////////////////////////////////////////////////////////////////////////////////////////////////
///////////////////////////////////////////////////////////////////////////////////////////////////
@implementation NIOverviewView

@synthesize translucent = _translucent;


///////////////////////////////////////////////////////////////////////////////////////////////////
- (id)initWithFrame:(CGRect)frame {
  if ((self = [super initWithFrame:frame])) {
    _pageViews = [[NSMutableArray alloc] init];

<<<<<<< HEAD
    _backgroundImage = [UIImage imageWithContentsOfFile:
                         NIPathForBundleResource(nil, @"blueprint.gif")];
=======
    _backgroundImage = [[UIImage imageWithContentsOfFile:
                         NIPathForBundleResource(nil, @"NimbusOverviewer.bundle/gfx/blueprint.gif")]
                        retain];
>>>>>>> 90a79dcf
    self.backgroundColor = [UIColor colorWithPatternImage:_backgroundImage];

    _pagingScrollView = [[UIScrollView alloc] initWithFrame:[self frameForPagingScrollView]];
    _pagingScrollView.pagingEnabled = YES;
    _pagingScrollView.scrollIndicatorInsets = UIEdgeInsetsMake(0, self.pageHorizontalMargin,
                                                               0, self.pageHorizontalMargin);

    _pagingScrollView.autoresizingMask = (UIViewAutoresizingFlexibleWidth
                                          | UIViewAutoresizingFlexibleHeight);

    [self addSubview:_pagingScrollView];
  }
  return self;
}


///////////////////////////////////////////////////////////////////////////////////////////////////
///////////////////////////////////////////////////////////////////////////////////////////////////
#pragma mark -
#pragma mark Page Layout


///////////////////////////////////////////////////////////////////////////////////////////////////
- (CGFloat)pageHorizontalMargin {
  return 10;
}


///////////////////////////////////////////////////////////////////////////////////////////////////
- (CGRect)frameForPagingScrollView {
  CGRect frame = self.bounds;

  // We make the paging scroll view a little bit wider on the side edges so that there
  // there is space between the pages when flipping through them.
  frame.origin.x -= self.pageHorizontalMargin;
  frame.size.width += (2 * self.pageHorizontalMargin);

  return frame;
}


///////////////////////////////////////////////////////////////////////////////////////////////////
- (CGSize)contentSizeForPagingScrollView {
  CGRect bounds = _pagingScrollView.bounds;
  return CGSizeMake(bounds.size.width * [_pageViews count], bounds.size.height);
}


///////////////////////////////////////////////////////////////////////////////////////////////////
- (CGRect)frameForPageAtIndex:(NSInteger)pageIndex {
  // We have to use our paging scroll view's bounds, not frame, to calculate the page
  // placement. When the device is in landscape orientation, the frame will still be in
  // portrait because the pagingScrollView is the root view controller's view, so its
  // frame is in window coordinate space, which is never rotated. Its bounds, however,
  // will be in landscape because it has a rotation transform applied.
  CGRect bounds = _pagingScrollView.bounds;
  CGRect pageFrame = bounds;

  // We need to counter the extra spacing added to the paging scroll view in
  // frameForPagingScrollView:
  pageFrame.size.width -= self.pageHorizontalMargin * 2;
  pageFrame.origin.x = (bounds.size.width * pageIndex) + self.pageHorizontalMargin;

  return pageFrame;
}


///////////////////////////////////////////////////////////////////////////////////////////////////
- (void)layoutPages {
  _pagingScrollView.contentSize = [self contentSizeForPagingScrollView];

  for (NSInteger ix = 0; ix < [_pageViews count]; ++ix) {
    UIView* pageView = [_pageViews objectAtIndex:ix];
    pageView.frame = [self frameForPageAtIndex:ix];
  }
}


///////////////////////////////////////////////////////////////////////////////////////////////////
- (NSInteger)visiblePageIndex {
  CGFloat offset = _pagingScrollView.contentOffset.x;
  CGFloat pageWidth = _pagingScrollView.bounds.size.width;

  return floorf(offset / pageWidth);
}


///////////////////////////////////////////////////////////////////////////////////////////////////
- (void)setBounds:(CGRect)bounds {
  NSInteger visiblePageIndex = [self visiblePageIndex];

  [super setBounds:bounds];

  [self layoutPages];

  CGFloat pageWidth = _pagingScrollView.bounds.size.width;
  CGFloat newOffset = (visiblePageIndex * pageWidth);
  _pagingScrollView.contentOffset = CGPointMake(newOffset, 0);
}


///////////////////////////////////////////////////////////////////////////////////////////////////
///////////////////////////////////////////////////////////////////////////////////////////////////
#pragma mark -
#pragma mark Public Methods


///////////////////////////////////////////////////////////////////////////////////////////////////
- (void)setTranslucent:(BOOL)translucent {
  if (_translucent != translucent) {
    _translucent = translucent;

    _pagingScrollView.indicatorStyle = (_translucent
                                        ? UIScrollViewIndicatorStyleWhite
                                        : UIScrollViewIndicatorStyleDefault);

    self.backgroundColor = (_translucent
                            ? [UIColor colorWithWhite:0 alpha:0.5f]
                            : [UIColor colorWithPatternImage:_backgroundImage]);
  }
}


///////////////////////////////////////////////////////////////////////////////////////////////////
- (void)addPageView:(NIOverviewPageView *)page {
  [_pageViews addObject:page];
  [_pagingScrollView addSubview:page];

  [self layoutPages];
}


///////////////////////////////////////////////////////////////////////////////////////////////////
- (void)updatePages {
  for (NIOverviewPageView* pageView in _pageViews) {
    [pageView update];
  }
}


///////////////////////////////////////////////////////////////////////////////////////////////////
- (void)flashScrollIndicators {
  [_pagingScrollView flashScrollIndicators];
}


@end

#endif<|MERGE_RESOLUTION|>--- conflicted
+++ resolved
@@ -43,14 +43,9 @@
   if ((self = [super initWithFrame:frame])) {
     _pageViews = [[NSMutableArray alloc] init];
 
-<<<<<<< HEAD
-    _backgroundImage = [UIImage imageWithContentsOfFile:
-                         NIPathForBundleResource(nil, @"blueprint.gif")];
-=======
     _backgroundImage = [[UIImage imageWithContentsOfFile:
                          NIPathForBundleResource(nil, @"NimbusOverviewer.bundle/gfx/blueprint.gif")]
                         retain];
->>>>>>> 90a79dcf
     self.backgroundColor = [UIColor colorWithPatternImage:_backgroundImage];
 
     _pagingScrollView = [[UIScrollView alloc] initWithFrame:[self frameForPagingScrollView]];
