--- conflicted
+++ resolved
@@ -27,12 +27,8 @@
 @implementation NIPhotoAlbumScrollView
 
 @synthesize loadingImage = _loadingImage;
-<<<<<<< HEAD
-=======
 @synthesize scrollViewBackgroundColor = _scrollViewBackgroundColor;
 @synthesize photoBackgroundColor = _photoBackgroundColor;
-@synthesize pageHorizontalMargin = _pageHorizontalMargin;
->>>>>>> f223e897
 @synthesize zoomingIsEnabled = _zoomingIsEnabled;
 @synthesize zoomingAboveOriginalSizeIsEnabled = _zoomingAboveOriginalSizeIsEnabled;
 
@@ -129,123 +125,6 @@
 
 
 ///////////////////////////////////////////////////////////////////////////////////////////////////
-<<<<<<< HEAD
-=======
-- (void)displayPageAtIndex:(NSInteger)pageIndex {
-  NIPhotoScrollView* page = [self dequeueRecycledPage];
-
-  if (nil == page) {
-    page = [[[NIPhotoScrollView alloc] init] autorelease];
-	page.backgroundColor = self.photoBackgroundColor ? self.photoBackgroundColor : page.backgroundColor;
-    page.photoScrollViewDelegate = self;
-    page.zoomingAboveOriginalSizeIsEnabled = [self isZoomingAboveOriginalSizeEnabled];
-  }
-
-  // This will only be called once each time the page is shown.
-  [self configurePage:page forIndex:pageIndex];
-
-  [_pagingScrollView addSubview:page];
-  [_visiblePages addObject:page];
-}
-
-
-///////////////////////////////////////////////////////////////////////////////////////////////////
-- (void)updateVisiblePages {
-  NSInteger oldCenterPhotoIndex = self.centerPhotoIndex;
-
-  NSRange visiblePageRange = [self visiblePageRange];
-
-  _centerPhotoIndex = [self currentVisiblePageIndex];
-
-  // Recycle no-longer-visible pages.
-  for (NIPhotoScrollView* page in _visiblePages) {
-    if (!NSLocationInRange(page.photoIndex, visiblePageRange)) {
-      [_recycledPages addObject:page];
-      [page removeFromSuperview];
-
-      // Give the data source the opportunity to kill any asynchronous operations for this
-      // now-recycled page.
-      if ([_dataSource respondsToSelector:
-           @selector(photoAlbumScrollView:stopLoadingPhotoAtIndex:)]) {
-        [_dataSource photoAlbumScrollView: self
-                  stopLoadingPhotoAtIndex: page.photoIndex];
-      }
-    }
-  }
-  [_visiblePages minusSet:_recycledPages];
-
-  // Prioritize displaying the currently visible page.
-  if (![self isDisplayingPageForIndex:_centerPhotoIndex]) {
-    [self displayPageAtIndex:_centerPhotoIndex];
-  }
-
-  // Add missing pages.
-  for (int pageIndex = visiblePageRange.location;
-       pageIndex < NSMaxRange(visiblePageRange); ++pageIndex) {
-    if (![self isDisplayingPageForIndex:pageIndex]) {
-      [self displayPageAtIndex:pageIndex];
-    }
-  }
-
-  if (oldCenterPhotoIndex != _centerPhotoIndex
-      && [self.delegate respondsToSelector:@selector(photoAlbumScrollViewDidChangePages:)]) {
-    [self.delegate photoAlbumScrollViewDidChangePages:self];
-  }
-}
-
-
-///////////////////////////////////////////////////////////////////////////////////////////////////
-///////////////////////////////////////////////////////////////////////////////////////////////////
-#pragma mark -
-#pragma mark UIScrollViewDelegate
-
-
-///////////////////////////////////////////////////////////////////////////////////////////////////
-- (void)setFrame:(CGRect)frame {
-  // We have to modify this method because it eventually leads to changing the content offset
-  // programmatically. When this happens we end up getting a scrollViewDidScroll: message
-  // during which we do not want to modify the visible pages because this is handled elsewhere.
-
-
-  // Don't lose the previous modification state if an animation is occurring when the
-  // frame changes, like when the device changes orientation.
-  BOOL wasModifyingContentOffset = _isModifyingContentOffset;
-  _isModifyingContentOffset = YES;
-  [super setFrame:frame];
-  _isModifyingContentOffset = wasModifyingContentOffset;
-}
-
-
-///////////////////////////////////////////////////////////////////////////////////////////////////
-- (void)scrollViewDidScroll:(UIScrollView *)scrollView {
-  if (!_isModifyingContentOffset) {
-    // This method is called repeatedly as the user scrolls so updateVisiblePages must be
-    // leight-weight enough not to noticeably impact performance.
-    [self updateVisiblePages];
-
-    if ([self.delegate respondsToSelector:@selector(photoAlbumScrollViewDidScroll:)]) {
-      [self.delegate photoAlbumScrollViewDidScroll:self];
-    }
-  }
-}
-
-
-///////////////////////////////////////////////////////////////////////////////////////////////////
-- (void)scrollViewDidEndDragging:(UIScrollView *)scrollView willDecelerate:(BOOL)decelerate {
-  if (!decelerate) {
-    [self resetSurroundingPages];
-  }
-}
-
-
-///////////////////////////////////////////////////////////////////////////////////////////////////
-- (void)scrollViewDidEndDecelerating:(UIScrollView *)scrollView {
-  [self resetSurroundingPages];
-}
-
-
-///////////////////////////////////////////////////////////////////////////////////////////////////
->>>>>>> f223e897
 ///////////////////////////////////////////////////////////////////////////////////////////////////
 #pragma mark -
 #pragma mark NIPhotoScrollViewDelegate
