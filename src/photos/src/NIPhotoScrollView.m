--- conflicted
+++ resolved
@@ -33,60 +33,10 @@
 ///////////////////////////////////////////////////////////////////////////////////////////////////
 ///////////////////////////////////////////////////////////////////////////////////////////////////
 ///////////////////////////////////////////////////////////////////////////////////////////////////
-<<<<<<< HEAD
-@implementation NIPhotoScrollView
-
-@synthesize photoIndex  = _photoIndex;
-@synthesize photoSize   = _photoSize;
-@synthesize photoDimensions = _photoDimensions;
-@synthesize zoomingIsEnabled = _zoomingIsEnabled;
-@synthesize zoomingAboveOriginalSizeIsEnabled = _zoomingAboveOriginalSizeIsEnabled;
-@synthesize doubleTapToZoomIsEnabled = _doubleTapToZoomIsEnabled;
-@synthesize photoScrollViewDelegate = _photoScrollViewDelegate;
-
-
-
-///////////////////////////////////////////////////////////////////////////////////////////////////
-- (id)initWithFrame:(CGRect)frame {
-  if ((self = [super initWithFrame:frame])) {
-    // Disable the scroll indicators.
-    self.showsVerticalScrollIndicator = NO;
-    self.showsHorizontalScrollIndicator = NO;
-
-    // Photo viewers should feel sticky when you're panning around, not smooth and slippery
-    // like a UITableView.
-    self.decelerationRate = UIScrollViewDecelerationRateFast;
-
-    // Ensure that empty areas of the scroll view are draggable.
-    self.backgroundColor = [UIColor blackColor];
-
-    // We implement viewForZoomingInScrollView: and return the image view for zooming.
-    self.delegate = self;
-
-
-    // Default configuration.
-    self.zoomingIsEnabled = YES;
-    self.zoomingAboveOriginalSizeIsEnabled = YES;
-    self.doubleTapToZoomIsEnabled = YES;
-
-
-    // Autorelease so that we don't have to worry about releasing it in dealloc.
-    _imageView = [[UIImageView alloc] initWithFrame:CGRectZero];
-
-    // Increases the retain count to 1. The image view will be released when this view
-    // is released.
-    [self addSubview:_imageView];
-  }
-  return self;
-}
-
-
-=======
 @implementation NICenteringScrollView
 
 
 ///////////////////////////////////////////////////////////////////////////////////////////////////
->>>>>>> 12d54b3f
 ///////////////////////////////////////////////////////////////////////////////////////////////////
 #pragma mark -
 #pragma mark UIView
