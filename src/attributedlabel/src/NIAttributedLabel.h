--- conflicted
+++ resolved
@@ -30,31 +30,7 @@
  *      @ingroup NimbusAttributedLabel
  */
 
-<<<<<<< HEAD
-@interface NIAttributedLabel : UILabel {
-  NSMutableAttributedString* _attributedString;
-  
-  CTFrameRef _textFrame;
-
-  BOOL _linksHaveBeenDetected;
-  NSArray* _detectedlinkLocations;
-  NSMutableArray* _explicitLinkLocations;
-  NSTextCheckingResult* _touchedLink;
-
-  BOOL _autoDetectLinks;
-  UIColor* _linkColor;
-  UIColor* _linkHighlightColor;
-  CGFloat _strokeWidth;
-  UIColor* _strokeColor;
-  CGFloat _textKern;
-  CTUnderlineStyle _underlineStyle;
-  CTUnderlineStyleModifiers _underlineStyleModifier;
-
-  __unsafe_unretained id<NIAttributedLabelDelegate> _delegate;
-}
-=======
 @interface NIAttributedLabel : UILabel
->>>>>>> be1caead
 
 /**
  * The attributed string that will be displayed.
