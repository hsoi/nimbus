//
// Copyright 2011 Roger Chapman
//
// Licensed under the Apache License, Version 2.0 (the "License");
// you may not use this file except in compliance with the License.
// You may obtain a copy of the License at
//
//    http://www.apache.org/licenses/LICENSE-2.0
//
// Unless required by applicable law or agreed to in writing, software
// distributed under the License is distributed on an "AS IS" BASIS,
// WITHOUT WARRANTIES OR CONDITIONS OF ANY KIND, either express or implied.
// See the License for the specific language governing permissions and
// limitations under the License.
//

#import "NIAttributedLabel.h"

#import "NimbusCore.h"
#import "NSAttributedString+NimbusAttributedLabel.h"

@interface NIAttributedLabel (ConversionUtilities)
+ (CTTextAlignment)alignmentFromUITextAlignment:(UITextAlignment)alignment;
+ (CTLineBreakMode)lineBreakModeFromUILineBreakMode:(UILineBreakMode)lineBreakMode;
+ (NSMutableAttributedString *)mutableAttributedStringFromLabel:(UILabel *)label;
@end


///////////////////////////////////////////////////////////////////////////////////////////////////
///////////////////////////////////////////////////////////////////////////////////////////////////
///////////////////////////////////////////////////////////////////////////////////////////////////
@implementation NIAttributedLabel

@synthesize autoDetectLinks = _autoDetectLinks;
@synthesize underlineStyle = _underlineStyle;
@synthesize underlineStyleModifier = _underlineStyleModifier;
@synthesize strokeWidth = _strokeWidth;
@synthesize strokeColor = _strokeColor;
@synthesize textKern = _textKern;
@synthesize linkColor = _linkColor;
@synthesize linkHighlightColor = _linkHighlightColor;
@synthesize delegate = _delegate;


///////////////////////////////////////////////////////////////////////////////////////////////////
- (void)dealloc {
  NI_RELEASE_SAFELY(_attributedString);

  if (nil != _textFrame) {
		CFRelease(_textFrame);
		_textFrame = nil;
	}
<<<<<<< HEAD
=======

  NI_RELEASE_SAFELY(_detectedlinkLocations);
  NI_RELEASE_SAFELY(_explicitLinkLocations);
  NI_RELEASE_SAFELY(_touchedLink);

  NI_RELEASE_SAFELY(_linkColor);
  NI_RELEASE_SAFELY(_linkHighlightColor);
  NI_RELEASE_SAFELY(_strokeColor);

  [super dealloc];
>>>>>>> d159791c
}


///////////////////////////////////////////////////////////////////////////////////////////////////
- (void)awakeFromNib {
  [super awakeFromNib];

  self.attributedString = [[self class] mutableAttributedStringFromLabel:self];
}


///////////////////////////////////////////////////////////////////////////////////////////////////
- (void)resetTextFrame {
	if (nil != _textFrame) {
		CFRelease(_textFrame);
		_textFrame = nil;
	}
}

<<<<<<< HEAD
///////////////////////////////////////////////////////////////////////////////////////////////////
-(void) resetFromLabel {
  NSMutableAttributedString* attributedString =
  ((nil != self.text)
   ? [[NSMutableAttributedString alloc] initWithString:self.text]
   : nil);

  [attributedString setFont:self.font];
  [attributedString setTextColor:self.textColor];
=======
>>>>>>> d159791c

///////////////////////////////////////////////////////////////////////////////////////////////////
- (void)setNeedsDisplay {
  [super setNeedsDisplay];

  [self resetTextFrame];
}


///////////////////////////////////////////////////////////////////////////////////////////////////
- (CGSize)sizeThatFits:(CGSize)size {
	if (nil == _attributedString) {
    return CGSizeZero;
  }
<<<<<<< HEAD
  return [_attributedText copy];
=======

  CFAttributedStringRef attributedStringRef = (CFAttributedStringRef)_attributedString;
  CTFramesetterRef framesetter = CTFramesetterCreateWithAttributedString(attributedStringRef);
	CFRange fitCFRange = CFRangeMake(0,0);
	CGSize newSize = CTFramesetterSuggestFrameSizeWithConstraints(framesetter, CFRangeMake(0, 0),
                                                                NULL, size, &fitCFRange);

	if (nil != framesetter) {
    CFRelease(framesetter);
    framesetter = nil;
  }

	return CGSizeMake(ceilf(newSize.width), ceilf(newSize.height));
>>>>>>> d159791c
}


///////////////////////////////////////////////////////////////////////////////////////////////////
<<<<<<< HEAD
-(void)setAttributedText:(NSAttributedString *)attributedText {
  _attributedText = [attributedText mutableCopy];
  [self setNeedsDisplay];
}
=======
///////////////////////////////////////////////////////////////////////////////////////////////////
#pragma mark - Public Methods

>>>>>>> d159791c

///////////////////////////////////////////////////////////////////////////////////////////////////
- (void)setText:(NSString *)text {
  [super setText:text];

  self.attributedString = [[self class] mutableAttributedStringFromLabel:self];
}


///////////////////////////////////////////////////////////////////////////////////////////////////
- (NSAttributedString *)attributedString {
  if (nil == _attributedString) {
    self.attributedString = [[self class] mutableAttributedStringFromLabel:self];
  }
  return [[_attributedString copy] autorelease];
}


///////////////////////////////////////////////////////////////////////////////////////////////////
- (void)setAttributedString:(NSAttributedString *)attributedText {
  if (_attributedString != attributedText) {
    [_attributedString release];
    _attributedString = [attributedText mutableCopy];

    // Clear the link caches.
    NI_RELEASE_SAFELY(_detectedlinkLocations);
    _linksHaveBeenDetected = NO;
    [self removeAllExplicitLinks];

    [self setNeedsDisplay];
  }
}


///////////////////////////////////////////////////////////////////////////////////////////////////
- (void)setAutoDetectLinks:(BOOL)autoDetectLinks {
  _autoDetectLinks = autoDetectLinks;

  [self setNeedsDisplay];
}


///////////////////////////////////////////////////////////////////////////////////////////////////
- (void)addLink:(NSURL *)urlLink range:(NSRange)range {
  if (nil == _explicitLinkLocations) {
    _explicitLinkLocations = [[NSMutableArray alloc] init];
  }

  NSTextCheckingResult* result = [NSTextCheckingResult linkCheckingResultWithRange:range
                                                                               URL:urlLink];
  [_explicitLinkLocations addObject:result];

  [self setNeedsDisplay];
}


///////////////////////////////////////////////////////////////////////////////////////////////////
- (void)removeAllExplicitLinks {
  NI_RELEASE_SAFELY(_explicitLinkLocations);

  [self setNeedsDisplay];
}


///////////////////////////////////////////////////////////////////////////////////////////////////
- (void)setTextAlignment:(UITextAlignment)textAlignment {
  // We assume that the UILabel implementation will call setNeedsDisplay. Where we don't call super
  // we call setNeedsDisplay ourselves.
  [super setTextAlignment:textAlignment];

  if (nil != _attributedString) {
    CTTextAlignment alignment = [[self class] alignmentFromUITextAlignment:textAlignment];
    CTLineBreakMode lineBreak = [[self class] lineBreakModeFromUILineBreakMode:self.lineBreakMode];
    [_attributedString setTextAlignment:alignment lineBreakMode:lineBreak];
  }
}


///////////////////////////////////////////////////////////////////////////////////////////////////
- (void)setLineBreakMode:(UILineBreakMode)lineBreakMode {
  [super setLineBreakMode:lineBreakMode];

  if (nil != _attributedString) {
    CTTextAlignment alignment = [[self class] alignmentFromUITextAlignment:self.textAlignment];
    CTLineBreakMode lineBreak = [[self class] lineBreakModeFromUILineBreakMode:lineBreakMode];
    [_attributedString setTextAlignment:alignment lineBreakMode:lineBreak];
  }
}


///////////////////////////////////////////////////////////////////////////////////////////////////
- (void)setTextColor:(UIColor *)textColor {
  [super setTextColor:textColor];

  [_attributedString setTextColor:textColor];
}


///////////////////////////////////////////////////////////////////////////////////////////////////
<<<<<<< HEAD
-(void)setStrokeColor:(UIColor *)strokeColor {
  _strokeColor = strokeColor;
  [_attributedText setStrokeColor:_strokeColor];
=======
- (void)setTextColor:(UIColor *)textColor range:(NSRange)range {
>>>>>>> d159791c
  [self setNeedsDisplay];

  [_attributedString setTextColor:textColor range:range];
}


///////////////////////////////////////////////////////////////////////////////////////////////////
- (void)setFont:(UIFont *)font {
	[super setFont:font];

  [_attributedString setFont:font];
}


///////////////////////////////////////////////////////////////////////////////////////////////////
- (void)setFont:(UIFont *)font range:(NSRange)range {
  [_attributedString setFont:font range:range];

  [self setNeedsDisplay];
}

///////////////////////////////////////////////////////////////////////////////////////////////////
- (void)setUnderlineStyle:(CTUnderlineStyle)style {
  if (style != _underlineStyle) {
    _underlineStyle = style;
    [_attributedString setUnderlineStyle:style modifier:self.underlineStyleModifier];

    [self setNeedsDisplay];
  }
}

///////////////////////////////////////////////////////////////////////////////////////////////////
<<<<<<< HEAD
-(UIColor *)linkColor {
  if (!_linkColor) {
    _linkColor = [UIColor blueColor];
=======
- (void)setUnderlineStyleModifier:(CTUnderlineStyleModifiers)modifier {
  if (modifier != _underlineStyleModifier) {
    _underlineStyleModifier = modifier;
    [_attributedString setUnderlineStyle:self.underlineStyle  modifier:modifier];

    [self setNeedsDisplay];
>>>>>>> d159791c
  }
}

///////////////////////////////////////////////////////////////////////////////////////////////////
<<<<<<< HEAD
-(void)setLinkColor:(UIColor *)linkColor {
  _linkColor = linkColor;
=======
- (void)setUnderlineStyle:(CTUnderlineStyle)style modifier:(CTUnderlineStyleModifiers)modifier range:(NSRange)range {
  [_attributedString setUnderlineStyle:style modifier:modifier range:range];

>>>>>>> d159791c
  [self setNeedsDisplay];
}


///////////////////////////////////////////////////////////////////////////////////////////////////
<<<<<<< HEAD
-(UIColor *)linkHighlightColor {
  if (!_linkHighlightColor) {
    _linkHighlightColor = [UIColor colorWithWhite:0.5f alpha:0.2f];
=======
- (void)setStrokeWidth:(CGFloat)strokeWidth {
  if (_strokeWidth != strokeWidth) {
    _strokeWidth = strokeWidth;
    [_attributedString setStrokeWidth:strokeWidth];

    [self setNeedsDisplay];
>>>>>>> d159791c
  }
}


///////////////////////////////////////////////////////////////////////////////////////////////////
<<<<<<< HEAD
-(void)setLinkHighlightColor:(UIColor *)linkHighlightColor{
  _linkHighlightColor = linkHighlightColor;
=======
- (void)setStrokeWidth:(CGFloat)width range:(NSRange)range {
  [_attributedString setStrokeWidth:width range:range];

>>>>>>> d159791c
  [self setNeedsDisplay];
}


///////////////////////////////////////////////////////////////////////////////////////////////////
- (void)setStrokeColor:(UIColor *)strokeColor {
  if (_strokeColor != strokeColor) {
    [_strokeColor release];
    _strokeColor = [strokeColor retain];
    [_attributedString setStrokeColor:_strokeColor];

    [self setNeedsDisplay];
  }
}


///////////////////////////////////////////////////////////////////////////////////////////////////
- (void)setStrokeColor:(UIColor*)color range:(NSRange)range {
  [_attributedString setStrokeColor:_strokeColor range:range];

  [self setNeedsDisplay];
}


///////////////////////////////////////////////////////////////////////////////////////////////////
- (void)setTextKern:(CGFloat)textKern {
  if (_textKern != textKern) {
    _textKern = textKern;
    [_attributedString setKern:_textKern];

    [self setNeedsDisplay];
  }
}


///////////////////////////////////////////////////////////////////////////////////////////////////
<<<<<<< HEAD
-(void)removeAllLinks {
  _customLinks = nil;
  self.userInteractionEnabled = _autoDetectLinks;
=======
- (void)setTextKern:(CGFloat)kern range:(NSRange)range {
  [_attributedString setKern:kern range:range];

>>>>>>> d159791c
  [self setNeedsDisplay];
}


///////////////////////////////////////////////////////////////////////////////////////////////////
- (UIColor *)linkColor {
  if (nil == _linkColor) {
    _linkColor = [[UIColor blueColor] retain];
  }
  return _linkColor;
}


///////////////////////////////////////////////////////////////////////////////////////////////////
- (void)setLinkColor:(UIColor *)linkColor {
  if (_linkColor != linkColor) {
    [_linkColor release];
    _linkColor = [linkColor retain];

    [self setNeedsDisplay];
  }
}


///////////////////////////////////////////////////////////////////////////////////////////////////
<<<<<<< HEAD
- (CGSize)sizeThatFits:(CGSize)size {
	if (nil == _attributedText) return CGSizeZero;
  
  CTFramesetterRef framesetter = 
    CTFramesetterCreateWithAttributedString((__bridge CFAttributedStringRef)_attributedText);
	CFRange fitCFRange = CFRangeMake(0,0);
	CGSize newSize = 
    CTFramesetterSuggestFrameSizeWithConstraints(framesetter,CFRangeMake(0,0),NULL,size,&fitCFRange);
	if (framesetter) CFRelease(framesetter);
	return CGSizeMake( floorf(newSize.width+1) , floorf(newSize.height+1) );
=======
- (UIColor *)linkHighlightColor {
  if (!_linkHighlightColor) {
    _linkHighlightColor = [[UIColor colorWithWhite:0.5f alpha:0.5f] retain];
  }
  return _linkHighlightColor;
>>>>>>> d159791c
}


///////////////////////////////////////////////////////////////////////////////////////////////////
- (void)setLinkHighlightColor:(UIColor *)linkHighlightColor {
  if (_linkHighlightColor != linkHighlightColor) {
    [_linkHighlightColor release];
    _linkHighlightColor = [linkHighlightColor retain];

    [self setNeedsDisplay];
  }
}


///////////////////////////////////////////////////////////////////////////////////////////////////
// Use an NSDataDetector to find any implicit links in the text. The results are cached until
// the text changes.
- (void)detectLinks {
  if (self.autoDetectLinks && !_linksHaveBeenDetected) {
    NSError* error = nil;
    NSDataDetector* linkDetector = [NSDataDetector dataDetectorWithTypes:NSTextCheckingTypeLink
                                                                   error:&error];
    NSString* string = _attributedString.string;
    NSRange range = NSMakeRange(0, string.length);

    [_detectedlinkLocations release];
    _detectedlinkLocations = [[linkDetector matchesInString:string options:0 range:range] retain];

    _linksHaveBeenDetected = YES;
  }
<<<<<<< HEAD
  
  return attributedString;
=======
>>>>>>> d159791c
}


///////////////////////////////////////////////////////////////////////////////////////////////////
- (CGRect)getLineBounds:(CTLineRef)line point:(CGPoint) point {
  CGFloat ascent = 0.0f;
	CGFloat descent = 0.0f;
	CGFloat leading = 0.0f;
	CGFloat width = (CGFloat)CTLineGetTypographicBounds(line, &ascent, &descent, &leading);
	CGFloat height = ascent + descent;
	
	return CGRectMake(point.x, point.y - descent, width, height);
}


///////////////////////////////////////////////////////////////////////////////////////////////////
- (NSTextCheckingResult *)linkAtIndex:(CFIndex)i {
  NSTextCheckingResult* foundResult = nil;

<<<<<<< HEAD
  __block NSTextCheckingResult* foundResult = nil;
  
  if (_autoDetectLinks) {
    NSError* error = nil;
    NSDataDetector* linkDetector = [NSDataDetector dataDetectorWithTypes:NSTextCheckingTypeLink 
                                                                   error:&error];
    [linkDetector enumerateMatchesInString:[_attributedText string] 
                                   options:0 
                                     range:NSMakeRange(0,[[_attributedText string] length])
                                usingBlock:^(NSTextCheckingResult *result, NSMatchingFlags flags, BOOL *stop) {
                                  NSRange range = [result range];
                                  if (NSLocationInRange(i, range)) {
                                    foundResult = result;
                                    *stop = YES;
                                  }
    }];
      
    if (foundResult) return foundResult;
  }
  
  for (NSTextCheckingResult* customLink in _customLinks) {
    if (NSLocationInRange(i, customLink.range)) {
      return customLink;
=======
  if (self.autoDetectLinks) {
    [self detectLinks];

    for (NSTextCheckingResult* result in _detectedlinkLocations) {
      if (NSLocationInRange(i, result.range)) {
        foundResult = [[result retain] autorelease];
        break;
      }
    }
  }

  if (nil == foundResult) {
    for (NSTextCheckingResult* result in _explicitLinkLocations) {
      if (NSLocationInRange(i, result.range)) {
        foundResult = [[result retain] autorelease];
        break;
      }
>>>>>>> d159791c
    }
  }
  
	return foundResult;
}


///////////////////////////////////////////////////////////////////////////////////////////////////
- (NSTextCheckingResult *)linkAtPoint:(CGPoint)point {
  static const CGFloat kVMargin = 5.0f;
	if (!CGRectContainsPoint(CGRectInset(self.bounds, 0, -kVMargin), point)) {
    return nil;
  }

  CFArrayRef lines = CTFrameGetLines(_textFrame);
	if (!lines) return nil;
	CFIndex count = CFArrayGetCount(lines);

  NSTextCheckingResult* foundLink = nil;

	CGPoint origins[count];
	CTFrameGetLineOrigins(_textFrame, CFRangeMake(0,0), origins);

  for (int i = 0; i < count; i++) {
		CGPoint linePoint = origins[i];

		CTLineRef line = CFArrayGetValueAtIndex(lines, i);
		CGRect flippedRect = [self getLineBounds:line point:linePoint];
    CGRect bounds = CGRectMake(CGRectGetMinX(self.bounds),
                               CGRectGetMaxY(self.bounds)-CGRectGetMaxY(self.bounds),
                               CGRectGetWidth(self.bounds),
                               CGRectGetHeight(self.bounds));
    CGRect rect = CGRectMake(CGRectGetMinX(flippedRect),
                             CGRectGetMaxY(bounds)-CGRectGetMaxY(flippedRect),
                             CGRectGetWidth(flippedRect),
                             CGRectGetHeight(flippedRect));                      

		rect = CGRectInset(rect, 0, -kVMargin);
		if (CGRectContainsPoint(rect, point)) {
			CGPoint relativePoint = CGPointMake(point.x-CGRectGetMinX(rect),
                                          point.y-CGRectGetMinY(rect));
			CFIndex idx = CTLineGetStringIndexForPosition(line, relativePoint);
			foundLink = ([self linkAtIndex:idx]);
			if (foundLink) return foundLink;
		}
	}
	return nil;
}


///////////////////////////////////////////////////////////////////////////////////////////////////
- (UIView *)hitTest:(CGPoint)point withEvent:(UIEvent *)event {
  UIView* view = [super hitTest:point withEvent:event];
  if (view != self) {
		return view;
	}
  if ([self linkAtPoint:point] == nil) {
    return nil;
  }
  return view;
}


///////////////////////////////////////////////////////////////////////////////////////////////////
- (void)touchesBegan:(NSSet *)touches withEvent:(UIEvent *)event {
  UITouch* touch = [touches anyObject];
	CGPoint point = [touch locationInView:self];
  
<<<<<<< HEAD
  _currentLink = [self linkAtPoint:point];
=======
  [_touchedLink release];
  _touchedLink = [[self linkAtPoint:point] retain];
>>>>>>> d159791c
  
  [self setNeedsDisplay];
}


///////////////////////////////////////////////////////////////////////////////////////////////////
- (void)touchesEnded:(NSSet *)touches withEvent:(UIEvent *)event {
  UITouch* touch = [touches anyObject];
	CGPoint point = [touch locationInView:self];

  NSTextCheckingResult* linkTouched = [self linkAtPoint:point];

  if (_touchedLink.URL && [_touchedLink.URL isEqual:linkTouched.URL]) {
    if (self.delegate && [self.delegate respondsToSelector:@selector(attributedLabel:didSelectLink:atPoint:)]) {
      [self.delegate attributedLabel:self didSelectLink:linkTouched.URL atPoint:point];
    }
  }
<<<<<<< HEAD
  
  _currentLink = nil;
=======

  NI_RELEASE_SAFELY(_touchedLink);

  [self setNeedsDisplay];
}


///////////////////////////////////////////////////////////////////////////////////////////////////
- (void)touchesCancelled:(NSSet *)touches withEvent:(UIEvent *)event {
  NI_RELEASE_SAFELY(_touchedLink);

>>>>>>> d159791c
  [self setNeedsDisplay];
}


///////////////////////////////////////////////////////////////////////////////////////////////////
// We apply the link styles immediately before we render the attributed string. This
// composites the link styles with the existing styles without losing any information. This
// makes it possible to turn off links or remove them altogether without losing the existing
// style information.
- (NSMutableAttributedString *)mutableAttributedStringWithLinkStylesApplied {
  NSMutableAttributedString* attributedString = [[self.attributedString mutableCopy] autorelease];
  if (self.autoDetectLinks) {
    for (NSTextCheckingResult* result in _detectedlinkLocations) {
      [attributedString setTextColor:self.linkColor
                               range:result.range];
    }
  }

  for (NSTextCheckingResult* result in _explicitLinkLocations) {
    [attributedString setTextColor:self.linkColor
                             range:result.range];
  }

  return attributedString;
}


///////////////////////////////////////////////////////////////////////////////////////////////////
- (void)drawTextInRect:(CGRect)rect {
  if (self.autoDetectLinks) {
    [self detectLinks];
  }

  NSMutableAttributedString* attributedStringWithLinks =
    [self mutableAttributedStringWithLinkStylesApplied];
  self.userInteractionEnabled = (_detectedlinkLocations.count > 0
                                 || _explicitLinkLocations.count > 0);

  if (nil != attributedStringWithLinks) {
    CGContextRef ctx = UIGraphicsGetCurrentContext();
		CGContextSaveGState(ctx);

<<<<<<< HEAD
    NSMutableAttributedString* attributedString = _autoDetectLinks || [_customLinks count] > 0 ? 
      [self linksDetectedAttributedString] : [self.attributedText copy];

    // CoreText context coordinates are the opposite to UIKit so we flip the bounds
    CGContextConcatCTM(ctx,
                       CGAffineTransformScale(CGAffineTransformMakeTranslation(0, self.bounds.size.height),
                                              1.f, -1.f));
    
    if (_textFrame == nil) {
      CTFramesetterRef framesetter =
        CTFramesetterCreateWithAttributedString((__bridge CFAttributedStringRef)attributedString);
      _drawingRect = self.bounds;
=======
    // CoreText context coordinates are the opposite to UIKit so we flip the bounds
    CGContextConcatCTM(ctx, CGAffineTransformScale(CGAffineTransformMakeTranslation(0, self.bounds.size.height),
                                                   1.f, -1.f));

    if (nil == _textFrame) {
      CFAttributedStringRef attributedString = (CFAttributedStringRef)attributedStringWithLinks;
      CTFramesetterRef framesetter = CTFramesetterCreateWithAttributedString(attributedString);

>>>>>>> d159791c
      CGMutablePathRef path = CGPathCreateMutable();
			CGPathAddRect(path, NULL, self.bounds);
      _textFrame = CTFramesetterCreateFrame(framesetter, CFRangeMake(0, 0), path, NULL);
			CGPathRelease(path);
			CFRelease(framesetter);
    }

    if (nil != _touchedLink) {
      // Draw the link's background first.
      [self.linkHighlightColor setFill];

      NSRange linkRange = _touchedLink.range;

      CFArrayRef lines = CTFrameGetLines(_textFrame);
      CFIndex count = CFArrayGetCount(lines);
      CGPoint lineOrigins[count];
      CTFrameGetLineOrigins(_textFrame, CFRangeMake(0, 0), lineOrigins);

      for (CFIndex i = 0; i < count; i++) {
        CTLineRef line = CFArrayGetValueAtIndex(lines, i);

        CFRange stringRange = CTLineGetStringRange(line);
        NSRange lineRange = NSMakeRange(stringRange.location, stringRange.length);
        NSRange intersectedRange = NSIntersectionRange(lineRange, linkRange);
        if (intersectedRange.length == 0) {
          continue;
        }

        // Iterate through each of the "runs" (i.e. a chunk of text) and find the runs that
        // intersect with the link's range. For each of these runs, draw the highlight frame
        // around the part of the run that intersects with the link.
        CGRect highlightRect = CGRectZero;
        CFArrayRef runs = CTLineGetGlyphRuns(line);
        CFIndex runCount = CFArrayGetCount(runs);
        for (CFIndex k = 0; k < runCount; k++) {
          CTRunRef run = CFArrayGetValueAtIndex(runs, k);

          CFRange stringRunRange = CTRunGetStringRange(run);
          NSRange lineRunRange = NSMakeRange(stringRunRange.location, stringRunRange.length);
          NSRange intersectedRunRange = NSIntersectionRange(lineRunRange, linkRange);
          if (intersectedRunRange.length == 0) {
            continue;
          }

          CGFloat ascent = 0.0f;
          CGFloat descent = 0.0f;
          CGFloat leading = 0.0f;
          CGFloat width = (CGFloat)CTRunGetTypographicBounds(run,
                                                             CFRangeMake(0, 0), 
                                                             &ascent, 
                                                             &descent, 
                                                             &leading);
          CGFloat height = ascent + descent;

          CGFloat xOffset = CTLineGetOffsetForStringIndex(line, 
                                                          CTRunGetStringRange(run).location, 
                                                          nil);

          CGRect linkRect = CGRectMake(lineOrigins[i].x + xOffset - leading,
                                       lineOrigins[i].y - descent,
                                       width + leading,
                                       height);

          linkRect = CGRectIntegral(linkRect);
          linkRect = CGRectInset(linkRect, -2, -1);

          if (CGRectIsEmpty(highlightRect)) {
            highlightRect = linkRect;

          } else {
            highlightRect = CGRectUnion(rect, linkRect);
          }
        }

        if (!CGRectIsEmpty(highlightRect)) {

          CGFloat pi = (CGFloat)M_PI;

          CGFloat radius = 5.0f;
          CGContextMoveToPoint(ctx, highlightRect.origin.x, highlightRect.origin.y + radius);
          CGContextAddLineToPoint(ctx, highlightRect.origin.x, highlightRect.origin.y + highlightRect.size.height - radius);
          CGContextAddArc(ctx, highlightRect.origin.x + radius, highlightRect.origin.y + highlightRect.size.height - radius, 
                          radius, pi, pi / 2.0f, 1.0f);
          CGContextAddLineToPoint(ctx, highlightRect.origin.x + highlightRect.size.width - radius, 
                                  highlightRect.origin.y + highlightRect.size.height);
          CGContextAddArc(ctx, highlightRect.origin.x + highlightRect.size.width - radius, 
                          highlightRect.origin.y + highlightRect.size.height - radius, radius, pi / 2, 0.0f, 1.0f);
          CGContextAddLineToPoint(ctx, highlightRect.origin.x + highlightRect.size.width, highlightRect.origin.y + radius);
          CGContextAddArc(ctx, highlightRect.origin.x + highlightRect.size.width - radius, highlightRect.origin.y + radius, 
                          radius, 0.0f, -pi / 2.0f, 1.0f);
          CGContextAddLineToPoint(ctx, highlightRect.origin.x + radius, highlightRect.origin.y);
          CGContextAddArc(ctx, highlightRect.origin.x + radius, highlightRect.origin.y + radius, radius, 
                          -pi / 2, pi, 1);
          CGContextFillPath(ctx);
        }
      }
    }

    CTFrameDraw(_textFrame, ctx);
		CGContextRestoreGState(ctx);

  } else {
    [super drawTextInRect:rect];
  }
}


@end


///////////////////////////////////////////////////////////////////////////////////////////////////
///////////////////////////////////////////////////////////////////////////////////////////////////
///////////////////////////////////////////////////////////////////////////////////////////////////
@implementation NIAttributedLabel (ConversionUtilities)


///////////////////////////////////////////////////////////////////////////////////////////////////
+ (CTTextAlignment)alignmentFromUITextAlignment:(UITextAlignment)alignment {
  switch (alignment) {
		case UITextAlignmentLeft: return kCTLeftTextAlignment;
		case UITextAlignmentCenter: return kCTCenterTextAlignment;
		case UITextAlignmentRight: return kCTRightTextAlignment;
		case UITextAlignmentJustify: return kCTJustifiedTextAlignment; 		
    default: return kCTNaturalTextAlignment;
	}
}


///////////////////////////////////////////////////////////////////////////////////////////////////
+ (CTLineBreakMode)lineBreakModeFromUILineBreakMode:(UILineBreakMode)lineBreakMode {
	switch (lineBreakMode) {
		case UILineBreakModeWordWrap: return kCTLineBreakByWordWrapping;
		case UILineBreakModeCharacterWrap: return kCTLineBreakByCharWrapping;
		case UILineBreakModeClip: return kCTLineBreakByClipping;
		case UILineBreakModeHeadTruncation: return kCTLineBreakByTruncatingHead;
		case UILineBreakModeTailTruncation: return kCTLineBreakByTruncatingTail;
		case UILineBreakModeMiddleTruncation: return kCTLineBreakByTruncatingMiddle;
		default: return 0;
	}
}


///////////////////////////////////////////////////////////////////////////////////////////////////
+ (NSMutableAttributedString *)mutableAttributedStringFromLabel:(UILabel *)label {
  NSMutableAttributedString* attributedString = nil;
  
  if (NIIsStringWithAnyText(label.text)) {
    attributedString = [[[NSMutableAttributedString alloc] initWithString:label.text] autorelease];
    
    [attributedString setFont:label.font];
    [attributedString setTextColor:label.textColor];
    
    CTTextAlignment textAlignment = [self alignmentFromUITextAlignment:label.textAlignment];
    CTLineBreakMode lineBreak = [self lineBreakModeFromUILineBreakMode:label.lineBreakMode];
    
    [attributedString setTextAlignment:textAlignment lineBreakMode:lineBreak]; 
  }
  
  return attributedString;
}

@end<|MERGE_RESOLUTION|>--- conflicted
+++ resolved
@@ -50,8 +50,6 @@
 		CFRelease(_textFrame);
 		_textFrame = nil;
 	}
-<<<<<<< HEAD
-=======
 
   NI_RELEASE_SAFELY(_detectedlinkLocations);
   NI_RELEASE_SAFELY(_explicitLinkLocations);
@@ -62,7 +60,6 @@
   NI_RELEASE_SAFELY(_strokeColor);
 
   [super dealloc];
->>>>>>> d159791c
 }
 
 
@@ -82,18 +79,6 @@
 	}
 }
 
-<<<<<<< HEAD
-///////////////////////////////////////////////////////////////////////////////////////////////////
--(void) resetFromLabel {
-  NSMutableAttributedString* attributedString =
-  ((nil != self.text)
-   ? [[NSMutableAttributedString alloc] initWithString:self.text]
-   : nil);
-
-  [attributedString setFont:self.font];
-  [attributedString setTextColor:self.textColor];
-=======
->>>>>>> d159791c
 
 ///////////////////////////////////////////////////////////////////////////////////////////////////
 - (void)setNeedsDisplay {
@@ -108,9 +93,6 @@
 	if (nil == _attributedString) {
     return CGSizeZero;
   }
-<<<<<<< HEAD
-  return [_attributedText copy];
-=======
 
   CFAttributedStringRef attributedStringRef = (CFAttributedStringRef)_attributedString;
   CTFramesetterRef framesetter = CTFramesetterCreateWithAttributedString(attributedStringRef);
@@ -124,21 +106,13 @@
   }
 
 	return CGSizeMake(ceilf(newSize.width), ceilf(newSize.height));
->>>>>>> d159791c
-}
-
-
-///////////////////////////////////////////////////////////////////////////////////////////////////
-<<<<<<< HEAD
--(void)setAttributedText:(NSAttributedString *)attributedText {
-  _attributedText = [attributedText mutableCopy];
-  [self setNeedsDisplay];
-}
-=======
+}
+
+
+///////////////////////////////////////////////////////////////////////////////////////////////////
 ///////////////////////////////////////////////////////////////////////////////////////////////////
 #pragma mark - Public Methods
 
->>>>>>> d159791c
 
 ///////////////////////////////////////////////////////////////////////////////////////////////////
 - (void)setText:(NSString *)text {
@@ -238,13 +212,7 @@
 
 
 ///////////////////////////////////////////////////////////////////////////////////////////////////
-<<<<<<< HEAD
--(void)setStrokeColor:(UIColor *)strokeColor {
-  _strokeColor = strokeColor;
-  [_attributedText setStrokeColor:_strokeColor];
-=======
 - (void)setTextColor:(UIColor *)textColor range:(NSRange)range {
->>>>>>> d159791c
   [self setNeedsDisplay];
 
   [_attributedString setTextColor:textColor range:range];
@@ -277,60 +245,38 @@
 }
 
 ///////////////////////////////////////////////////////////////////////////////////////////////////
-<<<<<<< HEAD
--(UIColor *)linkColor {
-  if (!_linkColor) {
-    _linkColor = [UIColor blueColor];
-=======
 - (void)setUnderlineStyleModifier:(CTUnderlineStyleModifiers)modifier {
   if (modifier != _underlineStyleModifier) {
     _underlineStyleModifier = modifier;
     [_attributedString setUnderlineStyle:self.underlineStyle  modifier:modifier];
 
     [self setNeedsDisplay];
->>>>>>> d159791c
-  }
-}
-
-///////////////////////////////////////////////////////////////////////////////////////////////////
-<<<<<<< HEAD
--(void)setLinkColor:(UIColor *)linkColor {
-  _linkColor = linkColor;
-=======
+  }
+}
+
+///////////////////////////////////////////////////////////////////////////////////////////////////
 - (void)setUnderlineStyle:(CTUnderlineStyle)style modifier:(CTUnderlineStyleModifiers)modifier range:(NSRange)range {
   [_attributedString setUnderlineStyle:style modifier:modifier range:range];
 
->>>>>>> d159791c
-  [self setNeedsDisplay];
-}
-
-
-///////////////////////////////////////////////////////////////////////////////////////////////////
-<<<<<<< HEAD
--(UIColor *)linkHighlightColor {
-  if (!_linkHighlightColor) {
-    _linkHighlightColor = [UIColor colorWithWhite:0.5f alpha:0.2f];
-=======
+  [self setNeedsDisplay];
+}
+
+
+///////////////////////////////////////////////////////////////////////////////////////////////////
 - (void)setStrokeWidth:(CGFloat)strokeWidth {
   if (_strokeWidth != strokeWidth) {
     _strokeWidth = strokeWidth;
     [_attributedString setStrokeWidth:strokeWidth];
 
     [self setNeedsDisplay];
->>>>>>> d159791c
-  }
-}
-
-
-///////////////////////////////////////////////////////////////////////////////////////////////////
-<<<<<<< HEAD
--(void)setLinkHighlightColor:(UIColor *)linkHighlightColor{
-  _linkHighlightColor = linkHighlightColor;
-=======
+  }
+}
+
+
+///////////////////////////////////////////////////////////////////////////////////////////////////
 - (void)setStrokeWidth:(CGFloat)width range:(NSRange)range {
   [_attributedString setStrokeWidth:width range:range];
 
->>>>>>> d159791c
   [self setNeedsDisplay];
 }
 
@@ -367,15 +313,9 @@
 
 
 ///////////////////////////////////////////////////////////////////////////////////////////////////
-<<<<<<< HEAD
--(void)removeAllLinks {
-  _customLinks = nil;
-  self.userInteractionEnabled = _autoDetectLinks;
-=======
 - (void)setTextKern:(CGFloat)kern range:(NSRange)range {
   [_attributedString setKern:kern range:range];
 
->>>>>>> d159791c
   [self setNeedsDisplay];
 }
 
@@ -401,24 +341,11 @@
 
 
 ///////////////////////////////////////////////////////////////////////////////////////////////////
-<<<<<<< HEAD
-- (CGSize)sizeThatFits:(CGSize)size {
-	if (nil == _attributedText) return CGSizeZero;
-  
-  CTFramesetterRef framesetter = 
-    CTFramesetterCreateWithAttributedString((__bridge CFAttributedStringRef)_attributedText);
-	CFRange fitCFRange = CFRangeMake(0,0);
-	CGSize newSize = 
-    CTFramesetterSuggestFrameSizeWithConstraints(framesetter,CFRangeMake(0,0),NULL,size,&fitCFRange);
-	if (framesetter) CFRelease(framesetter);
-	return CGSizeMake( floorf(newSize.width+1) , floorf(newSize.height+1) );
-=======
 - (UIColor *)linkHighlightColor {
   if (!_linkHighlightColor) {
     _linkHighlightColor = [[UIColor colorWithWhite:0.5f alpha:0.5f] retain];
   }
   return _linkHighlightColor;
->>>>>>> d159791c
 }
 
 
@@ -449,11 +376,6 @@
 
     _linksHaveBeenDetected = YES;
   }
-<<<<<<< HEAD
-  
-  return attributedString;
-=======
->>>>>>> d159791c
 }
 
 
@@ -473,31 +395,6 @@
 - (NSTextCheckingResult *)linkAtIndex:(CFIndex)i {
   NSTextCheckingResult* foundResult = nil;
 
-<<<<<<< HEAD
-  __block NSTextCheckingResult* foundResult = nil;
-  
-  if (_autoDetectLinks) {
-    NSError* error = nil;
-    NSDataDetector* linkDetector = [NSDataDetector dataDetectorWithTypes:NSTextCheckingTypeLink 
-                                                                   error:&error];
-    [linkDetector enumerateMatchesInString:[_attributedText string] 
-                                   options:0 
-                                     range:NSMakeRange(0,[[_attributedText string] length])
-                                usingBlock:^(NSTextCheckingResult *result, NSMatchingFlags flags, BOOL *stop) {
-                                  NSRange range = [result range];
-                                  if (NSLocationInRange(i, range)) {
-                                    foundResult = result;
-                                    *stop = YES;
-                                  }
-    }];
-      
-    if (foundResult) return foundResult;
-  }
-  
-  for (NSTextCheckingResult* customLink in _customLinks) {
-    if (NSLocationInRange(i, customLink.range)) {
-      return customLink;
-=======
   if (self.autoDetectLinks) {
     [self detectLinks];
 
@@ -515,7 +412,6 @@
         foundResult = [[result retain] autorelease];
         break;
       }
->>>>>>> d159791c
     }
   }
   
@@ -584,12 +480,8 @@
   UITouch* touch = [touches anyObject];
 	CGPoint point = [touch locationInView:self];
   
-<<<<<<< HEAD
-  _currentLink = [self linkAtPoint:point];
-=======
   [_touchedLink release];
   _touchedLink = [[self linkAtPoint:point] retain];
->>>>>>> d159791c
   
   [self setNeedsDisplay];
 }
@@ -607,10 +499,6 @@
       [self.delegate attributedLabel:self didSelectLink:linkTouched.URL atPoint:point];
     }
   }
-<<<<<<< HEAD
-  
-  _currentLink = nil;
-=======
 
   NI_RELEASE_SAFELY(_touchedLink);
 
@@ -622,7 +510,6 @@
 - (void)touchesCancelled:(NSSet *)touches withEvent:(UIEvent *)event {
   NI_RELEASE_SAFELY(_touchedLink);
 
->>>>>>> d159791c
   [self setNeedsDisplay];
 }
 
@@ -665,20 +552,6 @@
     CGContextRef ctx = UIGraphicsGetCurrentContext();
 		CGContextSaveGState(ctx);
 
-<<<<<<< HEAD
-    NSMutableAttributedString* attributedString = _autoDetectLinks || [_customLinks count] > 0 ? 
-      [self linksDetectedAttributedString] : [self.attributedText copy];
-
-    // CoreText context coordinates are the opposite to UIKit so we flip the bounds
-    CGContextConcatCTM(ctx,
-                       CGAffineTransformScale(CGAffineTransformMakeTranslation(0, self.bounds.size.height),
-                                              1.f, -1.f));
-    
-    if (_textFrame == nil) {
-      CTFramesetterRef framesetter =
-        CTFramesetterCreateWithAttributedString((__bridge CFAttributedStringRef)attributedString);
-      _drawingRect = self.bounds;
-=======
     // CoreText context coordinates are the opposite to UIKit so we flip the bounds
     CGContextConcatCTM(ctx, CGAffineTransformScale(CGAffineTransformMakeTranslation(0, self.bounds.size.height),
                                                    1.f, -1.f));
@@ -687,7 +560,6 @@
       CFAttributedStringRef attributedString = (CFAttributedStringRef)attributedStringWithLinks;
       CTFramesetterRef framesetter = CTFramesetterCreateWithAttributedString(attributedString);
 
->>>>>>> d159791c
       CGMutablePathRef path = CGPathCreateMutable();
 			CGPathAddRect(path, NULL, self.bounds);
       _textFrame = CTFramesetterCreateFrame(framesetter, CFRangeMake(0, 0), path, NULL);
