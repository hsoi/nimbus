--- conflicted
+++ resolved
@@ -461,16 +461,9 @@
 - (void)touchesBegan:(NSSet *)touches withEvent:(UIEvent *)event {
   UITouch* touch = [touches anyObject];
 	CGPoint point = [touch locationInView:self];
-<<<<<<< HEAD
   
   _touchedLink = [self linkAtPoint:point];
   
-=======
-
-  [_touchedLink release];
-  _touchedLink = [[self linkAtPoint:point] retain];
-
->>>>>>> 12d54b3f
   [self setNeedsDisplay];
 }
 
