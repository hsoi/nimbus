//
// Copyright 2011 Roger Chapman
//
// Licensed under the Apache License, Version 2.0 (the "License");
// you may not use this file except in compliance with the License.
// You may obtain a copy of the License at
//
//    http://www.apache.org/licenses/LICENSE-2.0
//
// Unless required by applicable law or agreed to in writing, software
// distributed under the License is distributed on an "AS IS" BASIS,
// WITHOUT WARRANTIES OR CONDITIONS OF ANY KIND, either express or implied.
// See the License for the specific language governing permissions and
// limitations under the License.
//

#import "NIAttributedLabel.h"

#import "NimbusCore.h"
#import "NSAttributedString+NimbusAttributedLabel.h"

@interface NIAttributedLabel()
@property (nonatomic, readwrite, retain) NSMutableAttributedString* mutableAttributedString;
@property (nonatomic, readwrite, assign) CTFrameRef textFrame;
@property (nonatomic, readwrite, assign) BOOL linksHaveBeenDetected;
@property (nonatomic, readwrite, copy) NSArray* detectedlinkLocations;
@property (nonatomic, readwrite, retain) NSMutableArray* explicitLinkLocations;
@property (nonatomic, readwrite, retain) NSTextCheckingResult* touchedLink;
@end


@interface NIAttributedLabel(ConversionUtilities)
+ (CTTextAlignment)alignmentFromUITextAlignment:(UITextAlignment)alignment;
+ (CTLineBreakMode)lineBreakModeFromUILineBreakMode:(UILineBreakMode)lineBreakMode;
+ (NSMutableAttributedString *)mutableAttributedStringFromLabel:(UILabel *)label;
@end


///////////////////////////////////////////////////////////////////////////////////////////////////
///////////////////////////////////////////////////////////////////////////////////////////////////
///////////////////////////////////////////////////////////////////////////////////////////////////
@implementation NIAttributedLabel

@synthesize mutableAttributedString = _mutableAttributedString;
@synthesize textFrame = _textFrame;
@synthesize linksHaveBeenDetected = _linksHaveBeenDetected;
@synthesize detectedlinkLocations = _detectedlinkLocations;
@synthesize explicitLinkLocations = _explicitLinkLocations;
@synthesize touchedLink = _touchedLink;
@synthesize autoDetectLinks = _autoDetectLinks;
@synthesize underlineStyle = _underlineStyle;
@synthesize underlineStyleModifier = _underlineStyleModifier;
@synthesize strokeWidth = _strokeWidth;
@synthesize strokeColor = _strokeColor;
@synthesize textKern = _textKern;
@synthesize linkColor = _linkColor;
@synthesize linkHighlightColor = _linkHighlightColor;
@synthesize linksHaveUnderlines = _linksHaveUnderlines;
@synthesize delegate = _delegate;


///////////////////////////////////////////////////////////////////////////////////////////////////
- (void)dealloc {
<<<<<<< HEAD
=======
  NI_RELEASE_SAFELY(_mutableAttributedString);

>>>>>>> be1caead
  if (nil != _textFrame) {
		CFRelease(_textFrame);
		_textFrame = nil;
	}
}


///////////////////////////////////////////////////////////////////////////////////////////////////
- (void)awakeFromNib {
  [super awakeFromNib];

  self.attributedString = [[self class] mutableAttributedStringFromLabel:self];
}


///////////////////////////////////////////////////////////////////////////////////////////////////
- (void)resetTextFrame {
	if (nil != _textFrame) {
		CFRelease(_textFrame);
		_textFrame = nil;
	}
}


///////////////////////////////////////////////////////////////////////////////////////////////////
- (void)attributedTextDidChange {
  [self resetTextFrame];
  [self setNeedsDisplay];
}


///////////////////////////////////////////////////////////////////////////////////////////////////
- (void)setFrame:(CGRect)frame {
  BOOL frameDidChange = !CGRectEqualToRect(self.frame, frame);

  [super setFrame:frame];

  if (frameDidChange) {
    [self attributedTextDidChange];
  }
}


///////////////////////////////////////////////////////////////////////////////////////////////////
- (void)setBounds:(CGRect)bounds {
  BOOL boundsDidChange = !CGRectEqualToRect(self.bounds, bounds);

  [super setBounds:bounds];

  if (boundsDidChange) {
    [self attributedTextDidChange];
  }
}


///////////////////////////////////////////////////////////////////////////////////////////////////
- (CGSize)sizeThatFits:(CGSize)size {
	if (nil == _mutableAttributedString) {
    return CGSizeZero;
  }

<<<<<<< HEAD
  CFAttributedStringRef attributedStringRef = (__bridge CFAttributedStringRef)_attributedString;
=======
  CFAttributedStringRef attributedStringRef = (CFAttributedStringRef)_mutableAttributedString;
>>>>>>> be1caead
  CTFramesetterRef framesetter = CTFramesetterCreateWithAttributedString(attributedStringRef);
	CFRange fitCFRange = CFRangeMake(0,0);
	CGSize newSize = CTFramesetterSuggestFrameSizeWithConstraints(framesetter, CFRangeMake(0, 0),
                                                                NULL, size, &fitCFRange);

	if (nil != framesetter) {
    CFRelease(framesetter);
    framesetter = nil;
  }

	return CGSizeMake(ceilf(newSize.width), ceilf(newSize.height));
}


///////////////////////////////////////////////////////////////////////////////////////////////////
///////////////////////////////////////////////////////////////////////////////////////////////////
#pragma mark - Public Methods


///////////////////////////////////////////////////////////////////////////////////////////////////
- (void)setText:(NSString *)text {
  [super setText:text];

  self.attributedString = [[self class] mutableAttributedStringFromLabel:self];
}


///////////////////////////////////////////////////////////////////////////////////////////////////
- (NSAttributedString *)attributedString {
  if (nil == _mutableAttributedString) {
    self.attributedString = [[self class] mutableAttributedStringFromLabel:self];
  }
<<<<<<< HEAD
  return [_attributedString copy];
=======
  return [[_mutableAttributedString copy] autorelease];
>>>>>>> be1caead
}


///////////////////////////////////////////////////////////////////////////////////////////////////
- (void)setAttributedString:(NSAttributedString *)attributedText {
<<<<<<< HEAD
  if (_attributedString != attributedText) {
    _attributedString = [attributedText mutableCopy];
=======
  if (_mutableAttributedString != attributedText) {
    [_mutableAttributedString release];
    _mutableAttributedString = [attributedText mutableCopy];
>>>>>>> be1caead

    // Clear the link caches.
    _detectedlinkLocations = nil;
    _linksHaveBeenDetected = NO;
    [self removeAllExplicitLinks];

    [self attributedTextDidChange];
  }
}


///////////////////////////////////////////////////////////////////////////////////////////////////
- (void)setAutoDetectLinks:(BOOL)autoDetectLinks {
  _autoDetectLinks = autoDetectLinks;

  [self attributedTextDidChange];
}


///////////////////////////////////////////////////////////////////////////////////////////////////
- (void)addLink:(NSURL *)urlLink range:(NSRange)range {
  if (nil == _explicitLinkLocations) {
    _explicitLinkLocations = [[NSMutableArray alloc] init];
  }

  NSTextCheckingResult* result = [NSTextCheckingResult linkCheckingResultWithRange:range
                                                                               URL:urlLink];
  [_explicitLinkLocations addObject:result];

  [self attributedTextDidChange];
}


///////////////////////////////////////////////////////////////////////////////////////////////////
- (void)removeAllExplicitLinks {
  _explicitLinkLocations = nil;

  [self attributedTextDidChange];
}


///////////////////////////////////////////////////////////////////////////////////////////////////
- (void)setTextAlignment:(UITextAlignment)textAlignment {
  // We assume that the UILabel implementation will call setNeedsDisplay. Where we don't call super
  // we call setNeedsDisplay ourselves.
  [super setTextAlignment:textAlignment];

  if (nil != _mutableAttributedString) {
    CTTextAlignment alignment = [[self class] alignmentFromUITextAlignment:textAlignment];
    CTLineBreakMode lineBreak = [[self class] lineBreakModeFromUILineBreakMode:self.lineBreakMode];
    [_mutableAttributedString setTextAlignment:alignment lineBreakMode:lineBreak];
  }
}


///////////////////////////////////////////////////////////////////////////////////////////////////
- (void)setLineBreakMode:(UILineBreakMode)lineBreakMode {
  [super setLineBreakMode:lineBreakMode];
  
  // If your label will wrap over multiple lines then you can only use UILineBreakModeWordWrap.
  NIDASSERT(self.numberOfLines == 1 || lineBreakMode == UILineBreakModeWordWrap);
  // If the debug assertion is firing that means you're trying to set a line break mode
  // other than word wrapping for a multi-line label. We'll set it to word wrapping because
  // that's likely what you want, but you should fix this in your code as well so that you
  // don't get any more debug assertions.
  if (self.numberOfLines != 1) {
    lineBreakMode = UILineBreakModeWordWrap;
  }

  if (nil != _mutableAttributedString) {
    CTTextAlignment alignment = [[self class] alignmentFromUITextAlignment:self.textAlignment];
    CTLineBreakMode lineBreak = [[self class] lineBreakModeFromUILineBreakMode:lineBreakMode];
    [_mutableAttributedString setTextAlignment:alignment lineBreakMode:lineBreak];
  }
}


///////////////////////////////////////////////////////////////////////////////////////////////////
- (void)setNumberOfLines:(NSInteger)numberOfLines {
  [super setNumberOfLines:numberOfLines];

  // If your label will wrap over multiple lines then you can only use UILineBreakModeWordWrap.
  NIDASSERT(numberOfLines == 1 || self.lineBreakMode == UILineBreakModeWordWrap);
  // If the debug assertion is firing that means you're trying to set a line break mode
  // other than word wrapping for a multi-line label. We'll set it to word wrapping because
  // that's likely what you want, but you should fix this in your code as well so that you
  // don't get any more debug assertions.
  if (numberOfLines != 1) {
    self.lineBreakMode = UILineBreakModeWordWrap;
  }
}


///////////////////////////////////////////////////////////////////////////////////////////////////
- (void)setTextColor:(UIColor *)textColor {
  [super setTextColor:textColor];

  [_mutableAttributedString setTextColor:textColor];
}


///////////////////////////////////////////////////////////////////////////////////////////////////
- (void)setTextColor:(UIColor *)textColor range:(NSRange)range {
  [_mutableAttributedString setTextColor:textColor range:range];

  [self attributedTextDidChange];
}


///////////////////////////////////////////////////////////////////////////////////////////////////
- (void)setFont:(UIFont *)font {
	[super setFont:font];

  [_mutableAttributedString setFont:font];
}


///////////////////////////////////////////////////////////////////////////////////////////////////
- (void)setFont:(UIFont *)font range:(NSRange)range {
  [_mutableAttributedString setFont:font range:range];

  [self attributedTextDidChange];
}

///////////////////////////////////////////////////////////////////////////////////////////////////
- (void)setUnderlineStyle:(CTUnderlineStyle)style {
  if (style != _underlineStyle) {
    _underlineStyle = style;
    [_mutableAttributedString setUnderlineStyle:style modifier:self.underlineStyleModifier];

    [self attributedTextDidChange];
  }
}

///////////////////////////////////////////////////////////////////////////////////////////////////
- (void)setUnderlineStyleModifier:(CTUnderlineStyleModifiers)modifier {
  if (modifier != _underlineStyleModifier) {
    _underlineStyleModifier = modifier;
    [_mutableAttributedString setUnderlineStyle:self.underlineStyle  modifier:modifier];

    [self attributedTextDidChange];
  }
}

///////////////////////////////////////////////////////////////////////////////////////////////////
- (void)setUnderlineStyle:(CTUnderlineStyle)style modifier:(CTUnderlineStyleModifiers)modifier range:(NSRange)range {
  [_mutableAttributedString setUnderlineStyle:style modifier:modifier range:range];

  [self attributedTextDidChange];
}


///////////////////////////////////////////////////////////////////////////////////////////////////
- (void)setStrokeWidth:(CGFloat)strokeWidth {
  if (_strokeWidth != strokeWidth) {
    _strokeWidth = strokeWidth;
    [_mutableAttributedString setStrokeWidth:strokeWidth];

    [self attributedTextDidChange];
  }
}


///////////////////////////////////////////////////////////////////////////////////////////////////
- (void)setStrokeWidth:(CGFloat)width range:(NSRange)range {
  [_mutableAttributedString setStrokeWidth:width range:range];

  [self attributedTextDidChange];
}


///////////////////////////////////////////////////////////////////////////////////////////////////
- (void)setStrokeColor:(UIColor *)strokeColor {
  if (_strokeColor != strokeColor) {
<<<<<<< HEAD
    _strokeColor = strokeColor;
    [_attributedString setStrokeColor:_strokeColor];
=======
    [_strokeColor release];
    _strokeColor = [strokeColor retain];
    [_mutableAttributedString setStrokeColor:_strokeColor];
>>>>>>> be1caead

    [self attributedTextDidChange];
  }
}


///////////////////////////////////////////////////////////////////////////////////////////////////
- (void)setStrokeColor:(UIColor*)color range:(NSRange)range {
  [_mutableAttributedString setStrokeColor:color range:range];

  [self attributedTextDidChange];
}


///////////////////////////////////////////////////////////////////////////////////////////////////
- (void)setTextKern:(CGFloat)textKern {
  if (_textKern != textKern) {
    _textKern = textKern;
    [_mutableAttributedString setKern:_textKern];

    [self attributedTextDidChange];
  }
}


///////////////////////////////////////////////////////////////////////////////////////////////////
- (void)setTextKern:(CGFloat)kern range:(NSRange)range {
  [_mutableAttributedString setKern:kern range:range];

  [self attributedTextDidChange];
}


///////////////////////////////////////////////////////////////////////////////////////////////////
- (UIColor *)linkColor {
  if (nil == _linkColor) {
    _linkColor = [UIColor blueColor];
  }
  return _linkColor;
}


///////////////////////////////////////////////////////////////////////////////////////////////////
- (void)setLinkColor:(UIColor *)linkColor {
  if (_linkColor != linkColor) {
    _linkColor = linkColor;

    [self attributedTextDidChange];
  }
}


///////////////////////////////////////////////////////////////////////////////////////////////////
- (UIColor *)linkHighlightColor {
  if (!_linkHighlightColor) {
    _linkHighlightColor = [UIColor colorWithWhite:0.5f alpha:0.5f];
  }
  return _linkHighlightColor;
}


///////////////////////////////////////////////////////////////////////////////////////////////////
- (void)setLinkHighlightColor:(UIColor *)linkHighlightColor {
  if (_linkHighlightColor != linkHighlightColor) {
    _linkHighlightColor = linkHighlightColor;

    [self attributedTextDidChange];
  }
}


///////////////////////////////////////////////////////////////////////////////////////////////////
- (void)setLinksHaveUnderlines:(BOOL)linksHaveUnderlines {
  if (_linksHaveUnderlines != linksHaveUnderlines) {
    _linksHaveUnderlines = linksHaveUnderlines;

    [self attributedTextDidChange];
  }
}


///////////////////////////////////////////////////////////////////////////////////////////////////
// Use an NSDataDetector to find any implicit links in the text. The results are cached until
// the text changes.
- (void)detectLinks {
  if (self.autoDetectLinks && !_linksHaveBeenDetected) {
    NSError* error = nil;
    NSDataDetector* linkDetector = [NSDataDetector dataDetectorWithTypes:NSTextCheckingTypeLink
                                                                   error:&error];
    NSString* string = _mutableAttributedString.string;
    NSRange range = NSMakeRange(0, string.length);

    _detectedlinkLocations = [linkDetector matchesInString:string options:0 range:range];

    _linksHaveBeenDetected = YES;
  }
}


///////////////////////////////////////////////////////////////////////////////////////////////////
- (CGRect)getLineBounds:(CTLineRef)line point:(CGPoint) point {
  CGFloat ascent = 0.0f;
	CGFloat descent = 0.0f;
	CGFloat leading = 0.0f;
	CGFloat width = (CGFloat)CTLineGetTypographicBounds(line, &ascent, &descent, &leading);
	CGFloat height = ascent + descent;
	
	return CGRectMake(point.x, point.y - descent, width, height);
}


///////////////////////////////////////////////////////////////////////////////////////////////////
- (NSTextCheckingResult *)linkAtIndex:(CFIndex)i {
  NSTextCheckingResult* foundResult = nil;

  if (self.autoDetectLinks) {
    [self detectLinks];

    for (NSTextCheckingResult* result in _detectedlinkLocations) {
      if (NSLocationInRange(i, result.range)) {
        foundResult = result;
        break;
      }
    }
  }

  if (nil == foundResult) {
    for (NSTextCheckingResult* result in _explicitLinkLocations) {
      if (NSLocationInRange(i, result.range)) {
        foundResult = result;
        break;
      }
    }
  }
  
	return foundResult;
}


///////////////////////////////////////////////////////////////////////////////////////////////////
- (NSTextCheckingResult *)linkAtPoint:(CGPoint)point {
  static const CGFloat kVMargin = 5.0f;
	if (!CGRectContainsPoint(CGRectInset(self.bounds, 0, -kVMargin), point)) {
    return nil;
  }

  CFArrayRef lines = CTFrameGetLines(_textFrame);
	if (!lines) return nil;
	CFIndex count = CFArrayGetCount(lines);

  NSTextCheckingResult* foundLink = nil;

	CGPoint origins[count];
	CTFrameGetLineOrigins(_textFrame, CFRangeMake(0,0), origins);

  for (int i = 0; i < count; i++) {
		CGPoint linePoint = origins[i];

		CTLineRef line = CFArrayGetValueAtIndex(lines, i);
		CGRect flippedRect = [self getLineBounds:line point:linePoint];
    CGRect bounds = CGRectMake(CGRectGetMinX(self.bounds),
                               CGRectGetMaxY(self.bounds)-CGRectGetMaxY(self.bounds),
                               CGRectGetWidth(self.bounds),
                               CGRectGetHeight(self.bounds));
    CGRect rect = CGRectMake(CGRectGetMinX(flippedRect),
                             CGRectGetMaxY(bounds)-CGRectGetMaxY(flippedRect),
                             CGRectGetWidth(flippedRect),
                             CGRectGetHeight(flippedRect));                      

		rect = CGRectInset(rect, 0, -kVMargin);
		if (CGRectContainsPoint(rect, point)) {
			CGPoint relativePoint = CGPointMake(point.x-CGRectGetMinX(rect),
                                          point.y-CGRectGetMinY(rect));
			CFIndex idx = CTLineGetStringIndexForPosition(line, relativePoint);
			foundLink = ([self linkAtIndex:idx]);
			if (foundLink) return foundLink;
		}
	}
	return nil;
}


///////////////////////////////////////////////////////////////////////////////////////////////////
- (UIView *)hitTest:(CGPoint)point withEvent:(UIEvent *)event {
  UIView* view = [super hitTest:point withEvent:event];
  if (view != self) {
		return view;
	}
  if ([self linkAtPoint:point] == nil) {
    return nil;
  }
  return view;
}


///////////////////////////////////////////////////////////////////////////////////////////////////
- (void)touchesBegan:(NSSet *)touches withEvent:(UIEvent *)event {
  UITouch* touch = [touches anyObject];
	CGPoint point = [touch locationInView:self];
  
  _touchedLink = [self linkAtPoint:point];
  
  [self setNeedsDisplay];
}


///////////////////////////////////////////////////////////////////////////////////////////////////
- (void)touchesEnded:(NSSet *)touches withEvent:(UIEvent *)event {
  UITouch* touch = [touches anyObject];
	CGPoint point = [touch locationInView:self];

  NSTextCheckingResult* linkTouched = [self linkAtPoint:point];

  if (_touchedLink.URL && [_touchedLink.URL isEqual:linkTouched.URL]) {
    if (self.delegate && [self.delegate respondsToSelector:@selector(attributedLabel:didSelectLink:atPoint:)]) {
      [self.delegate attributedLabel:self didSelectLink:linkTouched.URL atPoint:point];
    }
  }

  _touchedLink = nil;

  [self setNeedsDisplay];
}


///////////////////////////////////////////////////////////////////////////////////////////////////
- (void)touchesCancelled:(NSSet *)touches withEvent:(UIEvent *)event {
  _touchedLink = nil;

  [self setNeedsDisplay];
}


///////////////////////////////////////////////////////////////////////////////////////////////////
// We apply the link styles immediately before we render the attributed string. This
// composites the link styles with the existing styles without losing any information. This
// makes it possible to turn off links or remove them altogether without losing the existing
// style information.
- (NSMutableAttributedString *)mutableAttributedStringWithLinkStylesApplied {
  NSMutableAttributedString* attributedString = [self.attributedString mutableCopy];
  if (self.autoDetectLinks) {
    for (NSTextCheckingResult* result in _detectedlinkLocations) {
      [attributedString setTextColor:self.linkColor
                               range:result.range];
      if (self.linksHaveUnderlines) {
        [attributedString setUnderlineStyle:kCTUnderlineStyleSingle
                                   modifier:kCTUnderlinePatternSolid
                                      range:result.range];
      }
    }
  }

  for (NSTextCheckingResult* result in _explicitLinkLocations) {
    [attributedString setTextColor:self.linkColor
                             range:result.range];
    if (self.linksHaveUnderlines) {
      [attributedString setUnderlineStyle:kCTUnderlineStyleSingle
                                 modifier:kCTUnderlinePatternSolid
                                    range:result.range];
    }
  }

  return attributedString;
}


///////////////////////////////////////////////////////////////////////////////////////////////////
- (void)drawTextInRect:(CGRect)rect {
  if (self.autoDetectLinks) {
    [self detectLinks];
  }

  NSMutableAttributedString* attributedStringWithLinks =
    [self mutableAttributedStringWithLinkStylesApplied];
  if (_detectedlinkLocations.count > 0 || _explicitLinkLocations.count > 0) {
    self.userInteractionEnabled = YES;
  }

  if (nil != attributedStringWithLinks) {
    CGContextRef ctx = UIGraphicsGetCurrentContext();
		CGContextSaveGState(ctx);

    // CoreText context coordinates are the opposite to UIKit so we flip the bounds
    CGContextConcatCTM(ctx, CGAffineTransformScale(CGAffineTransformMakeTranslation(0, self.bounds.size.height),
                                                   1.f, -1.f));

    if (nil == _textFrame) {
      CFAttributedStringRef attributedString = (__bridge CFAttributedStringRef)attributedStringWithLinks;
      CTFramesetterRef framesetter = CTFramesetterCreateWithAttributedString(attributedString);

      CGMutablePathRef path = CGPathCreateMutable();
			CGPathAddRect(path, NULL, self.bounds);
      _textFrame = CTFramesetterCreateFrame(framesetter, CFRangeMake(0, 0), path, NULL);
			CGPathRelease(path);
			CFRelease(framesetter);
    }

    if (nil != _touchedLink) {
      // Draw the link's background first.
      [self.linkHighlightColor setFill];

      NSRange linkRange = _touchedLink.range;

      CFArrayRef lines = CTFrameGetLines(_textFrame);
      CFIndex count = CFArrayGetCount(lines);
      CGPoint lineOrigins[count];
      CTFrameGetLineOrigins(_textFrame, CFRangeMake(0, 0), lineOrigins);

      for (CFIndex i = 0; i < count; i++) {
        CTLineRef line = CFArrayGetValueAtIndex(lines, i);

        CFRange stringRange = CTLineGetStringRange(line);
        NSRange lineRange = NSMakeRange(stringRange.location, stringRange.length);
        NSRange intersectedRange = NSIntersectionRange(lineRange, linkRange);
        if (intersectedRange.length == 0) {
          continue;
        }

        // Iterate through each of the "runs" (i.e. a chunk of text) and find the runs that
        // intersect with the link's range. For each of these runs, draw the highlight frame
        // around the part of the run that intersects with the link.
        CGRect highlightRect = CGRectZero;
        CFArrayRef runs = CTLineGetGlyphRuns(line);
        CFIndex runCount = CFArrayGetCount(runs);
        for (CFIndex k = 0; k < runCount; k++) {
          CTRunRef run = CFArrayGetValueAtIndex(runs, k);

          CFRange stringRunRange = CTRunGetStringRange(run);
          NSRange lineRunRange = NSMakeRange(stringRunRange.location, stringRunRange.length);
          NSRange intersectedRunRange = NSIntersectionRange(lineRunRange, linkRange);
          if (intersectedRunRange.length == 0) {
            continue;
          }

          CGFloat ascent = 0.0f;
          CGFloat descent = 0.0f;
          CGFloat leading = 0.0f;
          CGFloat width = (CGFloat)CTRunGetTypographicBounds(run,
                                                             CFRangeMake(0, 0), 
                                                             &ascent, 
                                                             &descent, 
                                                             &leading);
          CGFloat height = ascent + descent;

          CGFloat xOffset = CTLineGetOffsetForStringIndex(line, 
                                                          CTRunGetStringRange(run).location, 
                                                          nil);

          CGRect linkRect = CGRectMake(lineOrigins[i].x + xOffset - leading,
                                       lineOrigins[i].y - descent,
                                       width + leading,
                                       height);

          linkRect = CGRectIntegral(linkRect);
          linkRect = CGRectInset(linkRect, -2, -1);

          if (CGRectIsEmpty(highlightRect)) {
            highlightRect = linkRect;

          } else {
            highlightRect = CGRectUnion(highlightRect, linkRect);
          }
        }

        if (!CGRectIsEmpty(highlightRect)) {

          CGFloat pi = (CGFloat)M_PI;

          CGFloat radius = 5.0f;
          CGContextMoveToPoint(ctx, highlightRect.origin.x, highlightRect.origin.y + radius);
          CGContextAddLineToPoint(ctx, highlightRect.origin.x, highlightRect.origin.y + highlightRect.size.height - radius);
          CGContextAddArc(ctx, highlightRect.origin.x + radius, highlightRect.origin.y + highlightRect.size.height - radius, 
                          radius, pi, pi / 2.0f, 1.0f);
          CGContextAddLineToPoint(ctx, highlightRect.origin.x + highlightRect.size.width - radius, 
                                  highlightRect.origin.y + highlightRect.size.height);
          CGContextAddArc(ctx, highlightRect.origin.x + highlightRect.size.width - radius, 
                          highlightRect.origin.y + highlightRect.size.height - radius, radius, pi / 2, 0.0f, 1.0f);
          CGContextAddLineToPoint(ctx, highlightRect.origin.x + highlightRect.size.width, highlightRect.origin.y + radius);
          CGContextAddArc(ctx, highlightRect.origin.x + highlightRect.size.width - radius, highlightRect.origin.y + radius, 
                          radius, 0.0f, -pi / 2.0f, 1.0f);
          CGContextAddLineToPoint(ctx, highlightRect.origin.x + radius, highlightRect.origin.y);
          CGContextAddArc(ctx, highlightRect.origin.x + radius, highlightRect.origin.y + radius, radius, 
                          -pi / 2, pi, 1);
          CGContextFillPath(ctx);
        }
      }
    }

    CTFrameDraw(_textFrame, ctx);
		CGContextRestoreGState(ctx);

  } else {
    [super drawTextInRect:rect];
  }
}


@end


///////////////////////////////////////////////////////////////////////////////////////////////////
///////////////////////////////////////////////////////////////////////////////////////////////////
///////////////////////////////////////////////////////////////////////////////////////////////////
@implementation NIAttributedLabel (ConversionUtilities)


///////////////////////////////////////////////////////////////////////////////////////////////////
+ (CTTextAlignment)alignmentFromUITextAlignment:(UITextAlignment)alignment {
  switch (alignment) {
		case UITextAlignmentLeft: return kCTLeftTextAlignment;
		case UITextAlignmentCenter: return kCTCenterTextAlignment;
		case UITextAlignmentRight: return kCTRightTextAlignment;
		case UITextAlignmentJustify: return kCTJustifiedTextAlignment; 		
    default: return kCTNaturalTextAlignment;
	}
}


///////////////////////////////////////////////////////////////////////////////////////////////////
+ (CTLineBreakMode)lineBreakModeFromUILineBreakMode:(UILineBreakMode)lineBreakMode {
	switch (lineBreakMode) {
		case UILineBreakModeWordWrap: return kCTLineBreakByWordWrapping;
		case UILineBreakModeCharacterWrap: return kCTLineBreakByCharWrapping;
		case UILineBreakModeClip: return kCTLineBreakByClipping;
		case UILineBreakModeHeadTruncation: return kCTLineBreakByTruncatingHead;
		case UILineBreakModeTailTruncation: return kCTLineBreakByTruncatingTail;
		case UILineBreakModeMiddleTruncation: return kCTLineBreakByTruncatingMiddle;
		default: return 0;
	}
}


///////////////////////////////////////////////////////////////////////////////////////////////////
+ (NSMutableAttributedString *)mutableAttributedStringFromLabel:(UILabel *)label {
  NSMutableAttributedString* attributedString = nil;
  
  if (NIIsStringWithAnyText(label.text)) {
    attributedString = [[NSMutableAttributedString alloc] initWithString:label.text];
    
    [attributedString setFont:label.font];
    [attributedString setTextColor:label.textColor];
    
    CTTextAlignment textAlignment = [self alignmentFromUITextAlignment:label.textAlignment];
    CTLineBreakMode lineBreak = [self lineBreakModeFromUILineBreakMode:label.lineBreakMode];
    
    [attributedString setTextAlignment:textAlignment lineBreakMode:lineBreak]; 
  }
  
  return attributedString;
}

@end<|MERGE_RESOLUTION|>--- conflicted
+++ resolved
@@ -61,15 +61,10 @@
 
 ///////////////////////////////////////////////////////////////////////////////////////////////////
 - (void)dealloc {
-<<<<<<< HEAD
-=======
-  NI_RELEASE_SAFELY(_mutableAttributedString);
-
->>>>>>> be1caead
   if (nil != _textFrame) {
-		CFRelease(_textFrame);
-		_textFrame = nil;
-	}
+    CFRelease(_textFrame);
+    _textFrame = nil;
+  }
 }
 
 
@@ -127,11 +122,7 @@
     return CGSizeZero;
   }
 
-<<<<<<< HEAD
-  CFAttributedStringRef attributedStringRef = (__bridge CFAttributedStringRef)_attributedString;
-=======
-  CFAttributedStringRef attributedStringRef = (CFAttributedStringRef)_mutableAttributedString;
->>>>>>> be1caead
+  CFAttributedStringRef attributedStringRef = (__bridge CFAttributedStringRef)_mutableAttributedString;
   CTFramesetterRef framesetter = CTFramesetterCreateWithAttributedString(attributedStringRef);
 	CFRange fitCFRange = CFRangeMake(0,0);
 	CGSize newSize = CTFramesetterSuggestFrameSizeWithConstraints(framesetter, CFRangeMake(0, 0),
@@ -164,24 +155,14 @@
   if (nil == _mutableAttributedString) {
     self.attributedString = [[self class] mutableAttributedStringFromLabel:self];
   }
-<<<<<<< HEAD
-  return [_attributedString copy];
-=======
-  return [[_mutableAttributedString copy] autorelease];
->>>>>>> be1caead
+  return [_mutableAttributedString copy];
 }
 
 
 ///////////////////////////////////////////////////////////////////////////////////////////////////
 - (void)setAttributedString:(NSAttributedString *)attributedText {
-<<<<<<< HEAD
-  if (_attributedString != attributedText) {
-    _attributedString = [attributedText mutableCopy];
-=======
   if (_mutableAttributedString != attributedText) {
-    [_mutableAttributedString release];
     _mutableAttributedString = [attributedText mutableCopy];
->>>>>>> be1caead
 
     // Clear the link caches.
     _detectedlinkLocations = nil;
@@ -356,14 +337,8 @@
 ///////////////////////////////////////////////////////////////////////////////////////////////////
 - (void)setStrokeColor:(UIColor *)strokeColor {
   if (_strokeColor != strokeColor) {
-<<<<<<< HEAD
     _strokeColor = strokeColor;
-    [_attributedString setStrokeColor:_strokeColor];
-=======
-    [_strokeColor release];
-    _strokeColor = [strokeColor retain];
     [_mutableAttributedString setStrokeColor:_strokeColor];
->>>>>>> be1caead
 
     [self attributedTextDidChange];
   }
