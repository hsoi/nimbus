//
// Copyright 2011 Roger Chapman
//
// Licensed under the Apache License, Version 2.0 (the "License");
// you may not use this file except in compliance with the License.
// You may obtain a copy of the License at
//
//    http://www.apache.org/licenses/LICENSE-2.0
//
// Unless required by applicable law or agreed to in writing, software
// distributed under the License is distributed on an "AS IS" BASIS,
// WITHOUT WARRANTIES OR CONDITIONS OF ANY KIND, either express or implied.
// See the License for the specific language governing permissions and
// limitations under the License.
//

#import "NIAttributedLabel.h"

#import "NimbusCore.h"
#import "NSAttributedString+NimbusAttributedLabel.h"
#import <QuartzCore/QuartzCore.h>

@interface NIAttributedLabel()
@property (nonatomic, readwrite, retain) NSMutableAttributedString* mutableAttributedString;
@property (nonatomic, readwrite, assign) CTFrameRef textFrame;
@property (nonatomic, readwrite, assign) BOOL linksHaveBeenDetected;
@property (nonatomic, readwrite, copy) NSArray* detectedlinkLocations;
@property (nonatomic, readwrite, retain) NSMutableArray* explicitLinkLocations;
@property (nonatomic, readwrite, retain) NSTextCheckingResult* touchedLink;
@end


@interface NIAttributedLabel(ConversionUtilities)
+ (CTTextAlignment)alignmentFromUITextAlignment:(UITextAlignment)alignment;
+ (CTLineBreakMode)lineBreakModeFromUILineBreakMode:(UILineBreakMode)lineBreakMode;
+ (NSMutableAttributedString *)mutableAttributedStringFromLabel:(UILabel *)label;
@end


///////////////////////////////////////////////////////////////////////////////////////////////////
///////////////////////////////////////////////////////////////////////////////////////////////////
///////////////////////////////////////////////////////////////////////////////////////////////////
@implementation NIAttributedLabel

@synthesize mutableAttributedString = _mutableAttributedString;
@synthesize textFrame = _textFrame;
@synthesize linksHaveBeenDetected = _linksHaveBeenDetected;
@synthesize detectedlinkLocations = _detectedlinkLocations;
@synthesize explicitLinkLocations = _explicitLinkLocations;
@synthesize touchedLink = _touchedLink;
@synthesize autoDetectLinks = _autoDetectLinks;
@synthesize underlineStyle = _underlineStyle;
@synthesize underlineStyleModifier = _underlineStyleModifier;
@synthesize strokeWidth = _strokeWidth;
@synthesize strokeColor = _strokeColor;
@synthesize textKern = _textKern;
@synthesize linkColor = _linkColor;
@synthesize linkHighlightColor = _linkHighlightColor;
@synthesize linksHaveUnderlines = _linksHaveUnderlines;
@synthesize delegate = _delegate;


///////////////////////////////////////////////////////////////////////////////////////////////////
- (void)dealloc {
  if (nil != _textFrame) {
    CFRelease(_textFrame);
    _textFrame = nil;
  }
}


///////////////////////////////////////////////////////////////////////////////////////////////////
- (void)awakeFromNib {
  [super awakeFromNib];

  self.attributedString = [[self class] mutableAttributedStringFromLabel:self];
}


///////////////////////////////////////////////////////////////////////////////////////////////////
- (void)resetTextFrame {
	if (nil != _textFrame) {
		CFRelease(_textFrame);
		_textFrame = nil;
	}
}


///////////////////////////////////////////////////////////////////////////////////////////////////
- (void)attributedTextDidChange {
  [self resetTextFrame];
  [self setNeedsDisplay];
}


///////////////////////////////////////////////////////////////////////////////////////////////////
- (void)setFrame:(CGRect)frame {
  BOOL frameDidChange = !CGRectEqualToRect(self.frame, frame);

  [super setFrame:frame];

  if (frameDidChange) {
    [self attributedTextDidChange];
  }
}


///////////////////////////////////////////////////////////////////////////////////////////////////
- (void)setBounds:(CGRect)bounds {
  BOOL boundsDidChange = !CGRectEqualToRect(self.bounds, bounds);

  [super setBounds:bounds];

  if (boundsDidChange) {
    [self attributedTextDidChange];
  }
}


///////////////////////////////////////////////////////////////////////////////////////////////////
- (CGSize)sizeThatFits:(CGSize)size {
	if (nil == _mutableAttributedString) {
    return CGSizeZero;
  }

  CFAttributedStringRef attributedStringRef = (__bridge CFAttributedStringRef)_mutableAttributedString;
  CTFramesetterRef framesetter = CTFramesetterCreateWithAttributedString(attributedStringRef);
	CFRange fitCFRange = CFRangeMake(0,0);
	CGSize newSize = CTFramesetterSuggestFrameSizeWithConstraints(framesetter, CFRangeMake(0, 0),
                                                                NULL, size, &fitCFRange);

	if (nil != framesetter) {
    CFRelease(framesetter);
    framesetter = nil;
  }

	return CGSizeMake(ceilf(newSize.width), ceilf(newSize.height));
}


///////////////////////////////////////////////////////////////////////////////////////////////////
///////////////////////////////////////////////////////////////////////////////////////////////////
#pragma mark - Public Methods


///////////////////////////////////////////////////////////////////////////////////////////////////
- (void)setText:(NSString *)text {
  [super setText:text];

  self.attributedString = [[self class] mutableAttributedStringFromLabel:self];
}


///////////////////////////////////////////////////////////////////////////////////////////////////
- (NSAttributedString *)attributedString {
  if (nil == _mutableAttributedString) {
    self.attributedString = [[self class] mutableAttributedStringFromLabel:self];
  }
  return [_mutableAttributedString copy];
}


///////////////////////////////////////////////////////////////////////////////////////////////////
- (void)setAttributedString:(NSAttributedString *)attributedText {
  if (_mutableAttributedString != attributedText) {
    _mutableAttributedString = [attributedText mutableCopy];

    // Clear the link caches.
    _detectedlinkLocations = nil;
    _linksHaveBeenDetected = NO;
    [self removeAllExplicitLinks];

    [self attributedTextDidChange];
  }
}


///////////////////////////////////////////////////////////////////////////////////////////////////
- (void)setAutoDetectLinks:(BOOL)autoDetectLinks {
  _autoDetectLinks = autoDetectLinks;

  [self attributedTextDidChange];
}


///////////////////////////////////////////////////////////////////////////////////////////////////
- (void)addLink:(NSURL *)urlLink range:(NSRange)range {
  if (nil == _explicitLinkLocations) {
    _explicitLinkLocations = [[NSMutableArray alloc] init];
  }

  NSTextCheckingResult* result = [NSTextCheckingResult linkCheckingResultWithRange:range
                                                                               URL:urlLink];
  [_explicitLinkLocations addObject:result];

  [self attributedTextDidChange];
}


///////////////////////////////////////////////////////////////////////////////////////////////////
- (void)removeAllExplicitLinks {
  _explicitLinkLocations = nil;

  [self attributedTextDidChange];
}


///////////////////////////////////////////////////////////////////////////////////////////////////
- (void)setTextAlignment:(UITextAlignment)textAlignment {
  // We assume that the UILabel implementation will call setNeedsDisplay. Where we don't call super
  // we call setNeedsDisplay ourselves.
  [super setTextAlignment:textAlignment];

  if (nil != _mutableAttributedString) {
    CTTextAlignment alignment = [[self class] alignmentFromUITextAlignment:textAlignment];
    CTLineBreakMode lineBreak = [[self class] lineBreakModeFromUILineBreakMode:self.lineBreakMode];
    [_mutableAttributedString setTextAlignment:alignment lineBreakMode:lineBreak];
  }
}


///////////////////////////////////////////////////////////////////////////////////////////////////
- (void)setLineBreakMode:(UILineBreakMode)lineBreakMode {
  [super setLineBreakMode:lineBreakMode];
  
  // If your label will wrap over multiple lines then you can only use UILineBreakModeWordWrap.
  NIDASSERT(self.numberOfLines == 1 || lineBreakMode == UILineBreakModeWordWrap);
  // If the debug assertion is firing that means you're trying to set a line break mode
  // other than word wrapping for a multi-line label. We'll set it to word wrapping because
  // that's likely what you want, but you should fix this in your code as well so that you
  // don't get any more debug assertions.
  if (self.numberOfLines != 1) {
    lineBreakMode = UILineBreakModeWordWrap;
  }

  if (nil != _mutableAttributedString) {
    CTTextAlignment alignment = [[self class] alignmentFromUITextAlignment:self.textAlignment];
    CTLineBreakMode lineBreak = [[self class] lineBreakModeFromUILineBreakMode:lineBreakMode];
    [_mutableAttributedString setTextAlignment:alignment lineBreakMode:lineBreak];
  }
}


///////////////////////////////////////////////////////////////////////////////////////////////////
- (void)setNumberOfLines:(NSInteger)numberOfLines {
  [super setNumberOfLines:numberOfLines];

  // If your label will wrap over multiple lines then you can only use UILineBreakModeWordWrap.
  NIDASSERT(numberOfLines == 1 || self.lineBreakMode == UILineBreakModeWordWrap);
  // If the debug assertion is firing that means you're trying to set a line break mode
  // other than word wrapping for a multi-line label. We'll set it to word wrapping because
  // that's likely what you want, but you should fix this in your code as well so that you
  // don't get any more debug assertions.
  if (numberOfLines != 1) {
    self.lineBreakMode = UILineBreakModeWordWrap;
  }
}


///////////////////////////////////////////////////////////////////////////////////////////////////
- (void)setTextColor:(UIColor *)textColor {
  [super setTextColor:textColor];

  [_mutableAttributedString setTextColor:textColor];
}


///////////////////////////////////////////////////////////////////////////////////////////////////
- (void)setTextColor:(UIColor *)textColor range:(NSRange)range {
  [_mutableAttributedString setTextColor:textColor range:range];

  [self attributedTextDidChange];
}


///////////////////////////////////////////////////////////////////////////////////////////////////
- (void)setFont:(UIFont *)font {
	[super setFont:font];

  [_mutableAttributedString setFont:font];
}


///////////////////////////////////////////////////////////////////////////////////////////////////
- (void)setFont:(UIFont *)font range:(NSRange)range {
  [_mutableAttributedString setFont:font range:range];

  [self attributedTextDidChange];
}

///////////////////////////////////////////////////////////////////////////////////////////////////
- (void)setUnderlineStyle:(CTUnderlineStyle)style {
  if (style != _underlineStyle) {
    _underlineStyle = style;
    [_mutableAttributedString setUnderlineStyle:style modifier:self.underlineStyleModifier];

    [self attributedTextDidChange];
  }
}

///////////////////////////////////////////////////////////////////////////////////////////////////
- (void)setUnderlineStyleModifier:(CTUnderlineStyleModifiers)modifier {
  if (modifier != _underlineStyleModifier) {
    _underlineStyleModifier = modifier;
    [_mutableAttributedString setUnderlineStyle:self.underlineStyle  modifier:modifier];

    [self attributedTextDidChange];
  }
}

///////////////////////////////////////////////////////////////////////////////////////////////////
- (void)setUnderlineStyle:(CTUnderlineStyle)style modifier:(CTUnderlineStyleModifiers)modifier range:(NSRange)range {
  [_mutableAttributedString setUnderlineStyle:style modifier:modifier range:range];

  [self attributedTextDidChange];
}


///////////////////////////////////////////////////////////////////////////////////////////////////
- (void)setStrokeWidth:(CGFloat)strokeWidth {
  if (_strokeWidth != strokeWidth) {
    _strokeWidth = strokeWidth;
    [_mutableAttributedString setStrokeWidth:strokeWidth];

    [self attributedTextDidChange];
  }
}


///////////////////////////////////////////////////////////////////////////////////////////////////
- (void)setStrokeWidth:(CGFloat)width range:(NSRange)range {
  [_mutableAttributedString setStrokeWidth:width range:range];

  [self attributedTextDidChange];
}


///////////////////////////////////////////////////////////////////////////////////////////////////
- (void)setStrokeColor:(UIColor *)strokeColor {
  if (_strokeColor != strokeColor) {
    _strokeColor = strokeColor;
    [_mutableAttributedString setStrokeColor:_strokeColor];

    [self attributedTextDidChange];
  }
}


///////////////////////////////////////////////////////////////////////////////////////////////////
- (void)setStrokeColor:(UIColor*)color range:(NSRange)range {
  [_mutableAttributedString setStrokeColor:color range:range];

  [self attributedTextDidChange];
}


///////////////////////////////////////////////////////////////////////////////////////////////////
- (void)setTextKern:(CGFloat)textKern {
  if (_textKern != textKern) {
    _textKern = textKern;
    [_mutableAttributedString setKern:_textKern];

    [self attributedTextDidChange];
  }
}


///////////////////////////////////////////////////////////////////////////////////////////////////
- (void)setTextKern:(CGFloat)kern range:(NSRange)range {
  [_mutableAttributedString setKern:kern range:range];

  [self attributedTextDidChange];
}


///////////////////////////////////////////////////////////////////////////////////////////////////
- (UIColor *)linkColor {
  if (nil == _linkColor) {
    _linkColor = [UIColor blueColor];
  }
  return _linkColor;
}


///////////////////////////////////////////////////////////////////////////////////////////////////
- (void)setLinkColor:(UIColor *)linkColor {
  if (_linkColor != linkColor) {
    _linkColor = linkColor;

    [self attributedTextDidChange];
  }
}


///////////////////////////////////////////////////////////////////////////////////////////////////
- (UIColor *)linkHighlightColor {
  if (!_linkHighlightColor) {
    _linkHighlightColor = [UIColor colorWithWhite:0.5f alpha:0.5f];
  }
  return _linkHighlightColor;
}


///////////////////////////////////////////////////////////////////////////////////////////////////
- (void)setLinkHighlightColor:(UIColor *)linkHighlightColor {
  if (_linkHighlightColor != linkHighlightColor) {
    _linkHighlightColor = linkHighlightColor;

    [self attributedTextDidChange];
  }
}


///////////////////////////////////////////////////////////////////////////////////////////////////
- (void)setLinksHaveUnderlines:(BOOL)linksHaveUnderlines {
  if (_linksHaveUnderlines != linksHaveUnderlines) {
    _linksHaveUnderlines = linksHaveUnderlines;

    [self attributedTextDidChange];
  }
}


///////////////////////////////////////////////////////////////////////////////////////////////////
// Use an NSDataDetector to find any implicit links in the text. The results are cached until
// the text changes.
- (void)detectLinks {
  if (self.autoDetectLinks && !_linksHaveBeenDetected) {
    NSError* error = nil;
    NSDataDetector* linkDetector = [NSDataDetector dataDetectorWithTypes:NSTextCheckingTypeLink
                                                                   error:&error];
    NSString* string = _mutableAttributedString.string;
    NSRange range = NSMakeRange(0, string.length);

    _detectedlinkLocations = [linkDetector matchesInString:string options:0 range:range];

    _linksHaveBeenDetected = YES;
  }
}


///////////////////////////////////////////////////////////////////////////////////////////////////
- (CGRect)getLineBounds:(CTLineRef)line point:(CGPoint) point {
  CGFloat ascent = 0.0f;
	CGFloat descent = 0.0f;
	CGFloat leading = 0.0f;
	CGFloat width = (CGFloat)CTLineGetTypographicBounds(line, &ascent, &descent, &leading);
	CGFloat height = ascent + descent;
	
	return CGRectMake(point.x, point.y - descent, width, height);
}


///////////////////////////////////////////////////////////////////////////////////////////////////
- (NSTextCheckingResult *)linkAtIndex:(CFIndex)i {
  NSTextCheckingResult* foundResult = nil;

  if (self.autoDetectLinks) {
    [self detectLinks];

    for (NSTextCheckingResult* result in _detectedlinkLocations) {
      if (NSLocationInRange(i, result.range)) {
        foundResult = result;
        break;
      }
    }
  }

  if (nil == foundResult) {
    for (NSTextCheckingResult* result in _explicitLinkLocations) {
      if (NSLocationInRange(i, result.range)) {
        foundResult = result;
        break;
      }
    }
  }
  
	return foundResult;
}


///////////////////////////////////////////////////////////////////////////////////////////////////
- (NSTextCheckingResult *)linkAtPoint:(CGPoint)point {
  static const CGFloat kVMargin = 5.0f;
	if (!CGRectContainsPoint(CGRectInset(self.bounds, 0, -kVMargin), point)) {
    return nil;
  }

  CFArrayRef lines = CTFrameGetLines(_textFrame);
	if (!lines) return nil;
	CFIndex count = CFArrayGetCount(lines);

  NSTextCheckingResult* foundLink = nil;

	CGPoint origins[count];
	CTFrameGetLineOrigins(_textFrame, CFRangeMake(0,0), origins);

  for (int i = 0; i < count; i++) {
		CGPoint linePoint = origins[i];

		CTLineRef line = CFArrayGetValueAtIndex(lines, i);
		CGRect flippedRect = [self getLineBounds:line point:linePoint];
    CGRect bounds = CGRectMake(CGRectGetMinX(self.bounds),
                               CGRectGetMaxY(self.bounds)-CGRectGetMaxY(self.bounds),
                               CGRectGetWidth(self.bounds),
                               CGRectGetHeight(self.bounds));
    CGRect rect = CGRectMake(CGRectGetMinX(flippedRect),
                             CGRectGetMaxY(bounds)-CGRectGetMaxY(flippedRect),
                             CGRectGetWidth(flippedRect),
                             CGRectGetHeight(flippedRect));                      

		rect = CGRectInset(rect, 0, -kVMargin);
		if (CGRectContainsPoint(rect, point)) {
			CGPoint relativePoint = CGPointMake(point.x-CGRectGetMinX(rect),
                                          point.y-CGRectGetMinY(rect));
			CFIndex idx = CTLineGetStringIndexForPosition(line, relativePoint);
			foundLink = ([self linkAtIndex:idx]);
			if (foundLink) return foundLink;
		}
	}
	return nil;
}


///////////////////////////////////////////////////////////////////////////////////////////////////
- (UIView *)hitTest:(CGPoint)point withEvent:(UIEvent *)event {
  UIView* view = [super hitTest:point withEvent:event];
  if (view != self) {
		return view;
	}
  if ([self linkAtPoint:point] == nil) {
    return nil;
  }
  return view;
}


///////////////////////////////////////////////////////////////////////////////////////////////////
- (void)touchesBegan:(NSSet *)touches withEvent:(UIEvent *)event {
  UITouch* touch = [touches anyObject];
	CGPoint point = [touch locationInView:self];
  
  _touchedLink = [self linkAtPoint:point];
  
  [self setNeedsDisplay];
}


///////////////////////////////////////////////////////////////////////////////////////////////////
- (void)touchesEnded:(NSSet *)touches withEvent:(UIEvent *)event {
  UITouch* touch = [touches anyObject];
	CGPoint point = [touch locationInView:self];

  NSTextCheckingResult* linkTouched = [self linkAtPoint:point];

  if (_touchedLink.URL && [_touchedLink.URL isEqual:linkTouched.URL]) {
    if (self.delegate && [self.delegate respondsToSelector:@selector(attributedLabel:didSelectLink:atPoint:)]) {
      [self.delegate attributedLabel:self didSelectLink:linkTouched.URL atPoint:point];
    }
  }

  _touchedLink = nil;

  [self setNeedsDisplay];
}


///////////////////////////////////////////////////////////////////////////////////////////////////
- (void)touchesCancelled:(NSSet *)touches withEvent:(UIEvent *)event {
  _touchedLink = nil;

  [self setNeedsDisplay];
}


///////////////////////////////////////////////////////////////////////////////////////////////////
// We apply the link styles immediately before we render the attributed string. This
// composites the link styles with the existing styles without losing any information. This
// makes it possible to turn off links or remove them altogether without losing the existing
// style information.
- (NSMutableAttributedString *)mutableAttributedStringWithLinkStylesApplied {
  NSMutableAttributedString* attributedString = [self.attributedString mutableCopy];
  if (self.autoDetectLinks) {
    for (NSTextCheckingResult* result in _detectedlinkLocations) {
      [attributedString setTextColor:self.linkColor
                               range:result.range];
      if (self.linksHaveUnderlines) {
        [attributedString setUnderlineStyle:kCTUnderlineStyleSingle
                                   modifier:kCTUnderlinePatternSolid
                                      range:result.range];
      }
    }
  }

  for (NSTextCheckingResult* result in _explicitLinkLocations) {
    [attributedString setTextColor:self.linkColor
                             range:result.range];
    if (self.linksHaveUnderlines) {
      [attributedString setUnderlineStyle:kCTUnderlineStyleSingle
                                 modifier:kCTUnderlinePatternSolid
                                    range:result.range];
    }
  }

  return attributedString;
}


///////////////////////////////////////////////////////////////////////////////////////////////////
- (void)drawTextInRect:(CGRect)rect {
  if (self.autoDetectLinks) {
    [self detectLinks];
  }

  NSMutableAttributedString* attributedStringWithLinks =
    [self mutableAttributedStringWithLinkStylesApplied];
  if (_detectedlinkLocations.count > 0 || _explicitLinkLocations.count > 0) {
    self.userInteractionEnabled = YES;
  }

  if (nil != attributedStringWithLinks) {
    CGContextRef ctx = UIGraphicsGetCurrentContext();
		CGContextSaveGState(ctx);

    // CoreText context coordinates are the opposite to UIKit so we flip the bounds
    CGContextConcatCTM(ctx, CGAffineTransformScale(CGAffineTransformMakeTranslation(0, self.bounds.size.height),
                                                   1.f, -1.f));

    if (nil == _textFrame) {
      CFAttributedStringRef attributedString = (__bridge CFAttributedStringRef)attributedStringWithLinks;
      CTFramesetterRef framesetter = CTFramesetterCreateWithAttributedString(attributedString);

      CGMutablePathRef path = CGPathCreateMutable();
			CGPathAddRect(path, NULL, self.bounds);
<<<<<<< HEAD
      if (nil != self.layer.shadowColor) {
        CGContextSetShadowWithColor(ctx, self.layer.shadowOffset, 0, self.layer.shadowColor);
=======
      if (nil != self.shadowColor) {
        CGContextSetShadowWithColor(ctx, self.shadowOffset, 0, self.shadowColor.CGColor);
>>>>>>> db8afa6c
      }
      _textFrame = CTFramesetterCreateFrame(framesetter, CFRangeMake(0, 0), path, NULL);
			CGPathRelease(path);
			CFRelease(framesetter);
    }

    if (nil != _touchedLink) {
      // Draw the link's background first.
      [self.linkHighlightColor setFill];

      NSRange linkRange = _touchedLink.range;

      CFArrayRef lines = CTFrameGetLines(_textFrame);
      CFIndex count = CFArrayGetCount(lines);
      CGPoint lineOrigins[count];
      CTFrameGetLineOrigins(_textFrame, CFRangeMake(0, 0), lineOrigins);

      for (CFIndex i = 0; i < count; i++) {
        CTLineRef line = CFArrayGetValueAtIndex(lines, i);

        CFRange stringRange = CTLineGetStringRange(line);
        NSRange lineRange = NSMakeRange(stringRange.location, stringRange.length);
        NSRange intersectedRange = NSIntersectionRange(lineRange, linkRange);
        if (intersectedRange.length == 0) {
          continue;
        }

        // Iterate through each of the "runs" (i.e. a chunk of text) and find the runs that
        // intersect with the link's range. For each of these runs, draw the highlight frame
        // around the part of the run that intersects with the link.
        CGRect highlightRect = CGRectZero;
        CFArrayRef runs = CTLineGetGlyphRuns(line);
        CFIndex runCount = CFArrayGetCount(runs);
        for (CFIndex k = 0; k < runCount; k++) {
          CTRunRef run = CFArrayGetValueAtIndex(runs, k);

          CFRange stringRunRange = CTRunGetStringRange(run);
          NSRange lineRunRange = NSMakeRange(stringRunRange.location, stringRunRange.length);
          NSRange intersectedRunRange = NSIntersectionRange(lineRunRange, linkRange);
          if (intersectedRunRange.length == 0) {
            continue;
          }

          CGFloat ascent = 0.0f;
          CGFloat descent = 0.0f;
          CGFloat leading = 0.0f;
          CGFloat width = (CGFloat)CTRunGetTypographicBounds(run,
                                                             CFRangeMake(0, 0), 
                                                             &ascent, 
                                                             &descent, 
                                                             &leading);
          CGFloat height = ascent + descent;

          CGFloat xOffset = CTLineGetOffsetForStringIndex(line, 
                                                          CTRunGetStringRange(run).location, 
                                                          nil);

          CGRect linkRect = CGRectMake(lineOrigins[i].x + xOffset - leading,
                                       lineOrigins[i].y - descent,
                                       width + leading,
                                       height);

          linkRect = CGRectIntegral(linkRect);
          linkRect = CGRectInset(linkRect, -2, -1);

          if (CGRectIsEmpty(highlightRect)) {
            highlightRect = linkRect;

          } else {
            highlightRect = CGRectUnion(highlightRect, linkRect);
          }
        }

        if (!CGRectIsEmpty(highlightRect)) {

          CGFloat pi = (CGFloat)M_PI;

          CGFloat radius = 5.0f;
          CGContextMoveToPoint(ctx, highlightRect.origin.x, highlightRect.origin.y + radius);
          CGContextAddLineToPoint(ctx, highlightRect.origin.x, highlightRect.origin.y + highlightRect.size.height - radius);
          CGContextAddArc(ctx, highlightRect.origin.x + radius, highlightRect.origin.y + highlightRect.size.height - radius, 
                          radius, pi, pi / 2.0f, 1.0f);
          CGContextAddLineToPoint(ctx, highlightRect.origin.x + highlightRect.size.width - radius, 
                                  highlightRect.origin.y + highlightRect.size.height);
          CGContextAddArc(ctx, highlightRect.origin.x + highlightRect.size.width - radius, 
                          highlightRect.origin.y + highlightRect.size.height - radius, radius, pi / 2, 0.0f, 1.0f);
          CGContextAddLineToPoint(ctx, highlightRect.origin.x + highlightRect.size.width, highlightRect.origin.y + radius);
          CGContextAddArc(ctx, highlightRect.origin.x + highlightRect.size.width - radius, highlightRect.origin.y + radius, 
                          radius, 0.0f, -pi / 2.0f, 1.0f);
          CGContextAddLineToPoint(ctx, highlightRect.origin.x + radius, highlightRect.origin.y);
          CGContextAddArc(ctx, highlightRect.origin.x + radius, highlightRect.origin.y + radius, radius, 
                          -pi / 2, pi, 1);
          CGContextFillPath(ctx);
        }
      }
    }

    CTFrameDraw(_textFrame, ctx);
		CGContextRestoreGState(ctx);

  } else {
    [super drawTextInRect:rect];
  }
}


@end


///////////////////////////////////////////////////////////////////////////////////////////////////
///////////////////////////////////////////////////////////////////////////////////////////////////
///////////////////////////////////////////////////////////////////////////////////////////////////
@implementation NIAttributedLabel (ConversionUtilities)


///////////////////////////////////////////////////////////////////////////////////////////////////
+ (CTTextAlignment)alignmentFromUITextAlignment:(UITextAlignment)alignment {
  switch (alignment) {
		case UITextAlignmentLeft: return kCTLeftTextAlignment;
		case UITextAlignmentCenter: return kCTCenterTextAlignment;
		case UITextAlignmentRight: return kCTRightTextAlignment;
		case UITextAlignmentJustify: return kCTJustifiedTextAlignment; 		
    default: return kCTNaturalTextAlignment;
	}
}


///////////////////////////////////////////////////////////////////////////////////////////////////
+ (CTLineBreakMode)lineBreakModeFromUILineBreakMode:(UILineBreakMode)lineBreakMode {
	switch (lineBreakMode) {
		case UILineBreakModeWordWrap: return kCTLineBreakByWordWrapping;
		case UILineBreakModeCharacterWrap: return kCTLineBreakByCharWrapping;
		case UILineBreakModeClip: return kCTLineBreakByClipping;
		case UILineBreakModeHeadTruncation: return kCTLineBreakByTruncatingHead;
		case UILineBreakModeTailTruncation: return kCTLineBreakByTruncatingTail;
		case UILineBreakModeMiddleTruncation: return kCTLineBreakByTruncatingMiddle;
		default: return 0;
	}
}


///////////////////////////////////////////////////////////////////////////////////////////////////
+ (NSMutableAttributedString *)mutableAttributedStringFromLabel:(UILabel *)label {
  NSMutableAttributedString* attributedString = nil;
  
  if (NIIsStringWithAnyText(label.text)) {
    attributedString = [[NSMutableAttributedString alloc] initWithString:label.text];
    
    [attributedString setFont:label.font];
    [attributedString setTextColor:label.textColor];
    
    CTTextAlignment textAlignment = [self alignmentFromUITextAlignment:label.textAlignment];
    CTLineBreakMode lineBreak = [self lineBreakModeFromUILineBreakMode:label.lineBreakMode];
    
    [attributedString setTextAlignment:textAlignment lineBreakMode:lineBreak]; 
  }
  
  return attributedString;
}

@end<|MERGE_RESOLUTION|>--- conflicted
+++ resolved
@@ -632,13 +632,8 @@
 
       CGMutablePathRef path = CGPathCreateMutable();
 			CGPathAddRect(path, NULL, self.bounds);
-<<<<<<< HEAD
-      if (nil != self.layer.shadowColor) {
-        CGContextSetShadowWithColor(ctx, self.layer.shadowOffset, 0, self.layer.shadowColor);
-=======
       if (nil != self.shadowColor) {
         CGContextSetShadowWithColor(ctx, self.shadowOffset, 0, self.shadowColor.CGColor);
->>>>>>> db8afa6c
       }
       _textFrame = CTFramesetterCreateFrame(framesetter, CFRangeMake(0, 0), path, NULL);
 			CGPathRelease(path);
