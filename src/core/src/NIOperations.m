//
// Copyright 2011 Jeff Verkoeyen
//
// Licensed under the Apache License, Version 2.0 (the "License");
// you may not use this file except in compliance with the License.
// You may obtain a copy of the License at
//
//    http://www.apache.org/licenses/LICENSE-2.0
//
// Unless required by applicable law or agreed to in writing, software
// distributed under the License is distributed on an "AS IS" BASIS,
// WITHOUT WARRANTIES OR CONDITIONS OF ANY KIND, either express or implied.
// See the License for the specific language governing permissions and
// limitations under the License.
//

#import "NIOperations.h"

#import "NIDebuggingTools.h"
#import "NIPreprocessorMacros.h"
<<<<<<< HEAD


///////////////////////////////////////////////////////////////////////////////////////////////////
///////////////////////////////////////////////////////////////////////////////////////////////////
///////////////////////////////////////////////////////////////////////////////////////////////////
@interface NIReadFileFromDiskOperation()

@property (readwrite, retain) NSData* data;

@end


///////////////////////////////////////////////////////////////////////////////////////////////////
///////////////////////////////////////////////////////////////////////////////////////////////////
///////////////////////////////////////////////////////////////////////////////////////////////////
@implementation NIReadFileFromDiskOperation

@synthesize pathToFile  = _pathToFile;
@synthesize data        = _data;
@synthesize processedObject = _processedObject;


///////////////////////////////////////////////////////////////////////////////////////////////////
- (id)initWithPathToFile:(NSString *)pathToFile {
  if ((self = [super init])) {
    self.pathToFile = pathToFile;
  }
  return self;
}


///////////////////////////////////////////////////////////////////////////////////////////////////
///////////////////////////////////////////////////////////////////////////////////////////////////
#pragma mark -
#pragma mark NSOperation


///////////////////////////////////////////////////////////////////////////////////////////////////
- (void)main {

  @autoreleasepool {

    [self operationDidStart];
    
    NSError* error = nil;
    
    self.data = [NSData dataWithContentsOfFile: self.pathToFile
                                       options: 0
                                         error: &error];
    
    
    if (nil != error) {
      [self operationDidFailWithError:error];
      
    } else {
      [self operationWillFinish];
      [self operationDidFinish];
    }
  }
}

@end


///////////////////////////////////////////////////////////////////////////////////////////////////
///////////////////////////////////////////////////////////////////////////////////////////////////
///////////////////////////////////////////////////////////////////////////////////////////////////
@interface NINetworkRequestOperation()

@property (readwrite, retain) NSData* data;

@end
=======
#import "NIOperations+Subclassing.h"
>>>>>>> 6652f680


///////////////////////////////////////////////////////////////////////////////////////////////////
///////////////////////////////////////////////////////////////////////////////////////////////////
///////////////////////////////////////////////////////////////////////////////////////////////////
@implementation NINetworkRequestOperation

@synthesize url = _url;
@synthesize timeout = _timeout;
@synthesize data = _data;
@synthesize processedObject = _processedObject;


///////////////////////////////////////////////////////////////////////////////////////////////////
- (id)initWithURL:(NSURL *)url {
  if ((self = [super init])) {
    self.url = url;
    self.timeout = 60;
  }
  return self;
}


///////////////////////////////////////////////////////////////////////////////////////////////////
///////////////////////////////////////////////////////////////////////////////////////////////////
#pragma mark -
#pragma mark NSOperation


///////////////////////////////////////////////////////////////////////////////////////////////////
- (void)main {
<<<<<<< HEAD
  @autoreleasepool {
    self.data = [[NSMutableData alloc] init];

    [self operationDidStart];

    NSURLRequest* request = [NSURLRequest requestWithURL:self.url
                                             cachePolicy:NSURLRequestUseProtocolCachePolicy
                                         timeoutInterval:self.timeout];

    NSError* error = nil;
    NSURLResponse* response = nil;
    self.data = [NSURLConnection sendSynchronousRequest:request
                                      returningResponse:&response
                                                  error:&error];

    if (nil != error) {
      [self operationDidFailWithError:error];
    } else {
      [self operationWillFinish];
      [self operationDidFinish];
    }
  }
}
=======
  NSAutoreleasePool* pool = [[NSAutoreleasePool alloc] init];
  
  if ([self.url isFileURL]) {
    // Special case: load the image from disk without hitting the network.

    [self operationDidStart];

    NSError* dataReadError = nil;

    // The meat of the load-from-disk operation.
    NSString* filePath = [self.url path];
    NSMutableData* data = [NSMutableData dataWithContentsOfFile:filePath
                                                        options:0
                                                          error:&dataReadError];

    if (nil != dataReadError) {
      // This generally happens when the file path points to a file that doesn't exist.
      // dataReadError has the complete details.
      [self operationDidFailWithError:dataReadError];

    } else {
      self.data = data;

      // Notifies the delegates of the request completion.
      [self operationWillFinish];
      [self operationDidFinish];
    }

  } else {
    // Load the image from the network then.
    [self operationDidStart];

    NSURLRequest* request = [NSURLRequest requestWithURL:self.url
                                             cachePolicy:NSURLRequestUseProtocolCachePolicy
                                         timeoutInterval:self.timeout];
>>>>>>> 6652f680

    NSError* networkError = nil;
    NSURLResponse* response = nil;
    NSData* data  = [NSURLConnection sendSynchronousRequest:request
                                          returningResponse:&response
                                                      error:&networkError];

    if (nil != networkError) {
      [self operationDidFailWithError:networkError];

    } else {
      self.data = data;

      [self operationWillFinish];
      [self operationDidFinish];
    }
  }

  NI_RELEASE_SAFELY(pool);
}

@end


///////////////////////////////////////////////////////////////////////////////////////////////////
///////////////////////////////////////////////////////////////////////////////////////////////////
///////////////////////////////////////////////////////////////////////////////////////////////////
@implementation NIOperation

@synthesize delegate = _delegate;
@synthesize tag = _tag;
@synthesize lastError = _lastError;

#if NS_BLOCKS_AVAILABLE
@synthesize didStartBlock         = _didStartBlock;
@synthesize didFinishBlock        = _didFinishBlock;
@synthesize didFailWithErrorBlock = _didFailWithErrorBlock;
@synthesize willFinishBlock       = _willFinishBlock;
#endif // #if NS_BLOCKS_AVAILABLE

///////////////////////////////////////////////////////////////////////////////////////////////////
///////////////////////////////////////////////////////////////////////////////////////////////////
#pragma mark -
#pragma mark Initiate delegate notification from the NSOperation


///////////////////////////////////////////////////////////////////////////////////////////////////
- (void)operationDidStart {
	[self performSelectorOnMainThread: @selector(onMainThreadOperationDidStart)
                         withObject: nil
                      waitUntilDone: [NSThread isMainThread]];
}


///////////////////////////////////////////////////////////////////////////////////////////////////
- (void)operationDidFinish {
	[self performSelectorOnMainThread: @selector(onMainThreadOperationDidFinish)
                         withObject: nil
                      waitUntilDone: [NSThread isMainThread]];
}


///////////////////////////////////////////////////////////////////////////////////////////////////
- (void)operationDidFailWithError:(NSError *)error {
  self.lastError = error;

	[self performSelectorOnMainThread: @selector(onMainThreadOperationDidFailWithError:)
                         withObject: error
                      waitUntilDone: [NSThread isMainThread]];
}


///////////////////////////////////////////////////////////////////////////////////////////////////
- (void)operationWillFinish {
  if ([self.delegate respondsToSelector:@selector(operationWillFinish:)]) {
    [self.delegate operationWillFinish:self];
  }

#if NS_BLOCKS_AVAILABLE
  if (nil != self.willFinishBlock) {
    self.willFinishBlock();
  }
#endif // #if NS_BLOCKS_AVAILABLE
}


///////////////////////////////////////////////////////////////////////////////////////////////////
///////////////////////////////////////////////////////////////////////////////////////////////////
#pragma mark -
#pragma mark Main Thread


///////////////////////////////////////////////////////////////////////////////////////////////////
- (void)onMainThreadOperationDidStart {
  // This method should only be called on the main thread.
  NIDASSERT([NSThread isMainThread]);

  if ([self.delegate respondsToSelector:@selector(operationDidStart:)]) {
    [self.delegate operationDidStart:self];
  }

#if NS_BLOCKS_AVAILABLE
  if (nil != self.didStartBlock) {
    self.didStartBlock();
  }
#endif // #if NS_BLOCKS_AVAILABLE
}


///////////////////////////////////////////////////////////////////////////////////////////////////
- (void)onMainThreadOperationDidFinish {
  // This method should only be called on the main thread.
  NIDASSERT([NSThread isMainThread]);

  if ([self.delegate respondsToSelector:@selector(operationDidFinish:)]) {
    [self.delegate operationDidFinish:self];
  }

#if NS_BLOCKS_AVAILABLE
  if (nil != self.didFinishBlock) {
    self.didFinishBlock();
  }
#endif // #if NS_BLOCKS_AVAILABLE
}


///////////////////////////////////////////////////////////////////////////////////////////////////
- (void)onMainThreadOperationDidFailWithError:(NSError *)error {
  // This method should only be called on the main thread.
  NIDASSERT([NSThread isMainThread]);

  if ([self.delegate respondsToSelector:@selector(operationDidFail:withError:)]) {
    [self.delegate operationDidFail:self withError:error];
  }

#if NS_BLOCKS_AVAILABLE
  if (nil != self.didFailWithErrorBlock) {
    self.didFailWithErrorBlock(error);
  }
#endif // #if NS_BLOCKS_AVAILABLE
}


@end<|MERGE_RESOLUTION|>--- conflicted
+++ resolved
@@ -18,82 +18,7 @@
 
 #import "NIDebuggingTools.h"
 #import "NIPreprocessorMacros.h"
-<<<<<<< HEAD
-
-
-///////////////////////////////////////////////////////////////////////////////////////////////////
-///////////////////////////////////////////////////////////////////////////////////////////////////
-///////////////////////////////////////////////////////////////////////////////////////////////////
-@interface NIReadFileFromDiskOperation()
-
-@property (readwrite, retain) NSData* data;
-
-@end
-
-
-///////////////////////////////////////////////////////////////////////////////////////////////////
-///////////////////////////////////////////////////////////////////////////////////////////////////
-///////////////////////////////////////////////////////////////////////////////////////////////////
-@implementation NIReadFileFromDiskOperation
-
-@synthesize pathToFile  = _pathToFile;
-@synthesize data        = _data;
-@synthesize processedObject = _processedObject;
-
-
-///////////////////////////////////////////////////////////////////////////////////////////////////
-- (id)initWithPathToFile:(NSString *)pathToFile {
-  if ((self = [super init])) {
-    self.pathToFile = pathToFile;
-  }
-  return self;
-}
-
-
-///////////////////////////////////////////////////////////////////////////////////////////////////
-///////////////////////////////////////////////////////////////////////////////////////////////////
-#pragma mark -
-#pragma mark NSOperation
-
-
-///////////////////////////////////////////////////////////////////////////////////////////////////
-- (void)main {
-
-  @autoreleasepool {
-
-    [self operationDidStart];
-    
-    NSError* error = nil;
-    
-    self.data = [NSData dataWithContentsOfFile: self.pathToFile
-                                       options: 0
-                                         error: &error];
-    
-    
-    if (nil != error) {
-      [self operationDidFailWithError:error];
-      
-    } else {
-      [self operationWillFinish];
-      [self operationDidFinish];
-    }
-  }
-}
-
-@end
-
-
-///////////////////////////////////////////////////////////////////////////////////////////////////
-///////////////////////////////////////////////////////////////////////////////////////////////////
-///////////////////////////////////////////////////////////////////////////////////////////////////
-@interface NINetworkRequestOperation()
-
-@property (readwrite, retain) NSData* data;
-
-@end
-=======
 #import "NIOperations+Subclassing.h"
->>>>>>> 6652f680
 
 
 ///////////////////////////////////////////////////////////////////////////////////////////////////
@@ -125,33 +50,7 @@
 
 ///////////////////////////////////////////////////////////////////////////////////////////////////
 - (void)main {
-<<<<<<< HEAD
   @autoreleasepool {
-    self.data = [[NSMutableData alloc] init];
-
-    [self operationDidStart];
-
-    NSURLRequest* request = [NSURLRequest requestWithURL:self.url
-                                             cachePolicy:NSURLRequestUseProtocolCachePolicy
-                                         timeoutInterval:self.timeout];
-
-    NSError* error = nil;
-    NSURLResponse* response = nil;
-    self.data = [NSURLConnection sendSynchronousRequest:request
-                                      returningResponse:&response
-                                                  error:&error];
-
-    if (nil != error) {
-      [self operationDidFailWithError:error];
-    } else {
-      [self operationWillFinish];
-      [self operationDidFinish];
-    }
-  }
-}
-=======
-  NSAutoreleasePool* pool = [[NSAutoreleasePool alloc] init];
-  
   if ([self.url isFileURL]) {
     // Special case: load the image from disk without hitting the network.
 
@@ -185,7 +84,6 @@
     NSURLRequest* request = [NSURLRequest requestWithURL:self.url
                                              cachePolicy:NSURLRequestUseProtocolCachePolicy
                                          timeoutInterval:self.timeout];
->>>>>>> 6652f680
 
     NSError* networkError = nil;
     NSURLResponse* response = nil;
@@ -203,8 +101,7 @@
       [self operationDidFinish];
     }
   }
-
-  NI_RELEASE_SAFELY(pool);
+  }
 }
 
 @end
