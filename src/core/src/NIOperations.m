//
// Copyright 2011 Jeff Verkoeyen
//
// Licensed under the Apache License, Version 2.0 (the "License");
// you may not use this file except in compliance with the License.
// You may obtain a copy of the License at
//
//    http://www.apache.org/licenses/LICENSE-2.0
//
// Unless required by applicable law or agreed to in writing, software
// distributed under the License is distributed on an "AS IS" BASIS,
// WITHOUT WARRANTIES OR CONDITIONS OF ANY KIND, either express or implied.
// See the License for the specific language governing permissions and
// limitations under the License.
//

#import "NIOperations.h"

#import "NIDebuggingTools.h"
#import "NIPreprocessorMacros.h"
#import "NIOperations+Subclassing.h"

@interface NIOperation()

<<<<<<< HEAD
///////////////////////////////////////////////////////////////////////////////////////////////////
///////////////////////////////////////////////////////////////////////////////////////////////////
///////////////////////////////////////////////////////////////////////////////////////////////////
@implementation NINetworkRequestOperation

@synthesize url = _url;
@synthesize timeout = _timeout;
@synthesize cachePolicy = _cachePolicy;
@synthesize data = _data;
@synthesize processedObject = _processedObject;


///////////////////////////////////////////////////////////////////////////////////////////////////
- (id)initWithURL:(NSURL *)url {
  if ((self = [super init])) {
    self.url = url;
    self.timeout = 60;
    self.cachePolicy = NSURLRequestUseProtocolCachePolicy;
  }
  return self;
}


///////////////////////////////////////////////////////////////////////////////////////////////////
///////////////////////////////////////////////////////////////////////////////////////////////////
#pragma mark -
#pragma mark NSOperation


///////////////////////////////////////////////////////////////////////////////////////////////////
- (void)main {
  @autoreleasepool {
  if ([self.url isFileURL]) {
    // Special case: load the image from disk without hitting the network.

    [self didStart];

    NSError* dataReadError = nil;

    // The meat of the load-from-disk operation.
    NSString* filePath = [self.url path];
    NSMutableData* data = [NSMutableData dataWithContentsOfFile:filePath
                                                        options:0
                                                          error:&dataReadError];

    if (nil != dataReadError) {
      // This generally happens when the file path points to a file that doesn't exist.
      // dataReadError has the complete details.
      [self didFailWithError:dataReadError];

    } else {
      self.data = data;

      // Notifies the delegates of the request completion.
      [self willFinish];
      [self didFinish];
    }

  } else { // COV_NF_START
    // Load the image from the network then.
    [self didStart];

    NSURLRequest* request = [NSURLRequest requestWithURL:self.url
                                             cachePolicy:self.cachePolicy
                                         timeoutInterval:self.timeout];

    NSError* networkError = nil;
    NSURLResponse* response = nil;
    NSData* data  = [NSURLConnection sendSynchronousRequest:request
                                          returningResponse:&response
                                                      error:&networkError];

    // If we get a 404 error then the request will not fail with an error, so only let successful
    // responses pass.
    if ([response isKindOfClass:[NSHTTPURLResponse class]]) {
      NSHTTPURLResponse* httpResponse = (NSHTTPURLResponse *)response;
      if (httpResponse.statusCode < 200 || httpResponse.statusCode >= 300) {
        networkError = [NSError errorWithDomain:NSURLErrorDomain
                                           code:NSURLErrorResourceUnavailable
                                       userInfo:nil];
      }
    }

    if (nil != networkError) {
      [self didFailWithError:networkError];

    } else {
      self.data = data;

      [self willFinish];
      [self didFinish];
    } // COV_NF_END
  }
  }
}
=======
>>>>>>> be1caead

@end

///////////////////////////////////////////////////////////////////////////////////////////////////
///////////////////////////////////////////////////////////////////////////////////////////////////
///////////////////////////////////////////////////////////////////////////////////////////////////
@implementation NIOperation

@synthesize delegate = _delegate;
@synthesize tag = _tag;
@synthesize lastError = _lastError;

#if NS_BLOCKS_AVAILABLE
@synthesize didStartBlock         = _didStartBlock;
@synthesize didFinishBlock        = _didFinishBlock;
@synthesize didFailWithErrorBlock = _didFailWithErrorBlock;
@synthesize willFinishBlock       = _willFinishBlock;


///////////////////////////////////////////////////////////////////////////////////////////////////
#if __has_feature(objc_arc)
- (void)dealloc {
  // For an unknown reason these block objects are not released when the NIOperation is deallocated
  // with ARC enabled.
  _didStartBlock = nil;
  _didFinishBlock = nil;
  _didFailWithErrorBlock = nil;
  _willFinishBlock = nil;
}
#endif // #if __has_feature(objc_arc)
#endif // #if NS_BLOCKS_AVAILABLE


///////////////////////////////////////////////////////////////////////////////////////////////////
///////////////////////////////////////////////////////////////////////////////////////////////////
#pragma mark -
#pragma mark Initiate delegate notification from the NSOperation


///////////////////////////////////////////////////////////////////////////////////////////////////
- (void)didStart {
	[self performSelectorOnMainThread: @selector(onMainThreadOperationDidStart)
                         withObject: nil
                      waitUntilDone: [NSThread isMainThread]];
}


///////////////////////////////////////////////////////////////////////////////////////////////////
- (void)didFinish {
	[self performSelectorOnMainThread: @selector(onMainThreadOperationDidFinish)
                         withObject: nil
                      waitUntilDone: [NSThread isMainThread]];
}


///////////////////////////////////////////////////////////////////////////////////////////////////
- (void)didFailWithError:(NSError *)error {
  self.lastError = error;

	[self performSelectorOnMainThread: @selector(onMainThreadOperationDidFailWithError:)
                         withObject: error
                      waitUntilDone: [NSThread isMainThread]];
}


///////////////////////////////////////////////////////////////////////////////////////////////////
- (void)willFinish {
  if ([self.delegate respondsToSelector:@selector(nimbusOperationWillFinish:)]) {
    [self.delegate nimbusOperationWillFinish:self];
  }

#if NS_BLOCKS_AVAILABLE
  if (nil != self.willFinishBlock) {
    self.willFinishBlock(self);
  }
#endif // #if NS_BLOCKS_AVAILABLE
}


///////////////////////////////////////////////////////////////////////////////////////////////////
///////////////////////////////////////////////////////////////////////////////////////////////////
#pragma mark -
#pragma mark Main Thread


///////////////////////////////////////////////////////////////////////////////////////////////////
- (void)onMainThreadOperationDidStart {
  // This method should only be called on the main thread.
  NIDASSERT([NSThread isMainThread]);

  if ([self.delegate respondsToSelector:@selector(nimbusOperationDidStart:)]) {
    [self.delegate nimbusOperationDidStart:self];
  }

#if NS_BLOCKS_AVAILABLE
  if (nil != self.didStartBlock) {
    self.didStartBlock(self);
  }
#endif // #if NS_BLOCKS_AVAILABLE
}


///////////////////////////////////////////////////////////////////////////////////////////////////
- (void)onMainThreadOperationDidFinish {
  // This method should only be called on the main thread.
  NIDASSERT([NSThread isMainThread]);

  if ([self.delegate respondsToSelector:@selector(nimbusOperationDidFinish:)]) {
    [self.delegate nimbusOperationDidFinish:self];
  }

#if NS_BLOCKS_AVAILABLE
  if (nil != self.didFinishBlock) {
    self.didFinishBlock(self);
  }
#endif // #if NS_BLOCKS_AVAILABLE
}


///////////////////////////////////////////////////////////////////////////////////////////////////
- (void)onMainThreadOperationDidFailWithError:(NSError *)error {
  // This method should only be called on the main thread.
  NIDASSERT([NSThread isMainThread]);

  if ([self.delegate respondsToSelector:@selector(nimbusOperationDidFail:withError:)]) {
    [self.delegate nimbusOperationDidFail:self withError:error];
  }

#if NS_BLOCKS_AVAILABLE
  if (nil != self.didFailWithErrorBlock) {
    self.didFailWithErrorBlock(self, error);
  }
#endif // #if NS_BLOCKS_AVAILABLE
}


@end


///////////////////////////////////////////////////////////////////////////////////////////////////
///////////////////////////////////////////////////////////////////////////////////////////////////
///////////////////////////////////////////////////////////////////////////////////////////////////
@implementation NINetworkRequestOperation

@synthesize url = _url;
@synthesize timeout = _timeout;
@synthesize cachePolicy = _cachePolicy;
@synthesize data = _data;
@synthesize processedObject = _processedObject;


///////////////////////////////////////////////////////////////////////////////////////////////////
- (void)dealloc {
  NI_RELEASE_SAFELY(_url);
  NI_RELEASE_SAFELY(_data);
  NI_RELEASE_SAFELY(_processedObject);
  
  [super dealloc];
}


///////////////////////////////////////////////////////////////////////////////////////////////////
- (id)initWithURL:(NSURL *)url {
  if ((self = [super init])) {
    self.url = url;
    self.timeout = 60;
    self.cachePolicy = NSURLRequestUseProtocolCachePolicy;
  }
  return self;
}


///////////////////////////////////////////////////////////////////////////////////////////////////
///////////////////////////////////////////////////////////////////////////////////////////////////
#pragma mark -
#pragma mark NSOperation


///////////////////////////////////////////////////////////////////////////////////////////////////
- (void)main {
  NSAutoreleasePool* pool = [[NSAutoreleasePool alloc] init];
  
  if ([self.url isFileURL]) {
    // Special case: load the image from disk without hitting the network.

    [self didStart];

    NSError* dataReadError = nil;

    // The meat of the load-from-disk operation.
    NSString* filePath = [self.url path];
    NSMutableData* data = [NSMutableData dataWithContentsOfFile:filePath
                                                        options:0
                                                          error:&dataReadError];

    if (nil != dataReadError) {
      // This generally happens when the file path points to a file that doesn't exist.
      // dataReadError has the complete details.
      [self didFailWithError:dataReadError];

    } else {
      self.data = data;

      // Notifies the delegates of the request completion.
      [self willFinish];
      [self didFinish];
    }

  } else { // COV_NF_START
    // Load the image from the network then.
    [self didStart];

    NSURLRequest* request = [NSURLRequest requestWithURL:self.url
                                             cachePolicy:self.cachePolicy
                                         timeoutInterval:self.timeout];

    NSError* networkError = nil;
    NSURLResponse* response = nil;
    NSData* data  = [NSURLConnection sendSynchronousRequest:request
                                          returningResponse:&response
                                                      error:&networkError];

    // If we get a 404 error then the request will not fail with an error, so only let successful
    // responses pass.
    if ([response isKindOfClass:[NSHTTPURLResponse class]]) {
      NSHTTPURLResponse* httpResponse = (NSHTTPURLResponse *)response;
      if (httpResponse.statusCode < 200 || httpResponse.statusCode >= 300) {
        networkError = [NSError errorWithDomain:NSURLErrorDomain
                                           code:NSURLErrorResourceUnavailable
                                       userInfo:nil];
      }
    }

    if (nil != networkError) {
      [self didFailWithError:networkError];

    } else {
      self.data = data;

      [self willFinish];
      [self didFinish];
    } // COV_NF_END
  }

  NI_RELEASE_SAFELY(pool);
}

@end<|MERGE_RESOLUTION|>--- conflicted
+++ resolved
@@ -20,9 +20,143 @@
 #import "NIPreprocessorMacros.h"
 #import "NIOperations+Subclassing.h"
 
-@interface NIOperation()
-
-<<<<<<< HEAD
+
+///////////////////////////////////////////////////////////////////////////////////////////////////
+///////////////////////////////////////////////////////////////////////////////////////////////////
+///////////////////////////////////////////////////////////////////////////////////////////////////
+@implementation NIOperation
+
+@synthesize delegate = _delegate;
+@synthesize tag = _tag;
+@synthesize lastError = _lastError;
+
+#if NS_BLOCKS_AVAILABLE
+@synthesize didStartBlock         = _didStartBlock;
+@synthesize didFinishBlock        = _didFinishBlock;
+@synthesize didFailWithErrorBlock = _didFailWithErrorBlock;
+@synthesize willFinishBlock       = _willFinishBlock;
+
+
+///////////////////////////////////////////////////////////////////////////////////////////////////
+#if __has_feature(objc_arc)
+- (void)dealloc {
+  // For an unknown reason these block objects are not released when the NIOperation is deallocated
+  // with ARC enabled.
+  _didStartBlock = nil;
+  _didFinishBlock = nil;
+  _didFailWithErrorBlock = nil;
+  _willFinishBlock = nil;
+}
+#endif // #if __has_feature(objc_arc)
+#endif // #if NS_BLOCKS_AVAILABLE
+
+
+///////////////////////////////////////////////////////////////////////////////////////////////////
+///////////////////////////////////////////////////////////////////////////////////////////////////
+#pragma mark -
+#pragma mark Initiate delegate notification from the NSOperation
+
+
+///////////////////////////////////////////////////////////////////////////////////////////////////
+- (void)didStart {
+	[self performSelectorOnMainThread: @selector(onMainThreadOperationDidStart)
+                         withObject: nil
+                      waitUntilDone: [NSThread isMainThread]];
+}
+
+
+///////////////////////////////////////////////////////////////////////////////////////////////////
+- (void)didFinish {
+	[self performSelectorOnMainThread: @selector(onMainThreadOperationDidFinish)
+                         withObject: nil
+                      waitUntilDone: [NSThread isMainThread]];
+}
+
+
+///////////////////////////////////////////////////////////////////////////////////////////////////
+- (void)didFailWithError:(NSError *)error {
+  self.lastError = error;
+
+	[self performSelectorOnMainThread: @selector(onMainThreadOperationDidFailWithError:)
+                         withObject: error
+                      waitUntilDone: [NSThread isMainThread]];
+}
+
+
+///////////////////////////////////////////////////////////////////////////////////////////////////
+- (void)willFinish {
+  if ([self.delegate respondsToSelector:@selector(nimbusOperationWillFinish:)]) {
+    [self.delegate nimbusOperationWillFinish:self];
+  }
+
+#if NS_BLOCKS_AVAILABLE
+  if (nil != self.willFinishBlock) {
+    self.willFinishBlock(self);
+  }
+#endif // #if NS_BLOCKS_AVAILABLE
+}
+
+
+///////////////////////////////////////////////////////////////////////////////////////////////////
+///////////////////////////////////////////////////////////////////////////////////////////////////
+#pragma mark -
+#pragma mark Main Thread
+
+
+///////////////////////////////////////////////////////////////////////////////////////////////////
+- (void)onMainThreadOperationDidStart {
+  // This method should only be called on the main thread.
+  NIDASSERT([NSThread isMainThread]);
+
+  if ([self.delegate respondsToSelector:@selector(nimbusOperationDidStart:)]) {
+    [self.delegate nimbusOperationDidStart:self];
+  }
+
+#if NS_BLOCKS_AVAILABLE
+  if (nil != self.didStartBlock) {
+    self.didStartBlock(self);
+  }
+#endif // #if NS_BLOCKS_AVAILABLE
+}
+
+
+///////////////////////////////////////////////////////////////////////////////////////////////////
+- (void)onMainThreadOperationDidFinish {
+  // This method should only be called on the main thread.
+  NIDASSERT([NSThread isMainThread]);
+
+  if ([self.delegate respondsToSelector:@selector(nimbusOperationDidFinish:)]) {
+    [self.delegate nimbusOperationDidFinish:self];
+  }
+
+#if NS_BLOCKS_AVAILABLE
+  if (nil != self.didFinishBlock) {
+    self.didFinishBlock(self);
+  }
+#endif // #if NS_BLOCKS_AVAILABLE
+}
+
+
+///////////////////////////////////////////////////////////////////////////////////////////////////
+- (void)onMainThreadOperationDidFailWithError:(NSError *)error {
+  // This method should only be called on the main thread.
+  NIDASSERT([NSThread isMainThread]);
+
+  if ([self.delegate respondsToSelector:@selector(nimbusOperationDidFail:withError:)]) {
+    [self.delegate nimbusOperationDidFail:self withError:error];
+  }
+
+#if NS_BLOCKS_AVAILABLE
+  if (nil != self.didFailWithErrorBlock) {
+    self.didFailWithErrorBlock(self, error);
+  }
+#endif // #if NS_BLOCKS_AVAILABLE
+}
+
+
+@end
+
+
 ///////////////////////////////////////////////////////////////////////////////////////////////////
 ///////////////////////////////////////////////////////////////////////////////////////////////////
 ///////////////////////////////////////////////////////////////////////////////////////////////////
@@ -36,6 +170,16 @@
 
 
 ///////////////////////////////////////////////////////////////////////////////////////////////////
+- (void)dealloc {
+  NI_RELEASE_SAFELY(_url);
+  NI_RELEASE_SAFELY(_data);
+  NI_RELEASE_SAFELY(_processedObject);
+  
+  [super dealloc];
+}
+
+
+///////////////////////////////////////////////////////////////////////////////////////////////////
 - (id)initWithURL:(NSURL *)url {
   if ((self = [super init])) {
     self.url = url;
@@ -54,7 +198,8 @@
 
 ///////////////////////////////////////////////////////////////////////////////////////////////////
 - (void)main {
-  @autoreleasepool {
+  NSAutoreleasePool* pool = [[NSAutoreleasePool alloc] init];
+  
   if ([self.url isFileURL]) {
     // Special case: load the image from disk without hitting the network.
 
@@ -116,253 +261,6 @@
       [self didFinish];
     } // COV_NF_END
   }
-  }
-}
-=======
->>>>>>> be1caead
-
-@end
-
-///////////////////////////////////////////////////////////////////////////////////////////////////
-///////////////////////////////////////////////////////////////////////////////////////////////////
-///////////////////////////////////////////////////////////////////////////////////////////////////
-@implementation NIOperation
-
-@synthesize delegate = _delegate;
-@synthesize tag = _tag;
-@synthesize lastError = _lastError;
-
-#if NS_BLOCKS_AVAILABLE
-@synthesize didStartBlock         = _didStartBlock;
-@synthesize didFinishBlock        = _didFinishBlock;
-@synthesize didFailWithErrorBlock = _didFailWithErrorBlock;
-@synthesize willFinishBlock       = _willFinishBlock;
-
-
-///////////////////////////////////////////////////////////////////////////////////////////////////
-#if __has_feature(objc_arc)
-- (void)dealloc {
-  // For an unknown reason these block objects are not released when the NIOperation is deallocated
-  // with ARC enabled.
-  _didStartBlock = nil;
-  _didFinishBlock = nil;
-  _didFailWithErrorBlock = nil;
-  _willFinishBlock = nil;
-}
-#endif // #if __has_feature(objc_arc)
-#endif // #if NS_BLOCKS_AVAILABLE
-
-
-///////////////////////////////////////////////////////////////////////////////////////////////////
-///////////////////////////////////////////////////////////////////////////////////////////////////
-#pragma mark -
-#pragma mark Initiate delegate notification from the NSOperation
-
-
-///////////////////////////////////////////////////////////////////////////////////////////////////
-- (void)didStart {
-	[self performSelectorOnMainThread: @selector(onMainThreadOperationDidStart)
-                         withObject: nil
-                      waitUntilDone: [NSThread isMainThread]];
-}
-
-
-///////////////////////////////////////////////////////////////////////////////////////////////////
-- (void)didFinish {
-	[self performSelectorOnMainThread: @selector(onMainThreadOperationDidFinish)
-                         withObject: nil
-                      waitUntilDone: [NSThread isMainThread]];
-}
-
-
-///////////////////////////////////////////////////////////////////////////////////////////////////
-- (void)didFailWithError:(NSError *)error {
-  self.lastError = error;
-
-	[self performSelectorOnMainThread: @selector(onMainThreadOperationDidFailWithError:)
-                         withObject: error
-                      waitUntilDone: [NSThread isMainThread]];
-}
-
-
-///////////////////////////////////////////////////////////////////////////////////////////////////
-- (void)willFinish {
-  if ([self.delegate respondsToSelector:@selector(nimbusOperationWillFinish:)]) {
-    [self.delegate nimbusOperationWillFinish:self];
-  }
-
-#if NS_BLOCKS_AVAILABLE
-  if (nil != self.willFinishBlock) {
-    self.willFinishBlock(self);
-  }
-#endif // #if NS_BLOCKS_AVAILABLE
-}
-
-
-///////////////////////////////////////////////////////////////////////////////////////////////////
-///////////////////////////////////////////////////////////////////////////////////////////////////
-#pragma mark -
-#pragma mark Main Thread
-
-
-///////////////////////////////////////////////////////////////////////////////////////////////////
-- (void)onMainThreadOperationDidStart {
-  // This method should only be called on the main thread.
-  NIDASSERT([NSThread isMainThread]);
-
-  if ([self.delegate respondsToSelector:@selector(nimbusOperationDidStart:)]) {
-    [self.delegate nimbusOperationDidStart:self];
-  }
-
-#if NS_BLOCKS_AVAILABLE
-  if (nil != self.didStartBlock) {
-    self.didStartBlock(self);
-  }
-#endif // #if NS_BLOCKS_AVAILABLE
-}
-
-
-///////////////////////////////////////////////////////////////////////////////////////////////////
-- (void)onMainThreadOperationDidFinish {
-  // This method should only be called on the main thread.
-  NIDASSERT([NSThread isMainThread]);
-
-  if ([self.delegate respondsToSelector:@selector(nimbusOperationDidFinish:)]) {
-    [self.delegate nimbusOperationDidFinish:self];
-  }
-
-#if NS_BLOCKS_AVAILABLE
-  if (nil != self.didFinishBlock) {
-    self.didFinishBlock(self);
-  }
-#endif // #if NS_BLOCKS_AVAILABLE
-}
-
-
-///////////////////////////////////////////////////////////////////////////////////////////////////
-- (void)onMainThreadOperationDidFailWithError:(NSError *)error {
-  // This method should only be called on the main thread.
-  NIDASSERT([NSThread isMainThread]);
-
-  if ([self.delegate respondsToSelector:@selector(nimbusOperationDidFail:withError:)]) {
-    [self.delegate nimbusOperationDidFail:self withError:error];
-  }
-
-#if NS_BLOCKS_AVAILABLE
-  if (nil != self.didFailWithErrorBlock) {
-    self.didFailWithErrorBlock(self, error);
-  }
-#endif // #if NS_BLOCKS_AVAILABLE
-}
-
-
-@end
-
-
-///////////////////////////////////////////////////////////////////////////////////////////////////
-///////////////////////////////////////////////////////////////////////////////////////////////////
-///////////////////////////////////////////////////////////////////////////////////////////////////
-@implementation NINetworkRequestOperation
-
-@synthesize url = _url;
-@synthesize timeout = _timeout;
-@synthesize cachePolicy = _cachePolicy;
-@synthesize data = _data;
-@synthesize processedObject = _processedObject;
-
-
-///////////////////////////////////////////////////////////////////////////////////////////////////
-- (void)dealloc {
-  NI_RELEASE_SAFELY(_url);
-  NI_RELEASE_SAFELY(_data);
-  NI_RELEASE_SAFELY(_processedObject);
-  
-  [super dealloc];
-}
-
-
-///////////////////////////////////////////////////////////////////////////////////////////////////
-- (id)initWithURL:(NSURL *)url {
-  if ((self = [super init])) {
-    self.url = url;
-    self.timeout = 60;
-    self.cachePolicy = NSURLRequestUseProtocolCachePolicy;
-  }
-  return self;
-}
-
-
-///////////////////////////////////////////////////////////////////////////////////////////////////
-///////////////////////////////////////////////////////////////////////////////////////////////////
-#pragma mark -
-#pragma mark NSOperation
-
-
-///////////////////////////////////////////////////////////////////////////////////////////////////
-- (void)main {
-  NSAutoreleasePool* pool = [[NSAutoreleasePool alloc] init];
-  
-  if ([self.url isFileURL]) {
-    // Special case: load the image from disk without hitting the network.
-
-    [self didStart];
-
-    NSError* dataReadError = nil;
-
-    // The meat of the load-from-disk operation.
-    NSString* filePath = [self.url path];
-    NSMutableData* data = [NSMutableData dataWithContentsOfFile:filePath
-                                                        options:0
-                                                          error:&dataReadError];
-
-    if (nil != dataReadError) {
-      // This generally happens when the file path points to a file that doesn't exist.
-      // dataReadError has the complete details.
-      [self didFailWithError:dataReadError];
-
-    } else {
-      self.data = data;
-
-      // Notifies the delegates of the request completion.
-      [self willFinish];
-      [self didFinish];
-    }
-
-  } else { // COV_NF_START
-    // Load the image from the network then.
-    [self didStart];
-
-    NSURLRequest* request = [NSURLRequest requestWithURL:self.url
-                                             cachePolicy:self.cachePolicy
-                                         timeoutInterval:self.timeout];
-
-    NSError* networkError = nil;
-    NSURLResponse* response = nil;
-    NSData* data  = [NSURLConnection sendSynchronousRequest:request
-                                          returningResponse:&response
-                                                      error:&networkError];
-
-    // If we get a 404 error then the request will not fail with an error, so only let successful
-    // responses pass.
-    if ([response isKindOfClass:[NSHTTPURLResponse class]]) {
-      NSHTTPURLResponse* httpResponse = (NSHTTPURLResponse *)response;
-      if (httpResponse.statusCode < 200 || httpResponse.statusCode >= 300) {
-        networkError = [NSError errorWithDomain:NSURLErrorDomain
-                                           code:NSURLErrorResourceUnavailable
-                                       userInfo:nil];
-      }
-    }
-
-    if (nil != networkError) {
-      [self didFailWithError:networkError];
-
-    } else {
-      self.data = data;
-
-      [self willFinish];
-      [self didFinish];
-    } // COV_NF_END
-  }
 
   NI_RELEASE_SAFELY(pool);
 }
