//
// Copyright 2011 Jeff Verkoeyen
//
// Licensed under the Apache License, Version 2.0 (the "License");
// you may not use this file except in compliance with the License.
// You may obtain a copy of the License at
//
//    http://www.apache.org/licenses/LICENSE-2.0
//
// Unless required by applicable law or agreed to in writing, software
// distributed under the License is distributed on an "AS IS" BASIS,
// WITHOUT WARRANTIES OR CONDITIONS OF ANY KIND, either express or implied.
// See the License for the specific language governing permissions and
// limitations under the License.
//

@interface NIOperation()
<<<<<<< HEAD
@property (atomic, readwrite, retain) NSError* lastError;
=======
@property (readwrite, NI_STRONG) NSError* lastError;
>>>>>>> d816b57f
@end<|MERGE_RESOLUTION|>--- conflicted
+++ resolved
@@ -15,9 +15,5 @@
 //
 
 @interface NIOperation()
-<<<<<<< HEAD
-@property (atomic, readwrite, retain) NSError* lastError;
-=======
 @property (readwrite, NI_STRONG) NSError* lastError;
->>>>>>> d816b57f
 @end