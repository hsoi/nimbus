--- conflicted
+++ resolved
@@ -59,6 +59,25 @@
 - (BOOL)containsObjectWithName:(NSString *)name;
 - (NSDate *)dateOfLastAccessWithName:(NSString *)name;
 
+/**
+ * Retrieve the key with the most stale access.
+ *
+ * This will not update the access time of the object.
+ *
+ * If there's no object matching that criteria, return nil;
+ */
+- (NSString *)nameOfLeastRecentlyUsedObject;
+
+/**
+ * Retrieve the key with the most fresh access.
+ *
+ * This will not update the access time of the object.
+ *
+ * If there's no object matching that criteria, return nil;
+ */
+
+- (NSString *)nameOfMostRecentlyUsedObject;
+
 - (void)reduceMemoryUsage;
 
 
@@ -205,30 +224,6 @@
  *      @fn NIMemoryCache::dateOfLastAccessWithName:
  */
 
-<<<<<<< HEAD
-=======
-/**
- * Retrieve the key with the most stale access.
- *
- * This will not update the access time of the object.
- *
- * If there's no object matching that criteria, return nil;
- */
-
-- (NSString *)nameOfLeastRecentlyUsedObject;
-
-/**
- * Retrieve the key with the most fresh access.
- *
- * This will not update the access time of the object.
- *
- * If there's no object matching that criteria, return nil;
- */
-
-- (NSString *)nameOfMostRecentlyUsedObject;
-
-/**@}*/// End of Accessing Objects in the Cache
->>>>>>> e3009b4a
 
 /** @name Reducing Memory Usage Explicitly */
 
