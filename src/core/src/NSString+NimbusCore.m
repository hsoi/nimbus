--- conflicted
+++ resolved
@@ -39,25 +39,6 @@
 
 ///////////////////////////////////////////////////////////////////////////////////////////////////
 /**
-<<<<<<< HEAD
- * Determines if the string contains only whitespace and newlines.
- */
-- (BOOL)isWhitespaceAndNewlines {
-  NSCharacterSet* whitespace = [NSCharacterSet whitespaceAndNewlineCharacterSet];
-  for (NSUInteger i = 0; i < self.length; ++i) {
-    unichar c = [self characterAtIndex:i];
-    if (![whitespace characterIsMember:c]) {
-      return NO;
-    }
-  }
-  return YES;
-}
-
-
-///////////////////////////////////////////////////////////////////////////////////////////////////
-/**
-=======
->>>>>>> e4096845
  * Calculates the height of this text given the font, max width, and line break mode.
  *
  * A convenience wrapper for sizeWithFont:constrainedToSize:lineBreakMode:
