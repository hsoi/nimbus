--- conflicted
+++ resolved
@@ -43,28 +43,7 @@
  *
  *      @ingroup Operations
  */
-<<<<<<< HEAD
-@interface NIOperation : NSOperation {
-@private
-  __unsafe_unretained id<NIOperationDelegate> _delegate;
-
-  NSInteger _tag;
-
-  NSError* _lastError;
-
-#if NS_BLOCKS_AVAILABLE
-  // Performed on the main thread.
-  NIBasicBlock _didStartBlock;
-  NIBasicBlock _didFinishBlock;
-  NIErrorBlock _didFailWithErrorBlock;
-
-  // Performed in the operation's thread.
-  NIBasicBlock _willFinishBlock;
-#endif // #if NS_BLOCKS_AVAILABLE
-}
-=======
 @interface NIOperation : NSOperation
->>>>>>> be1caead
 
 @property (readwrite, assign) id<NIOperationDelegate> delegate;
 @property (readonly, retain) NSError* lastError;
