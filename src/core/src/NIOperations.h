--- conflicted
+++ resolved
@@ -45,16 +45,16 @@
  */
 @interface NIOperation : NSOperation
 
-@property (nonatomic, readwrite, assign) id<NIOperationDelegate> delegate;
-@property (nonatomic, readonly, retain) NSError* lastError;
-@property (nonatomic, readwrite, assign) NSInteger tag;
+@property (readwrite, assign) id<NIOperationDelegate> delegate;
+@property (readonly, retain) NSError* lastError;
+@property (readwrite, assign) NSInteger tag;
 
 #if NS_BLOCKS_AVAILABLE
 
-@property (nonatomic, readwrite, copy) NIBasicBlock didStartBlock;
-@property (nonatomic, readwrite, copy) NIBasicBlock didFinishBlock;
-@property (nonatomic, readwrite, copy) NIErrorBlock didFailWithErrorBlock;
-@property (nonatomic, readwrite, copy) NIBasicBlock willFinishBlock;
+@property (readwrite, copy) NIBasicBlock didStartBlock;
+@property (readwrite, copy) NIBasicBlock didFinishBlock;
+@property (readwrite, copy) NIErrorBlock didFailWithErrorBlock;
+@property (readwrite, copy) NIBasicBlock willFinishBlock;
 
 #endif // #if NS_BLOCKS_AVAILABLE
 
@@ -66,31 +66,6 @@
 @end
 
 /**
-<<<<<<< HEAD
- * An operation that makes a network request.
- *
- * Provides asynchronous network request support when added to an NSOperationQueue.
- *
- * If the url provided is a file url, then the file will be loaded from disk instead.
- *
- *      @ingroup Operations
- */
-@interface NINetworkRequestOperation : NIOperation
-
-// Designated initializer.
-- (id)initWithURL:(NSURL *)url;
-
-@property (nonatomic, readwrite, copy) NSURL* url;
-@property (nonatomic, readwrite, assign) NSTimeInterval timeout; // Default: 60
-@property (nonatomic, readwrite, assign) NSURLRequestCachePolicy cachePolicy; // Default: NSURLRequestUseProtocolCachePolicy
-@property (nonatomic, readonly, retain) NSData* data;
-@property (nonatomic, readwrite, retain) id processedObject;
-
-@end
-
-/**
-=======
->>>>>>> 87c49092
  * The delegate protocol for an NIOperation.
  *
  *      @ingroup Operations
