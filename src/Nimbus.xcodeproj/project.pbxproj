--- conflicted
+++ resolved
@@ -50,14 +50,9 @@
 		663B527114450CC100CC26DF /* NIPagingScrollViewPage.h in Headers */ = {isa = PBXBuildFile; fileRef = 663B527014450CC100CC26DF /* NIPagingScrollViewPage.h */; };
 		663B527314450CEF00CC26DF /* NIPagingScrollViewDelegate.h in Headers */ = {isa = PBXBuildFile; fileRef = 663B527214450CEF00CC26DF /* NIPagingScrollViewDelegate.h */; };
 		663B527514450D1C00CC26DF /* NIPagingScrollViewDataSource.h in Headers */ = {isa = PBXBuildFile; fileRef = 663B527414450D1C00CC26DF /* NIPagingScrollViewDataSource.h */; };
-		664D443214993010008B4C42 /* JSONKit.h in Headers */ = {isa = PBXBuildFile; fileRef = 664D443014993010008B4C42 /* JSONKit.h */; };
-<<<<<<< HEAD
 		664D443314993010008B4C42 /* JSONKit.m in Sources */ = {isa = PBXBuildFile; fileRef = 664D443114993010008B4C42 /* JSONKit.m */; settings = {COMPILER_FLAGS = "-fno-objc-arc"; }; };
-=======
-		664D443314993010008B4C42 /* JSONKit.m in Sources */ = {isa = PBXBuildFile; fileRef = 664D443114993010008B4C42 /* JSONKit.m */; };
 		664EFB6215598CDF009826AB /* UIActivityIndicatorView+NIStyleable.h in Headers */ = {isa = PBXBuildFile; fileRef = 664EFB6015598CDF009826AB /* UIActivityIndicatorView+NIStyleable.h */; };
 		664EFB6315598CDF009826AB /* UIActivityIndicatorView+NIStyleable.m in Sources */ = {isa = PBXBuildFile; fileRef = 664EFB6115598CDF009826AB /* UIActivityIndicatorView+NIStyleable.m */; };
->>>>>>> 6de1253a
 		6661BBDA13F1A3BB00D14F92 /* SenTestingKit.framework in Frameworks */ = {isa = PBXBuildFile; fileRef = 66A03C1A13E6E85E00B514F3 /* SenTestingKit.framework */; };
 		6661BBDC13F1A3BB00D14F92 /* Foundation.framework in Frameworks */ = {isa = PBXBuildFile; fileRef = 66A03C0C13E6E85E00B514F3 /* Foundation.framework */; };
 		6661BBE013F1A3BB00D14F92 /* libNimbusModels.a in Frameworks */ = {isa = PBXBuildFile; fileRef = 6661BBCC13F1A3BB00D14F92 /* libNimbusModels.a */; };
