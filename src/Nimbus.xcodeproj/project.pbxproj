--- conflicted
+++ resolved
@@ -84,16 +84,6 @@
 		667572CB13E76F460076F555 /* SenTestingKit.framework in Frameworks */ = {isa = PBXBuildFile; fileRef = 66A03C1A13E6E85E00B514F3 /* SenTestingKit.framework */; };
 		667572CD13E76F460076F555 /* Foundation.framework in Frameworks */ = {isa = PBXBuildFile; fileRef = 66A03C0C13E6E85E00B514F3 /* Foundation.framework */; };
 		667572D113E76F460076F555 /* libNimbusProcessors.a in Frameworks */ = {isa = PBXBuildFile; fileRef = 667572BD13E76F460076F555 /* libNimbusProcessors.a */; };
-<<<<<<< HEAD
-		667572EB13E76F5E0076F555 /* NimbusProcessors.h in Headers */ = {isa = PBXBuildFile; fileRef = 667572E613E76F5E0076F555 /* NimbusProcessors.h */; settings = {ATTRIBUTES = (Public, ); }; };
-		667572EC13E76F5E0076F555 /* NIProcessorDelegate.h in Headers */ = {isa = PBXBuildFile; fileRef = 667572E713E76F5E0076F555 /* NIProcessorDelegate.h */; settings = {ATTRIBUTES = (Public, ); }; };
-		667572ED13E76F5E0076F555 /* NIProcessorHTTPRequest.h in Headers */ = {isa = PBXBuildFile; fileRef = 667572E813E76F5E0076F555 /* NIProcessorHTTPRequest.h */; settings = {ATTRIBUTES = (Public, ); }; };
-		667572EE13E76F5E0076F555 /* NIProcessorHTTPRequest.m in Sources */ = {isa = PBXBuildFile; fileRef = 667572E913E76F5E0076F555 /* NIProcessorHTTPRequest.m */; };
-		667572F813E7705F0076F555 /* Foundation.framework in Frameworks */ = {isa = PBXBuildFile; fileRef = 66A03C0C13E6E85E00B514F3 /* Foundation.framework */; };
-		6675730A13E7707B0076F555 /* JSONKit.h in Headers */ = {isa = PBXBuildFile; fileRef = 6675730713E7707B0076F555 /* JSONKit.h */; settings = {ATTRIBUTES = (Public, ); }; };
-		6675730B13E7707B0076F555 /* JSONKit.m in Sources */ = {isa = PBXBuildFile; fileRef = 6675730813E7707B0076F555 /* JSONKit.m */; settings = {COMPILER_FLAGS = "-fno-objc-arc"; }; };
-=======
->>>>>>> 6652f680
 		6675731313E771380076F555 /* Foundation.framework in Frameworks */ = {isa = PBXBuildFile; fileRef = 66A03C0C13E6E85E00B514F3 /* Foundation.framework */; };
 		6675732013E771380076F555 /* SenTestingKit.framework in Frameworks */ = {isa = PBXBuildFile; fileRef = 66A03C1A13E6E85E00B514F3 /* SenTestingKit.framework */; };
 		6675732213E771380076F555 /* Foundation.framework in Frameworks */ = {isa = PBXBuildFile; fileRef = 66A03C0C13E6E85E00B514F3 /* Foundation.framework */; };
@@ -221,40 +211,10 @@
 		66A03D5813E6F99400B514F3 /* NimbusNetworkImage.h in Headers */ = {isa = PBXBuildFile; fileRef = 66A03D5213E6F99400B514F3 /* NimbusNetworkImage.h */; settings = {ATTRIBUTES = (Public, ); }; };
 		66A03D5913E6F99400B514F3 /* NINetworkImageView.h in Headers */ = {isa = PBXBuildFile; fileRef = 66A03D5313E6F99400B514F3 /* NINetworkImageView.h */; settings = {ATTRIBUTES = (Public, ); }; };
 		66A03D5A13E6F99400B514F3 /* NINetworkImageView.m in Sources */ = {isa = PBXBuildFile; fileRef = 66A03D5413E6F99400B514F3 /* NINetworkImageView.m */; };
-<<<<<<< HEAD
-		66A03D6913E6FA9700B514F3 /* Foundation.framework in Frameworks */ = {isa = PBXBuildFile; fileRef = 66A03C0C13E6E85E00B514F3 /* Foundation.framework */; };
-		66A03DB613E6FAC500B514F3 /* ASIAuthenticationDialog.h in Headers */ = {isa = PBXBuildFile; fileRef = 66A03D7B13E6FAC500B514F3 /* ASIAuthenticationDialog.h */; settings = {ATTRIBUTES = (Public, ); }; };
-		66A03DB713E6FAC500B514F3 /* ASIAuthenticationDialog.m in Sources */ = {isa = PBXBuildFile; fileRef = 66A03D7C13E6FAC500B514F3 /* ASIAuthenticationDialog.m */; settings = {COMPILER_FLAGS = "-fno-objc-arc"; }; };
-		66A03DB813E6FAC500B514F3 /* ASICacheDelegate.h in Headers */ = {isa = PBXBuildFile; fileRef = 66A03D7D13E6FAC500B514F3 /* ASICacheDelegate.h */; settings = {ATTRIBUTES = (Public, ); }; };
-		66A03DB913E6FAC500B514F3 /* ASIDataCompressor.h in Headers */ = {isa = PBXBuildFile; fileRef = 66A03D7E13E6FAC500B514F3 /* ASIDataCompressor.h */; settings = {ATTRIBUTES = (Public, ); }; };
-		66A03DBA13E6FAC500B514F3 /* ASIDataCompressor.m in Sources */ = {isa = PBXBuildFile; fileRef = 66A03D7F13E6FAC500B514F3 /* ASIDataCompressor.m */; settings = {COMPILER_FLAGS = "-fno-objc-arc"; }; };
-		66A03DBB13E6FAC500B514F3 /* ASIDataDecompressor.h in Headers */ = {isa = PBXBuildFile; fileRef = 66A03D8013E6FAC500B514F3 /* ASIDataDecompressor.h */; settings = {ATTRIBUTES = (Public, ); }; };
-		66A03DBC13E6FAC500B514F3 /* ASIDataDecompressor.m in Sources */ = {isa = PBXBuildFile; fileRef = 66A03D8113E6FAC500B514F3 /* ASIDataDecompressor.m */; settings = {COMPILER_FLAGS = "-fno-objc-arc"; }; };
-		66A03DBD13E6FAC500B514F3 /* ASIDownloadCache.h in Headers */ = {isa = PBXBuildFile; fileRef = 66A03D8213E6FAC500B514F3 /* ASIDownloadCache.h */; settings = {ATTRIBUTES = (Public, ); }; };
-		66A03DBE13E6FAC500B514F3 /* ASIDownloadCache.m in Sources */ = {isa = PBXBuildFile; fileRef = 66A03D8313E6FAC500B514F3 /* ASIDownloadCache.m */; settings = {COMPILER_FLAGS = "-fno-objc-arc"; }; };
-		66A03DBF13E6FAC500B514F3 /* ASIFormDataRequest.h in Headers */ = {isa = PBXBuildFile; fileRef = 66A03D8413E6FAC500B514F3 /* ASIFormDataRequest.h */; settings = {ATTRIBUTES = (Public, ); }; };
-		66A03DC013E6FAC500B514F3 /* ASIFormDataRequest.m in Sources */ = {isa = PBXBuildFile; fileRef = 66A03D8513E6FAC500B514F3 /* ASIFormDataRequest.m */; settings = {COMPILER_FLAGS = "-fno-objc-arc"; }; };
-		66A03DC113E6FAC500B514F3 /* ASIHTTPRequest.h in Headers */ = {isa = PBXBuildFile; fileRef = 66A03D8613E6FAC500B514F3 /* ASIHTTPRequest.h */; settings = {ATTRIBUTES = (Public, ); }; };
-		66A03DC213E6FAC500B514F3 /* ASIHTTPRequest.m in Sources */ = {isa = PBXBuildFile; fileRef = 66A03D8713E6FAC500B514F3 /* ASIHTTPRequest.m */; settings = {COMPILER_FLAGS = "-fno-objc-arc"; }; };
-		66A03DC313E6FAC500B514F3 /* ASIHTTPRequestConfig.h in Headers */ = {isa = PBXBuildFile; fileRef = 66A03D8813E6FAC500B514F3 /* ASIHTTPRequestConfig.h */; settings = {ATTRIBUTES = (Public, ); }; };
-		66A03DC413E6FAC500B514F3 /* ASIHTTPRequestDelegate.h in Headers */ = {isa = PBXBuildFile; fileRef = 66A03D8913E6FAC500B514F3 /* ASIHTTPRequestDelegate.h */; settings = {ATTRIBUTES = (Public, ); }; };
-		66A03DC513E6FAC500B514F3 /* ASIInputStream.h in Headers */ = {isa = PBXBuildFile; fileRef = 66A03D8A13E6FAC500B514F3 /* ASIInputStream.h */; settings = {ATTRIBUTES = (Public, ); }; };
-		66A03DC613E6FAC500B514F3 /* ASIInputStream.m in Sources */ = {isa = PBXBuildFile; fileRef = 66A03D8B13E6FAC500B514F3 /* ASIInputStream.m */; settings = {COMPILER_FLAGS = "-fno-objc-arc"; }; };
-		66A03DC713E6FAC500B514F3 /* ASINetworkQueue.h in Headers */ = {isa = PBXBuildFile; fileRef = 66A03D8C13E6FAC500B514F3 /* ASINetworkQueue.h */; settings = {ATTRIBUTES = (Public, ); }; };
-		66A03DC813E6FAC500B514F3 /* ASINetworkQueue.m in Sources */ = {isa = PBXBuildFile; fileRef = 66A03D8D13E6FAC500B514F3 /* ASINetworkQueue.m */; settings = {COMPILER_FLAGS = "-fno-objc-arc"; }; };
-		66A03DC913E6FAC500B514F3 /* ASIProgressDelegate.h in Headers */ = {isa = PBXBuildFile; fileRef = 66A03D8E13E6FAC500B514F3 /* ASIProgressDelegate.h */; settings = {ATTRIBUTES = (Public, ); }; };
-		66A03DCA13E6FAC500B514F3 /* NIHTTPRequest.h in Headers */ = {isa = PBXBuildFile; fileRef = 66A03D8F13E6FAC500B514F3 /* NIHTTPRequest.h */; settings = {ATTRIBUTES = (Public, ); }; };
-		66A03DCB13E6FAC500B514F3 /* NIHTTPRequest.m in Sources */ = {isa = PBXBuildFile; fileRef = 66A03D9013E6FAC500B514F3 /* NIHTTPRequest.m */; settings = {COMPILER_FLAGS = "-fno-objc-arc"; }; };
-		66A03DCC13E6FAC500B514F3 /* Reachability.h in Headers */ = {isa = PBXBuildFile; fileRef = 66A03D9213E6FAC500B514F3 /* Reachability.h */; settings = {ATTRIBUTES = (Public, ); }; };
-		66A03DCD13E6FAC500B514F3 /* Reachability.m in Sources */ = {isa = PBXBuildFile; fileRef = 66A03D9313E6FAC500B514F3 /* Reachability.m */; };
-		66B10900144C931F004576D1 /* UIButton+NIStyleable.h in Headers */ = {isa = PBXBuildFile; fileRef = 66B108FE144C931F004576D1 /* UIButton+NIStyleable.h */; };
-		66B10901144C931F004576D1 /* UIButton+NIStyleable.m in Sources */ = {isa = PBXBuildFile; fileRef = 66B108FF144C931F004576D1 /* UIButton+NIStyleable.m */; };
-=======
 		66B10900144C931F004576D1 /* UIButton+NIStyleable.h in Headers */ = {isa = PBXBuildFile; fileRef = 66B108FE144C931F004576D1 /* UIButton+NIStyleable.h */; };
 		66B10901144C931F004576D1 /* UIButton+NIStyleable.m in Sources */ = {isa = PBXBuildFile; fileRef = 66B108FF144C931F004576D1 /* UIButton+NIStyleable.m */; };
 		66C113E5147DD0F1003C9AC6 /* UIKit.framework in Frameworks */ = {isa = PBXBuildFile; fileRef = 66832D00143E38E6003E413C /* UIKit.framework */; };
 		66C115411486ACE3003C9AC6 /* NIOperations+Subclassing.h in Headers */ = {isa = PBXBuildFile; fileRef = 66C1153F1486ACDD003C9AC6 /* NIOperations+Subclassing.h */; };
->>>>>>> 6652f680
 		66C3A6A2143D61130048542F /* Foundation.framework in Frameworks */ = {isa = PBXBuildFile; fileRef = 66A03C0C13E6E85E00B514F3 /* Foundation.framework */; };
 		66C3A6AF143D61140048542F /* SenTestingKit.framework in Frameworks */ = {isa = PBXBuildFile; fileRef = 66A03C1A13E6E85E00B514F3 /* SenTestingKit.framework */; };
 		66C3A6B1143D61140048542F /* Foundation.framework in Frameworks */ = {isa = PBXBuildFile; fileRef = 66A03C0C13E6E85E00B514F3 /* Foundation.framework */; };
@@ -666,10 +626,7 @@
 		66B108FE144C931F004576D1 /* UIButton+NIStyleable.h */ = {isa = PBXFileReference; fileEncoding = 4; lastKnownFileType = sourcecode.c.h; name = "UIButton+NIStyleable.h"; path = "css/src/UIButton+NIStyleable.h"; sourceTree = SOURCE_ROOT; };
 		66B108FF144C931F004576D1 /* UIButton+NIStyleable.m */ = {isa = PBXFileReference; fileEncoding = 4; lastKnownFileType = sourcecode.c.objc; name = "UIButton+NIStyleable.m"; path = "css/src/UIButton+NIStyleable.m"; sourceTree = SOURCE_ROOT; };
 		66B10906144D4C15004576D1 /* deps */ = {isa = PBXFileReference; lastKnownFileType = text; name = deps; path = css/deps; sourceTree = SOURCE_ROOT; };
-<<<<<<< HEAD
-=======
 		66C1153F1486ACDD003C9AC6 /* NIOperations+Subclassing.h */ = {isa = PBXFileReference; fileEncoding = 4; lastKnownFileType = sourcecode.c.h; path = "NIOperations+Subclassing.h"; sourceTree = "<group>"; };
->>>>>>> 6652f680
 		66C3A6A1143D61130048542F /* libNimbusCss.a */ = {isa = PBXFileReference; explicitFileType = archive.ar; includeInIndex = 0; path = libNimbusCss.a; sourceTree = BUILT_PRODUCTS_DIR; };
 		66C3A6AE143D61140048542F /* NimbusCssTests.octest */ = {isa = PBXFileReference; explicitFileType = wrapper.cfbundle; includeInIndex = 0; path = NimbusCssTests.octest; sourceTree = BUILT_PRODUCTS_DIR; };
 		66F27D53145B7A5F00AFCA08 /* NIPageView.h */ = {isa = PBXFileReference; fileEncoding = 4; lastKnownFileType = sourcecode.c.h; path = NIPageView.h; sourceTree = "<group>"; };
