// !$*UTF8*$!
{
	archiveVersion = 1;
	classes = {
	};
	objectVersion = 46;
	objects = {

/* Begin PBXAggregateTarget section */
		66A03CF713E6F15300B514F3 /* Nimbus */ = {
			isa = PBXAggregateTarget;
			buildConfigurationList = 66A03CF813E6F15300B514F3 /* Build configuration list for PBXAggregateTarget "Nimbus" */;
			buildPhases = (
			);
			dependencies = (
				663B526D1445074A00CC26DF /* PBXTargetDependency */,
				66A03D0013E6F75B00B514F3 /* PBXTargetDependency */,
				666F73A114BBFE8C00D1A32F /* PBXTargetDependency */,
				6675734113E771D90076F555 /* PBXTargetDependency */,
				66A03D0413E6F75B00B514F3 /* PBXTargetDependency */,
				6661BBFC13F1A42600D14F92 /* PBXTargetDependency */,
				66A03D6313E6FA4B00B514F3 /* PBXTargetDependency */,
				667572F213E76FB90076F555 /* PBXTargetDependency */,
				6675727513E766980076F555 /* PBXTargetDependency */,
				663B526F1445074A00CC26DF /* PBXTargetDependency */,
				667572B813E7698E0076F555 /* PBXTargetDependency */,
				DB84BDB313EFDF8F00DACCFE /* PBXTargetDependency */,
			);
			name = Nimbus;
			productName = Nimbus;
		};
/* End PBXAggregateTarget section */

/* Begin PBXBuildFile section */
		443589C8155190B300757E50 /* UISearchBar+NIStyleable.h in Headers */ = {isa = PBXBuildFile; fileRef = 443589BF1551909D00757E50 /* UISearchBar+NIStyleable.h */; };
		443589C9155190CA00757E50 /* UIToolbar+NIStyleable.h in Headers */ = {isa = PBXBuildFile; fileRef = 443589C11551909E00757E50 /* UIToolbar+NIStyleable.h */; };
		443589CA1551914400757E50 /* UISearchBar+NIStyleable.m in Sources */ = {isa = PBXBuildFile; fileRef = 443589C01551909D00757E50 /* UISearchBar+NIStyleable.m */; };
		443589CB1551914800757E50 /* UIToolbar+NIStyleable.m in Sources */ = {isa = PBXBuildFile; fileRef = 443589C21551909E00757E50 /* UIToolbar+NIStyleable.m */; };
		6607851C14D245BF00FE3283 /* NINetworkActivityTests.m in Sources */ = {isa = PBXBuildFile; fileRef = 6607851B14D245BE00FE3283 /* NINetworkActivityTests.m */; };
		6607852014D33EAA00FE3283 /* NIStateTests.m in Sources */ = {isa = PBXBuildFile; fileRef = 6607851F14D33EA900FE3283 /* NIStateTests.m */; };
		6623EB6D1402ECE400E0E61A /* NITableViewModelTests.m in Sources */ = {isa = PBXBuildFile; fileRef = 6623EB6C1402ECE400E0E61A /* NITableViewModelTests.m */; };
		6623EB721402EDB100E0E61A /* libNimbusCore.a in Frameworks */ = {isa = PBXBuildFile; fileRef = 66A03C0913E6E85E00B514F3 /* libNimbusCore.a */; };
		6626330C14995C4600B99898 /* NITableViewModel+Private.h in Headers */ = {isa = PBXBuildFile; fileRef = 6626330B14995C4600B99898 /* NITableViewModel+Private.h */; };
		663B524D1445052800CC26DF /* SenTestingKit.framework in Frameworks */ = {isa = PBXBuildFile; fileRef = 66A03C1A13E6E85E00B514F3 /* SenTestingKit.framework */; };
		663B524F1445052800CC26DF /* Foundation.framework in Frameworks */ = {isa = PBXBuildFile; fileRef = 66A03C0C13E6E85E00B514F3 /* Foundation.framework */; };
		663B52521445052800CC26DF /* libNimbusPagingScrollView.a in Frameworks */ = {isa = PBXBuildFile; fileRef = 663B523F1445052700CC26DF /* libNimbusPagingScrollView.a */; };
		663B52671445061B00CC26DF /* NimbusPagingScrollView.h in Headers */ = {isa = PBXBuildFile; fileRef = 663B52661445061B00CC26DF /* NimbusPagingScrollView.h */; };
		663B526A1445070100CC26DF /* NIPagingScrollView.h in Headers */ = {isa = PBXBuildFile; fileRef = 663B52681445070100CC26DF /* NIPagingScrollView.h */; };
		663B526B1445070100CC26DF /* NIPagingScrollView.m in Sources */ = {isa = PBXBuildFile; fileRef = 663B52691445070100CC26DF /* NIPagingScrollView.m */; };
		663B527114450CC100CC26DF /* NIPagingScrollViewPage.h in Headers */ = {isa = PBXBuildFile; fileRef = 663B527014450CC100CC26DF /* NIPagingScrollViewPage.h */; };
		663B527314450CEF00CC26DF /* NIPagingScrollViewDelegate.h in Headers */ = {isa = PBXBuildFile; fileRef = 663B527214450CEF00CC26DF /* NIPagingScrollViewDelegate.h */; };
		663B527514450D1C00CC26DF /* NIPagingScrollViewDataSource.h in Headers */ = {isa = PBXBuildFile; fileRef = 663B527414450D1C00CC26DF /* NIPagingScrollViewDataSource.h */; };
		6641617B156B516E0018AC1C /* NITableViewActions.h in Headers */ = {isa = PBXBuildFile; fileRef = 66416179156B516E0018AC1C /* NITableViewActions.h */; };
		6641617C156B516E0018AC1C /* NITableViewActions.m in Sources */ = {isa = PBXBuildFile; fileRef = 6641617A156B516E0018AC1C /* NITableViewActions.m */; };
		664D443314993010008B4C42 /* JSONKit.m in Sources */ = {isa = PBXBuildFile; fileRef = 664D443114993010008B4C42 /* JSONKit.m */; settings = {COMPILER_FLAGS = "-fno-objc-arc"; }; };
		664EFB6215598CDF009826AB /* UIActivityIndicatorView+NIStyleable.h in Headers */ = {isa = PBXBuildFile; fileRef = 664EFB6015598CDF009826AB /* UIActivityIndicatorView+NIStyleable.h */; };
		664EFB6315598CDF009826AB /* UIActivityIndicatorView+NIStyleable.m in Sources */ = {isa = PBXBuildFile; fileRef = 664EFB6115598CDF009826AB /* UIActivityIndicatorView+NIStyleable.m */; };
		6661BBDA13F1A3BB00D14F92 /* SenTestingKit.framework in Frameworks */ = {isa = PBXBuildFile; fileRef = 66A03C1A13E6E85E00B514F3 /* SenTestingKit.framework */; };
		6661BBDC13F1A3BB00D14F92 /* Foundation.framework in Frameworks */ = {isa = PBXBuildFile; fileRef = 66A03C0C13E6E85E00B514F3 /* Foundation.framework */; };
		6661BBE013F1A3BB00D14F92 /* libNimbusModels.a in Frameworks */ = {isa = PBXBuildFile; fileRef = 6661BBCC13F1A3BB00D14F92 /* libNimbusModels.a */; };
		6668867F156AD148006E874F /* NICellCatalog.h in Headers */ = {isa = PBXBuildFile; fileRef = 6668867D156AD148006E874F /* NICellCatalog.h */; };
		66688680156AD148006E874F /* NICellCatalog.m in Sources */ = {isa = PBXBuildFile; fileRef = 6668867E156AD148006E874F /* NICellCatalog.m */; };
		66688688156ADDB3006E874F /* NIRadioGroup.h in Headers */ = {isa = PBXBuildFile; fileRef = 66688686156ADDB0006E874F /* NIRadioGroup.h */; };
		66688689156ADDB3006E874F /* NIRadioGroup.m in Sources */ = {isa = PBXBuildFile; fileRef = 66688687156ADDB1006E874F /* NIRadioGroup.m */; };
		666903851561B46900C44A70 /* UITableView+NIStyleable.h in Headers */ = {isa = PBXBuildFile; fileRef = 666903831561B46900C44A70 /* UITableView+NIStyleable.h */; };
		666903861561B46900C44A70 /* UITableView+NIStyleable.m in Sources */ = {isa = PBXBuildFile; fileRef = 666903841561B46900C44A70 /* UITableView+NIStyleable.m */; };
		666903891561B6A000C44A70 /* UIScrollView+NIStyleable.h in Headers */ = {isa = PBXBuildFile; fileRef = 666903871561B6A000C44A70 /* UIScrollView+NIStyleable.h */; };
		6669038A1561B6A000C44A70 /* UIScrollView+NIStyleable.m in Sources */ = {isa = PBXBuildFile; fileRef = 666903881561B6A000C44A70 /* UIScrollView+NIStyleable.m */; };
		666C3D1C14D0AB7E00F337D6 /* NIAttributedLabelTests.m in Sources */ = {isa = PBXBuildFile; fileRef = 666C3D1B14D0AB7E00F337D6 /* NIAttributedLabelTests.m */; };
		666C3D1F14D0AC2100F337D6 /* CoreText.framework in Frameworks */ = {isa = PBXBuildFile; fileRef = 666C3D1E14D0AC2100F337D6 /* CoreText.framework */; };
		666C3D2014D0AC3800F337D6 /* CoreGraphics.framework in Frameworks */ = {isa = PBXBuildFile; fileRef = 66832D02143E38F0003E413C /* CoreGraphics.framework */; };
		666C3D2114D0AC3E00F337D6 /* UIKit.framework in Frameworks */ = {isa = PBXBuildFile; fileRef = 66832D00143E38E6003E413C /* UIKit.framework */; };
		666C3D2214D0AC5900F337D6 /* libprofile_rt.dylib in Frameworks */ = {isa = PBXBuildFile; fileRef = 66E8CED714D08E7400600592 /* libprofile_rt.dylib */; };
		666C3D2314D0AC6C00F337D6 /* libNimbusCore.a in Frameworks */ = {isa = PBXBuildFile; fileRef = 66A03C0913E6E85E00B514F3 /* libNimbusCore.a */; };
		666C3D2714D0ACA900F337D6 /* NIInterappTests.m in Resources */ = {isa = PBXBuildFile; fileRef = 666C3D2614D0ACA900F337D6 /* NIInterappTests.m */; };
		666C3D2B14D0ACD900F337D6 /* libNimbusCore.a in Frameworks */ = {isa = PBXBuildFile; fileRef = 66A03C0913E6E85E00B514F3 /* libNimbusCore.a */; };
		666C3D2F14D0ADF800F337D6 /* NIInterappTests.m in Sources */ = {isa = PBXBuildFile; fileRef = 666C3D2614D0ACA900F337D6 /* NIInterappTests.m */; };
		666C3D3014D0AE0C00F337D6 /* UIKit.framework in Frameworks */ = {isa = PBXBuildFile; fileRef = 66832D00143E38E6003E413C /* UIKit.framework */; };
		666C3D3114D0AE1100F337D6 /* CoreGraphics.framework in Frameworks */ = {isa = PBXBuildFile; fileRef = 66832D02143E38F0003E413C /* CoreGraphics.framework */; };
		666C3D3314D0AE4F00F337D6 /* NILauncherViewTests.m in Sources */ = {isa = PBXBuildFile; fileRef = 666C3D3214D0AE4F00F337D6 /* NILauncherViewTests.m */; };
		666C3D3514D0AE7B00F337D6 /* NIPagingScrollViewTests.m in Sources */ = {isa = PBXBuildFile; fileRef = 666C3D3414D0AE7B00F337D6 /* NIPagingScrollViewTests.m */; };
		666C3D3714D0AEA300F337D6 /* NIPhotoScrollViewTests.m in Sources */ = {isa = PBXBuildFile; fileRef = 666C3D3614D0AEA300F337D6 /* NIPhotoScrollViewTests.m */; };
		666C3D3914D0AEBF00F337D6 /* NIWebControllerTests.m in Sources */ = {isa = PBXBuildFile; fileRef = 666C3D3814D0AEBF00F337D6 /* NIWebControllerTests.m */; };
		666C3D3B14D0AEDD00F337D6 /* NIOperationTests.m in Sources */ = {isa = PBXBuildFile; fileRef = 666C3D3A14D0AEDD00F337D6 /* NIOperationTests.m */; };
		666C3D3D14D0AF0C00F337D6 /* NIOverviewTests.m in Sources */ = {isa = PBXBuildFile; fileRef = 666C3D3C14D0AF0C00F337D6 /* NIOverviewTests.m */; };
		666C3D4014D0AF7200F337D6 /* UIKit.framework in Frameworks */ = {isa = PBXBuildFile; fileRef = 66832D00143E38E6003E413C /* UIKit.framework */; };
		666C3D4114D0AF7C00F337D6 /* libNimbusCore.a in Frameworks */ = {isa = PBXBuildFile; fileRef = 66A03C0913E6E85E00B514F3 /* libNimbusCore.a */; };
		666C3D4414D0AF8C00F337D6 /* CoreGraphics.framework in Frameworks */ = {isa = PBXBuildFile; fileRef = 66832D02143E38F0003E413C /* CoreGraphics.framework */; };
		666C3D4514D0AFD000F337D6 /* libNimbusCore.a in Frameworks */ = {isa = PBXBuildFile; fileRef = 66A03C0913E6E85E00B514F3 /* libNimbusCore.a */; };
		666C3D4D14D0B05C00F337D6 /* NINetworkTableViewControllerTests.m in Sources */ = {isa = PBXBuildFile; fileRef = 666C3D4C14D0B05800F337D6 /* NINetworkTableViewControllerTests.m */; };
		666C3D5014D0B0F200F337D6 /* NINetworkImageViewTests.m in Sources */ = {isa = PBXBuildFile; fileRef = 666C3D4F14D0B0ED00F337D6 /* NINetworkImageViewTests.m */; };
		666C3D5114D0B11800F337D6 /* CoreGraphics.framework in Frameworks */ = {isa = PBXBuildFile; fileRef = 66832D02143E38F0003E413C /* CoreGraphics.framework */; };
		666C3D5214D0B11B00F337D6 /* UIKit.framework in Frameworks */ = {isa = PBXBuildFile; fileRef = 66832D00143E38E6003E413C /* UIKit.framework */; };
		666C3D5314D0B13F00F337D6 /* libNimbusCore.a in Frameworks */ = {isa = PBXBuildFile; fileRef = 66A03C0913E6E85E00B514F3 /* libNimbusCore.a */; };
		666C3D5614D0B16100F337D6 /* UIKit.framework in Frameworks */ = {isa = PBXBuildFile; fileRef = 66832D00143E38E6003E413C /* UIKit.framework */; };
		666C3D5714D0B18200F337D6 /* libNimbusCore.a in Frameworks */ = {isa = PBXBuildFile; fileRef = 66A03C0913E6E85E00B514F3 /* libNimbusCore.a */; };
		666C3D5A14D0B18900F337D6 /* CoreGraphics.framework in Frameworks */ = {isa = PBXBuildFile; fileRef = 66832D02143E38F0003E413C /* CoreGraphics.framework */; };
		666C3D5B14D0B18C00F337D6 /* UIKit.framework in Frameworks */ = {isa = PBXBuildFile; fileRef = 66832D00143E38E6003E413C /* UIKit.framework */; };
		666C3D5C14D0B19400F337D6 /* CoreGraphics.framework in Frameworks */ = {isa = PBXBuildFile; fileRef = 66832D02143E38F0003E413C /* CoreGraphics.framework */; };
		666C3D5D14D0B19900F337D6 /* UIKit.framework in Frameworks */ = {isa = PBXBuildFile; fileRef = 66832D00143E38E6003E413C /* UIKit.framework */; };
		666C3D6014D0B19F00F337D6 /* libNimbusCore.a in Frameworks */ = {isa = PBXBuildFile; fileRef = 66A03C0913E6E85E00B514F3 /* libNimbusCore.a */; };
		666C3D6114D0B1A600F337D6 /* libNimbusCore.a in Frameworks */ = {isa = PBXBuildFile; fileRef = 66A03C0913E6E85E00B514F3 /* libNimbusCore.a */; };
		666C3D6214D0B1A600F337D6 /* libNimbusPagingScrollView.a in Frameworks */ = {isa = PBXBuildFile; fileRef = 663B523F1445052700CC26DF /* libNimbusPagingScrollView.a */; };
		666C3D6714D0B1AF00F337D6 /* UIKit.framework in Frameworks */ = {isa = PBXBuildFile; fileRef = 66832D00143E38E6003E413C /* UIKit.framework */; };
		666C3D6814D0B1B500F337D6 /* CoreGraphics.framework in Frameworks */ = {isa = PBXBuildFile; fileRef = 66832D02143E38F0003E413C /* CoreGraphics.framework */; };
		666C3D6B14D0B1C400F337D6 /* UIKit.framework in Frameworks */ = {isa = PBXBuildFile; fileRef = 66832D00143E38E6003E413C /* UIKit.framework */; };
		666C3D6C14D0B1C900F337D6 /* CoreGraphics.framework in Frameworks */ = {isa = PBXBuildFile; fileRef = 66832D02143E38F0003E413C /* CoreGraphics.framework */; };
		666C3D6F14D0B1D400F337D6 /* libNimbusCore.a in Frameworks */ = {isa = PBXBuildFile; fileRef = 66A03C0913E6E85E00B514F3 /* libNimbusCore.a */; };
		666F738014BBC65A00D1A32F /* NimbusCore+Namespace.h in Headers */ = {isa = PBXBuildFile; fileRef = 666F737F14BBC65A00D1A32F /* NimbusCore+Namespace.h */; };
		666F739F14BBFE6800D1A32F /* NimbusAttributedLabel+Namespace.h in Headers */ = {isa = PBXBuildFile; fileRef = 666F739E14BBFE6800D1A32F /* NimbusAttributedLabel+Namespace.h */; };
		666F73A314BBFEA300D1A32F /* NimbusCss+Namespace.h in Headers */ = {isa = PBXBuildFile; fileRef = 666F73A214BBFEA300D1A32F /* NimbusCss+Namespace.h */; };
		666F73A514BBFEB500D1A32F /* NimbusInterapp+Namespace.h in Headers */ = {isa = PBXBuildFile; fileRef = 666F73A414BBFEB500D1A32F /* NimbusInterapp+Namespace.h */; };
		666F73A714BBFECD00D1A32F /* NimbusLauncher+Namespace.h in Headers */ = {isa = PBXBuildFile; fileRef = 666F73A614BBFECD00D1A32F /* NimbusLauncher+Namespace.h */; };
		666F73A914BBFEE300D1A32F /* NimbusModels+Namespace.h in Headers */ = {isa = PBXBuildFile; fileRef = 666F73A814BBFEE300D1A32F /* NimbusModels+Namespace.h */; };
		666F73AB14BBFEF400D1A32F /* NimbusNetworkImage+Namespace.h in Headers */ = {isa = PBXBuildFile; fileRef = 666F73AA14BBFEF400D1A32F /* NimbusNetworkImage+Namespace.h */; };
		666F73AD14BBFF2A00D1A32F /* NimbusOperations+Namespace.h in Headers */ = {isa = PBXBuildFile; fileRef = 666F73AC14BBFF2A00D1A32F /* NimbusOperations+Namespace.h */; };
		666F73AF14BBFF4600D1A32F /* NimbusOverview+Namespace.h in Headers */ = {isa = PBXBuildFile; fileRef = 666F73AE14BBFF4600D1A32F /* NimbusOverview+Namespace.h */; };
		666F73B114BBFF6300D1A32F /* NimbusPagingScrollView+Namespace.h in Headers */ = {isa = PBXBuildFile; fileRef = 666F73B014BBFF6300D1A32F /* NimbusPagingScrollView+Namespace.h */; };
		666F73B314BBFFAA00D1A32F /* NimbusPhotos+Namespace.h in Headers */ = {isa = PBXBuildFile; fileRef = 666F73B214BBFFAA00D1A32F /* NimbusPhotos+Namespace.h */; };
		666F73B514BBFFC100D1A32F /* NimbusWebController+Namespace.h in Headers */ = {isa = PBXBuildFile; fileRef = 666F73B414BBFFC100D1A32F /* NimbusWebController+Namespace.h */; };
		6675723713E765BF0076F555 /* SenTestingKit.framework in Frameworks */ = {isa = PBXBuildFile; fileRef = 66A03C1A13E6E85E00B514F3 /* SenTestingKit.framework */; };
		6675723913E765BF0076F555 /* Foundation.framework in Frameworks */ = {isa = PBXBuildFile; fileRef = 66A03C0C13E6E85E00B514F3 /* Foundation.framework */; };
		6675723D13E765BF0076F555 /* libNimbusOverview.a in Frameworks */ = {isa = PBXBuildFile; fileRef = 6675722913E765BF0076F555 /* libNimbusOverview.a */; };
		6675726313E765F70076F555 /* NIDeviceInfo.h in Headers */ = {isa = PBXBuildFile; fileRef = 6675725313E765F70076F555 /* NIDeviceInfo.h */; settings = {ATTRIBUTES = (Public, ); }; };
		6675726413E765F70076F555 /* NIDeviceInfo.m in Sources */ = {isa = PBXBuildFile; fileRef = 6675725413E765F70076F555 /* NIDeviceInfo.m */; };
		6675726513E765F70076F555 /* NimbusOverview.h in Headers */ = {isa = PBXBuildFile; fileRef = 6675725513E765F70076F555 /* NimbusOverview.h */; settings = {ATTRIBUTES = (Public, ); }; };
		6675726613E765F70076F555 /* NIOverview.h in Headers */ = {isa = PBXBuildFile; fileRef = 6675725613E765F70076F555 /* NIOverview.h */; settings = {ATTRIBUTES = (Public, ); }; };
		6675726713E765F70076F555 /* NIOverview.m in Sources */ = {isa = PBXBuildFile; fileRef = 6675725713E765F70076F555 /* NIOverview.m */; };
		6675726813E765F70076F555 /* NIOverviewGraphView.h in Headers */ = {isa = PBXBuildFile; fileRef = 6675725813E765F70076F555 /* NIOverviewGraphView.h */; settings = {ATTRIBUTES = (Public, ); }; };
		6675726913E765F70076F555 /* NIOverviewGraphView.m in Sources */ = {isa = PBXBuildFile; fileRef = 6675725913E765F70076F555 /* NIOverviewGraphView.m */; };
		6675726A13E765F70076F555 /* NIOverviewLogger.h in Headers */ = {isa = PBXBuildFile; fileRef = 6675725A13E765F70076F555 /* NIOverviewLogger.h */; settings = {ATTRIBUTES = (Public, ); }; };
		6675726B13E765F70076F555 /* NIOverviewLogger.m in Sources */ = {isa = PBXBuildFile; fileRef = 6675725B13E765F70076F555 /* NIOverviewLogger.m */; };
		6675726C13E765F70076F555 /* NIOverviewPageView.h in Headers */ = {isa = PBXBuildFile; fileRef = 6675725C13E765F70076F555 /* NIOverviewPageView.h */; settings = {ATTRIBUTES = (Public, ); }; };
		6675726D13E765F70076F555 /* NIOverviewPageView.m in Sources */ = {isa = PBXBuildFile; fileRef = 6675725D13E765F70076F555 /* NIOverviewPageView.m */; };
		6675726E13E765F70076F555 /* NIOverviewSwizzling.h in Headers */ = {isa = PBXBuildFile; fileRef = 6675725E13E765F70076F555 /* NIOverviewSwizzling.h */; settings = {ATTRIBUTES = (Public, ); }; };
		6675726F13E765F70076F555 /* NIOverviewSwizzling.m in Sources */ = {isa = PBXBuildFile; fileRef = 6675725F13E765F70076F555 /* NIOverviewSwizzling.m */; };
		6675727013E765F70076F555 /* NIOverviewView.h in Headers */ = {isa = PBXBuildFile; fileRef = 6675726013E765F70076F555 /* NIOverviewView.h */; settings = {ATTRIBUTES = (Public, ); }; };
		6675727113E765F70076F555 /* NIOverviewView.m in Sources */ = {isa = PBXBuildFile; fileRef = 6675726113E765F70076F555 /* NIOverviewView.m */; };
		6675728813E769150076F555 /* SenTestingKit.framework in Frameworks */ = {isa = PBXBuildFile; fileRef = 66A03C1A13E6E85E00B514F3 /* SenTestingKit.framework */; };
		6675728A13E769150076F555 /* Foundation.framework in Frameworks */ = {isa = PBXBuildFile; fileRef = 66A03C0C13E6E85E00B514F3 /* Foundation.framework */; };
		6675728E13E769150076F555 /* libNimbusPhotos.a in Frameworks */ = {isa = PBXBuildFile; fileRef = 6675727A13E769150076F555 /* libNimbusPhotos.a */; };
		667572AE13E7692F0076F555 /* NimbusPhotos.h in Headers */ = {isa = PBXBuildFile; fileRef = 667572A213E7692F0076F555 /* NimbusPhotos.h */; settings = {ATTRIBUTES = (Public, ); }; };
		667572AF13E7692F0076F555 /* NIPhotoAlbumScrollView.h in Headers */ = {isa = PBXBuildFile; fileRef = 667572A313E7692F0076F555 /* NIPhotoAlbumScrollView.h */; settings = {ATTRIBUTES = (Public, ); }; };
		667572B013E7692F0076F555 /* NIPhotoAlbumScrollView.m in Sources */ = {isa = PBXBuildFile; fileRef = 667572A413E7692F0076F555 /* NIPhotoAlbumScrollView.m */; };
		667572B113E7692F0076F555 /* NIPhotoScrollView.h in Headers */ = {isa = PBXBuildFile; fileRef = 667572A513E7692F0076F555 /* NIPhotoScrollView.h */; settings = {ATTRIBUTES = (Public, ); }; };
		667572B213E7692F0076F555 /* NIPhotoScrollView.m in Sources */ = {isa = PBXBuildFile; fileRef = 667572A613E7692F0076F555 /* NIPhotoScrollView.m */; };
		667572B313E7692F0076F555 /* NIPhotoScrubberView.h in Headers */ = {isa = PBXBuildFile; fileRef = 667572A713E7692F0076F555 /* NIPhotoScrubberView.h */; settings = {ATTRIBUTES = (Public, ); }; };
		667572B413E7692F0076F555 /* NIPhotoScrubberView.m in Sources */ = {isa = PBXBuildFile; fileRef = 667572A813E7692F0076F555 /* NIPhotoScrubberView.m */; };
		667572B513E7692F0076F555 /* NIToolbarPhotoViewController.h in Headers */ = {isa = PBXBuildFile; fileRef = 667572A913E7692F0076F555 /* NIToolbarPhotoViewController.h */; settings = {ATTRIBUTES = (Public, ); }; };
		667572B613E7692F0076F555 /* NIToolbarPhotoViewController.m in Sources */ = {isa = PBXBuildFile; fileRef = 667572AA13E7692F0076F555 /* NIToolbarPhotoViewController.m */; };
		667572CB13E76F460076F555 /* SenTestingKit.framework in Frameworks */ = {isa = PBXBuildFile; fileRef = 66A03C1A13E6E85E00B514F3 /* SenTestingKit.framework */; };
		667572CD13E76F460076F555 /* Foundation.framework in Frameworks */ = {isa = PBXBuildFile; fileRef = 66A03C0C13E6E85E00B514F3 /* Foundation.framework */; };
		667572D113E76F460076F555 /* libNimbusOperations.a in Frameworks */ = {isa = PBXBuildFile; fileRef = 667572BD13E76F460076F555 /* libNimbusOperations.a */; };
		6675732013E771380076F555 /* SenTestingKit.framework in Frameworks */ = {isa = PBXBuildFile; fileRef = 66A03C1A13E6E85E00B514F3 /* SenTestingKit.framework */; };
		6675732213E771380076F555 /* Foundation.framework in Frameworks */ = {isa = PBXBuildFile; fileRef = 66A03C0C13E6E85E00B514F3 /* Foundation.framework */; };
		6675732613E771380076F555 /* libNimbusInterapp.a in Frameworks */ = {isa = PBXBuildFile; fileRef = 6675731213E771380076F555 /* libNimbusInterapp.a */; };
		6675733E13E7718B0076F555 /* NIInterapp.h in Headers */ = {isa = PBXBuildFile; fileRef = 6675733B13E7718B0076F555 /* NIInterapp.h */; settings = {ATTRIBUTES = (Public, ); }; };
		6675733F13E7718B0076F555 /* NIInterapp.m in Sources */ = {isa = PBXBuildFile; fileRef = 6675733C13E7718B0076F555 /* NIInterapp.m */; };
		6675734513E773AA0076F555 /* NimbusInterapp.h in Headers */ = {isa = PBXBuildFile; fileRef = 6675734413E773AA0076F555 /* NimbusInterapp.h */; settings = {ATTRIBUTES = (Public, ); }; };
		6675E4B31455FCC5007D172F /* NIViewRecycler.h in Headers */ = {isa = PBXBuildFile; fileRef = 6675E4B11455FCC5007D172F /* NIViewRecycler.h */; };
		6675E4B41455FCC5007D172F /* NIViewRecycler.m in Sources */ = {isa = PBXBuildFile; fileRef = 6675E4B21455FCC5007D172F /* NIViewRecycler.m */; };
		6675E4B614560359007D172F /* UIKit.framework in Frameworks */ = {isa = PBXBuildFile; fileRef = 66832D00143E38E6003E413C /* UIKit.framework */; };
		6675E4B714560372007D172F /* CoreGraphics.framework in Frameworks */ = {isa = PBXBuildFile; fileRef = 66832D02143E38F0003E413C /* CoreGraphics.framework */; };
		6675E4BC145603DA007D172F /* NIViewRecyclerTests.m in Sources */ = {isa = PBXBuildFile; fileRef = 6675E4B914560397007D172F /* NIViewRecyclerTests.m */; };
		667A749F13FE20BD009D277D /* NIFormCellCatalog.h in Headers */ = {isa = PBXBuildFile; fileRef = 667A749913FE20BD009D277D /* NIFormCellCatalog.h */; };
		667A74A013FE20BD009D277D /* NIFormCellCatalog.m in Sources */ = {isa = PBXBuildFile; fileRef = 667A749A13FE20BD009D277D /* NIFormCellCatalog.m */; };
		667A74A113FE20BD009D277D /* NICellFactory.h in Headers */ = {isa = PBXBuildFile; fileRef = 667A749B13FE20BD009D277D /* NICellFactory.h */; };
		667A74A213FE20BD009D277D /* NICellFactory.m in Sources */ = {isa = PBXBuildFile; fileRef = 667A749C13FE20BD009D277D /* NICellFactory.m */; };
		667A8A0A148CA164000779BD /* NimbusOperations.h in Headers */ = {isa = PBXBuildFile; fileRef = 667A8A09148CA164000779BD /* NimbusOperations.h */; };
		667A8A0D148CA16F000779BD /* NINetworkJSONRequest.h in Headers */ = {isa = PBXBuildFile; fileRef = 667A8A0B148CA16F000779BD /* NINetworkJSONRequest.h */; };
		667A8A0E148CA16F000779BD /* NINetworkJSONRequest.m in Sources */ = {isa = PBXBuildFile; fileRef = 667A8A0C148CA16F000779BD /* NINetworkJSONRequest.m */; };
		667A8A11148CA178000779BD /* NINetworkJSONRequest.h in Headers */ = {isa = PBXBuildFile; fileRef = 667A8A0F148CA178000779BD /* NINetworkJSONRequest.h */; };
		667A8A12148CA178000779BD /* NINetworkJSONRequest.m in Sources */ = {isa = PBXBuildFile; fileRef = 667A8A10148CA178000779BD /* NINetworkJSONRequest.m */; };
		667DD36B156D78980045ABBB /* NIRadioGroupController.h in Headers */ = {isa = PBXBuildFile; fileRef = 667DD369156D78980045ABBB /* NIRadioGroupController.h */; };
		667DD36C156D78980045ABBB /* NIRadioGroupController.m in Sources */ = {isa = PBXBuildFile; fileRef = 667DD36A156D78980045ABBB /* NIRadioGroupController.m */; };
		66832CB9143D681B003E413C /* NimbusCSS.h in Headers */ = {isa = PBXBuildFile; fileRef = 66832CB7143D681B003E413C /* NimbusCSS.h */; };
		66832CC1143D7883003E413C /* NICSSParserTests.m in Sources */ = {isa = PBXBuildFile; fileRef = 66832CC0143D7883003E413C /* NICSSParserTests.m */; };
		66832CC4143D7898003E413C /* NICSSParser.h in Headers */ = {isa = PBXBuildFile; fileRef = 66832CC2143D7898003E413C /* NICSSParser.h */; };
		66832CC5143D7898003E413C /* NICSSParser.m in Sources */ = {isa = PBXBuildFile; fileRef = 66832CC3143D7898003E413C /* NICSSParser.m */; };
		66832CCC143D7AA4003E413C /* libNimbusCore.a in Frameworks */ = {isa = PBXBuildFile; fileRef = 66A03C0913E6E85E00B514F3 /* libNimbusCore.a */; };
		66832CCE143D7B2C003E413C /* empty-rulesets.css in Resources */ = {isa = PBXBuildFile; fileRef = 66832CCD143D7B2C003E413C /* empty-rulesets.css */; };
		66832CD0143D7B38003E413C /* empty.css in Resources */ = {isa = PBXBuildFile; fileRef = 66832CCF143D7B38003E413C /* empty.css */; };
		66832CD2143D833B003E413C /* comments.css in Resources */ = {isa = PBXBuildFile; fileRef = 66832CD1143D833B003E413C /* comments.css */; };
		66832CD4143D8989003E413C /* rulesets.css in Resources */ = {isa = PBXBuildFile; fileRef = 66832CD3143D8989003E413C /* rulesets.css */; };
		66832CD6143D8AB7003E413C /* rulesets-overrides.css in Resources */ = {isa = PBXBuildFile; fileRef = 66832CD5143D8AB7003E413C /* rulesets-overrides.css */; };
		66832CD8143E062C003E413C /* malformed.css in Resources */ = {isa = PBXBuildFile; fileRef = 66832CD7143E062C003E413C /* malformed.css */; };
		66832CF1143E0AD9003E413C /* CSSTokenizer.m in Sources */ = {isa = PBXBuildFile; fileRef = 66832CEE143E0AD9003E413C /* CSSTokenizer.m */; };
		66832CF2143E0AD9003E413C /* CSSTokens.h in Headers */ = {isa = PBXBuildFile; fileRef = 66832CEF143E0AD9003E413C /* CSSTokens.h */; };
		66832CF3143E0AD9003E413C /* CSSTokens.m in Sources */ = {isa = PBXBuildFile; fileRef = 66832CF0143E0AD9003E413C /* CSSTokens.m */; };
		66832CF6143E0C35003E413C /* NIStylesheet.h in Headers */ = {isa = PBXBuildFile; fileRef = 66832CF4143E0C35003E413C /* NIStylesheet.h */; };
		66832CF7143E0C35003E413C /* NIStylesheet.m in Sources */ = {isa = PBXBuildFile; fileRef = 66832CF5143E0C35003E413C /* NIStylesheet.m */; };
		66832CF9143E1C0C003E413C /* NIStylesheetTests.m in Sources */ = {isa = PBXBuildFile; fileRef = 66832CF8143E1C0C003E413C /* NIStylesheetTests.m */; };
		66832CFC143E2C0D003E413C /* NIDOM.h in Headers */ = {isa = PBXBuildFile; fileRef = 66832CFA143E2C0D003E413C /* NIDOM.h */; };
		66832CFD143E2C0D003E413C /* NIDOM.m in Sources */ = {isa = PBXBuildFile; fileRef = 66832CFB143E2C0D003E413C /* NIDOM.m */; };
		66832CFF143E3294003E413C /* UILabel.css in Resources */ = {isa = PBXBuildFile; fileRef = 66832CFE143E3294003E413C /* UILabel.css */; };
		66832D03143E38F0003E413C /* CoreGraphics.framework in Frameworks */ = {isa = PBXBuildFile; fileRef = 66832D02143E38F0003E413C /* CoreGraphics.framework */; };
		66832D04143E39DF003E413C /* UIKit.framework in Frameworks */ = {isa = PBXBuildFile; fileRef = 66832D00143E38E6003E413C /* UIKit.framework */; };
		66832D07143E3A30003E413C /* NICSSRuleset.h in Headers */ = {isa = PBXBuildFile; fileRef = 66832D05143E3A30003E413C /* NICSSRuleset.h */; };
		66832D08143E3A30003E413C /* NICSSRuleset.m in Sources */ = {isa = PBXBuildFile; fileRef = 66832D06143E3A30003E413C /* NICSSRuleset.m */; };
		66832D0A143E3B55003E413C /* NIStyleable.h in Headers */ = {isa = PBXBuildFile; fileRef = 66832D09143E3B55003E413C /* NIStyleable.h */; };
		66832D0F143E3C32003E413C /* UILabel+NIStyleable.h in Headers */ = {isa = PBXBuildFile; fileRef = 66832D0D143E3C32003E413C /* UILabel+NIStyleable.h */; };
		66832D10143E3C32003E413C /* UILabel+NIStyleable.m in Sources */ = {isa = PBXBuildFile; fileRef = 66832D0E143E3C32003E413C /* UILabel+NIStyleable.m */; };
		66832D1314416368003E413C /* UIView+NIStyleable.h in Headers */ = {isa = PBXBuildFile; fileRef = 66832D1114416368003E413C /* UIView+NIStyleable.h */; };
		66832D1414416368003E413C /* UIView+NIStyleable.m in Sources */ = {isa = PBXBuildFile; fileRef = 66832D1214416368003E413C /* UIView+NIStyleable.m */; };
		66832DA214421B4A003E413C /* UINavigationBar+NIStyleable.h in Headers */ = {isa = PBXBuildFile; fileRef = 66832DA014421B4A003E413C /* UINavigationBar+NIStyleable.h */; };
		66832DA314421B4A003E413C /* UINavigationBar+NIStyleable.m in Sources */ = {isa = PBXBuildFile; fileRef = 66832DA114421B4A003E413C /* UINavigationBar+NIStyleable.m */; };
		66832E0614435071003E413C /* NIChameleonObserver.h in Headers */ = {isa = PBXBuildFile; fileRef = 66832E0414435071003E413C /* NIChameleonObserver.h */; };
		66832E0714435071003E413C /* NIChameleonObserver.m in Sources */ = {isa = PBXBuildFile; fileRef = 66832E0514435071003E413C /* NIChameleonObserver.m */; };
		668ECDC71455C17200455266 /* NIStylesheetCache.h in Headers */ = {isa = PBXBuildFile; fileRef = 668ECDC51455C17100455266 /* NIStylesheetCache.h */; };
		668ECDC81455C17200455266 /* NIStylesheetCache.m in Sources */ = {isa = PBXBuildFile; fileRef = 668ECDC61455C17100455266 /* NIStylesheetCache.m */; };
		669F0CFF158000810069B972 /* NIOverviewMemoryCacheController.h in Headers */ = {isa = PBXBuildFile; fileRef = 669F0CFD158000810069B972 /* NIOverviewMemoryCacheController.h */; };
		669F0D00158000810069B972 /* NIOverviewMemoryCacheController.m in Sources */ = {isa = PBXBuildFile; fileRef = 669F0CFE158000810069B972 /* NIOverviewMemoryCacheController.m */; };
		66A03C1B13E6E85E00B514F3 /* SenTestingKit.framework in Frameworks */ = {isa = PBXBuildFile; fileRef = 66A03C1A13E6E85E00B514F3 /* SenTestingKit.framework */; };
		66A03C1E13E6E85E00B514F3 /* Foundation.framework in Frameworks */ = {isa = PBXBuildFile; fileRef = 66A03C0C13E6E85E00B514F3 /* Foundation.framework */; };
		66A03C2313E6E85E00B514F3 /* libNimbusCore.a in Frameworks */ = {isa = PBXBuildFile; fileRef = 66A03C0913E6E85E00B514F3 /* libNimbusCore.a */; };
		66A03C7013E6E8D100B514F3 /* NIBlocks.h in Headers */ = {isa = PBXBuildFile; fileRef = 66A03C4013E6E8D100B514F3 /* NIBlocks.h */; settings = {ATTRIBUTES = (); }; };
		66A03C7113E6E8D100B514F3 /* NICommonMetrics.h in Headers */ = {isa = PBXBuildFile; fileRef = 66A03C4113E6E8D100B514F3 /* NICommonMetrics.h */; settings = {ATTRIBUTES = (); }; };
		66A03C7213E6E8D100B514F3 /* NICommonMetrics.m in Sources */ = {isa = PBXBuildFile; fileRef = 66A03C4213E6E8D100B514F3 /* NICommonMetrics.m */; };
		66A03C7313E6E8D100B514F3 /* NIDataStructures.h in Headers */ = {isa = PBXBuildFile; fileRef = 66A03C4313E6E8D100B514F3 /* NIDataStructures.h */; settings = {ATTRIBUTES = (); }; };
		66A03C7413E6E8D100B514F3 /* NIDataStructures.m in Sources */ = {isa = PBXBuildFile; fileRef = 66A03C4413E6E8D100B514F3 /* NIDataStructures.m */; };
		66A03C7513E6E8D100B514F3 /* NIDebuggingTools.h in Headers */ = {isa = PBXBuildFile; fileRef = 66A03C4513E6E8D100B514F3 /* NIDebuggingTools.h */; settings = {ATTRIBUTES = (); }; };
		66A03C7613E6E8D100B514F3 /* NIDebuggingTools.m in Sources */ = {isa = PBXBuildFile; fileRef = 66A03C4613E6E8D100B514F3 /* NIDebuggingTools.m */; };
		66A03C7713E6E8D100B514F3 /* NIDeviceOrientation.h in Headers */ = {isa = PBXBuildFile; fileRef = 66A03C4713E6E8D100B514F3 /* NIDeviceOrientation.h */; settings = {ATTRIBUTES = (); }; };
		66A03C7813E6E8D100B514F3 /* NIDeviceOrientation.m in Sources */ = {isa = PBXBuildFile; fileRef = 66A03C4813E6E8D100B514F3 /* NIDeviceOrientation.m */; };
		66A03C7913E6E8D100B514F3 /* NIError.h in Headers */ = {isa = PBXBuildFile; fileRef = 66A03C4913E6E8D100B514F3 /* NIError.h */; settings = {ATTRIBUTES = (); }; };
		66A03C7A13E6E8D100B514F3 /* NIError.m in Sources */ = {isa = PBXBuildFile; fileRef = 66A03C4A13E6E8D100B514F3 /* NIError.m */; };
		66A03C7B13E6E8D100B514F3 /* NIFoundationMethods.h in Headers */ = {isa = PBXBuildFile; fileRef = 66A03C4B13E6E8D100B514F3 /* NIFoundationMethods.h */; settings = {ATTRIBUTES = (); }; };
		66A03C7C13E6E8D100B514F3 /* NIFoundationMethods.m in Sources */ = {isa = PBXBuildFile; fileRef = 66A03C4C13E6E8D100B514F3 /* NIFoundationMethods.m */; };
		66A03C7D13E6E8D100B514F3 /* NIInMemoryCache.h in Headers */ = {isa = PBXBuildFile; fileRef = 66A03C4D13E6E8D100B514F3 /* NIInMemoryCache.h */; settings = {ATTRIBUTES = (); }; };
		66A03C7E13E6E8D100B514F3 /* NIInMemoryCache.m in Sources */ = {isa = PBXBuildFile; fileRef = 66A03C4E13E6E8D100B514F3 /* NIInMemoryCache.m */; };
		66A03C7F13E6E8D100B514F3 /* NimbusCore+Additions.h in Headers */ = {isa = PBXBuildFile; fileRef = 66A03C4F13E6E8D100B514F3 /* NimbusCore+Additions.h */; settings = {ATTRIBUTES = (); }; };
		66A03C8013E6E8D100B514F3 /* NimbusCore.h in Headers */ = {isa = PBXBuildFile; fileRef = 66A03C5013E6E8D100B514F3 /* NimbusCore.h */; settings = {ATTRIBUTES = (); }; };
		66A03C8113E6E8D100B514F3 /* NINetworkActivity.h in Headers */ = {isa = PBXBuildFile; fileRef = 66A03C5113E6E8D100B514F3 /* NINetworkActivity.h */; settings = {ATTRIBUTES = (); }; };
		66A03C8213E6E8D100B514F3 /* NINetworkActivity.m in Sources */ = {isa = PBXBuildFile; fileRef = 66A03C5213E6E8D100B514F3 /* NINetworkActivity.m */; };
		66A03C8413E6E8D100B514F3 /* NINonEmptyCollectionTesting.m in Sources */ = {isa = PBXBuildFile; fileRef = 66A03C5413E6E8D100B514F3 /* NINonEmptyCollectionTesting.m */; };
		66A03C8513E6E8D100B514F3 /* NINonRetainingCollections.h in Headers */ = {isa = PBXBuildFile; fileRef = 66A03C5513E6E8D100B514F3 /* NINonRetainingCollections.h */; settings = {ATTRIBUTES = (); }; };
		66A03C8613E6E8D100B514F3 /* NINonRetainingCollections.m in Sources */ = {isa = PBXBuildFile; fileRef = 66A03C5613E6E8D100B514F3 /* NINonRetainingCollections.m */; };
		66A03C8713E6E8D100B514F3 /* NIOperations.h in Headers */ = {isa = PBXBuildFile; fileRef = 66A03C5713E6E8D100B514F3 /* NIOperations.h */; settings = {ATTRIBUTES = (); }; };
		66A03C8813E6E8D100B514F3 /* NIOperations.m in Sources */ = {isa = PBXBuildFile; fileRef = 66A03C5813E6E8D100B514F3 /* NIOperations.m */; };
		66A03C8913E6E8D100B514F3 /* NIPaths.h in Headers */ = {isa = PBXBuildFile; fileRef = 66A03C5913E6E8D100B514F3 /* NIPaths.h */; settings = {ATTRIBUTES = (); }; };
		66A03C8A13E6E8D100B514F3 /* NIPaths.m in Sources */ = {isa = PBXBuildFile; fileRef = 66A03C5A13E6E8D100B514F3 /* NIPaths.m */; };
		66A03C8B13E6E8D100B514F3 /* NIPreprocessorMacros.h in Headers */ = {isa = PBXBuildFile; fileRef = 66A03C5B13E6E8D100B514F3 /* NIPreprocessorMacros.h */; settings = {ATTRIBUTES = (); }; };
		66A03C8C13E6E8D100B514F3 /* NIRuntimeClassModifications.h in Headers */ = {isa = PBXBuildFile; fileRef = 66A03C5C13E6E8D100B514F3 /* NIRuntimeClassModifications.h */; settings = {ATTRIBUTES = (); }; };
		66A03C8D13E6E8D100B514F3 /* NIRuntimeClassModifications.m in Sources */ = {isa = PBXBuildFile; fileRef = 66A03C5D13E6E8D100B514F3 /* NIRuntimeClassModifications.m */; };
		66A03C8E13E6E8D100B514F3 /* NISDKAvailability.h in Headers */ = {isa = PBXBuildFile; fileRef = 66A03C5E13E6E8D100B514F3 /* NISDKAvailability.h */; settings = {ATTRIBUTES = (); }; };
		66A03C8F13E6E8D100B514F3 /* NISDKAvailability.m in Sources */ = {isa = PBXBuildFile; fileRef = 66A03C5F13E6E8D100B514F3 /* NISDKAvailability.m */; };
		66A03C9013E6E8D100B514F3 /* NIState.h in Headers */ = {isa = PBXBuildFile; fileRef = 66A03C6013E6E8D100B514F3 /* NIState.h */; settings = {ATTRIBUTES = (); }; };
		66A03C9113E6E8D100B514F3 /* NIState.m in Sources */ = {isa = PBXBuildFile; fileRef = 66A03C6113E6E8D100B514F3 /* NIState.m */; };
		66A03C9213E6E8D100B514F3 /* NSData+NimbusCore.m in Sources */ = {isa = PBXBuildFile; fileRef = 66A03C6213E6E8D100B514F3 /* NSData+NimbusCore.m */; };
		66A03C9313E6E8D100B514F3 /* NSString+NimbusCore.m in Sources */ = {isa = PBXBuildFile; fileRef = 66A03C6313E6E8D100B514F3 /* NSString+NimbusCore.m */; };
		66A03CAA13E6E90500B514F3 /* NICoreAdditionTests.m in Sources */ = {isa = PBXBuildFile; fileRef = 66A03CA013E6E90500B514F3 /* NICoreAdditionTests.m */; };
		66A03CAB13E6E90500B514F3 /* NIDataStructureTests.m in Sources */ = {isa = PBXBuildFile; fileRef = 66A03CA113E6E90500B514F3 /* NIDataStructureTests.m */; };
		66A03CAC13E6E90500B514F3 /* NIFoundationMethodsTests.m in Sources */ = {isa = PBXBuildFile; fileRef = 66A03CA213E6E90500B514F3 /* NIFoundationMethodsTests.m */; };
		66A03CAD13E6E90500B514F3 /* NIMemoryCacheTests.m in Sources */ = {isa = PBXBuildFile; fileRef = 66A03CA313E6E90500B514F3 /* NIMemoryCacheTests.m */; };
		66A03CAE13E6E90500B514F3 /* NINonEmptyCollectionTestingTests.m in Sources */ = {isa = PBXBuildFile; fileRef = 66A03CA413E6E90500B514F3 /* NINonEmptyCollectionTestingTests.m */; };
		66A03CAF13E6E90500B514F3 /* NINonRetainingCollectionsTests.m in Sources */ = {isa = PBXBuildFile; fileRef = 66A03CA513E6E90500B514F3 /* NINonRetainingCollectionsTests.m */; };
		66A03CB013E6E90500B514F3 /* NIOperationsTests.m in Sources */ = {isa = PBXBuildFile; fileRef = 66A03CA613E6E90500B514F3 /* NIOperationsTests.m */; };
		66A03CB113E6E90500B514F3 /* NIRuntimeClassModificationsTests.m in Sources */ = {isa = PBXBuildFile; fileRef = 66A03CA713E6E90500B514F3 /* NIRuntimeClassModificationsTests.m */; };
		66A03CB213E6E90500B514F3 /* NSDate+UnitTesting.m in Sources */ = {isa = PBXBuildFile; fileRef = 66A03CA913E6E90500B514F3 /* NSDate+UnitTesting.m */; };
		66A03CB413E6EF1F00B514F3 /* nimbus64x64.png in Resources */ = {isa = PBXBuildFile; fileRef = 66A03CB313E6EF1F00B514F3 /* nimbus64x64.png */; };
		66A03CB813E6EFB000B514F3 /* NSData+NimbusCore.h in Headers */ = {isa = PBXBuildFile; fileRef = 66A03CB613E6EFAF00B514F3 /* NSData+NimbusCore.h */; settings = {ATTRIBUTES = (); }; };
		66A03CB913E6EFB000B514F3 /* NSString+NimbusCore.h in Headers */ = {isa = PBXBuildFile; fileRef = 66A03CB713E6EFAF00B514F3 /* NSString+NimbusCore.h */; settings = {ATTRIBUTES = (); }; };
		66A03CCD13E6F0EE00B514F3 /* SenTestingKit.framework in Frameworks */ = {isa = PBXBuildFile; fileRef = 66A03C1A13E6E85E00B514F3 /* SenTestingKit.framework */; };
		66A03CCF13E6F0EE00B514F3 /* Foundation.framework in Frameworks */ = {isa = PBXBuildFile; fileRef = 66A03C0C13E6E85E00B514F3 /* Foundation.framework */; };
		66A03CD313E6F0EE00B514F3 /* libNimbusLauncher.a in Frameworks */ = {isa = PBXBuildFile; fileRef = 66A03CBF13E6F0ED00B514F3 /* libNimbusLauncher.a */; };
		66A03CEF13E6F10C00B514F3 /* NILauncherButton.m in Sources */ = {isa = PBXBuildFile; fileRef = 66A03CE713E6F10C00B514F3 /* NILauncherButton.m */; };
		66A03CF013E6F10C00B514F3 /* NILauncherItemDetails.m in Sources */ = {isa = PBXBuildFile; fileRef = 66A03CE813E6F10C00B514F3 /* NILauncherItemDetails.m */; };
		66A03CF113E6F10C00B514F3 /* NILauncherView.h in Headers */ = {isa = PBXBuildFile; fileRef = 66A03CE913E6F10C00B514F3 /* NILauncherView.h */; settings = {ATTRIBUTES = (Public, ); }; };
		66A03CF213E6F10C00B514F3 /* NILauncherView.m in Sources */ = {isa = PBXBuildFile; fileRef = 66A03CEA13E6F10C00B514F3 /* NILauncherView.m */; };
		66A03CF313E6F10C00B514F3 /* NILauncherViewController.h in Headers */ = {isa = PBXBuildFile; fileRef = 66A03CEB13E6F10C00B514F3 /* NILauncherViewController.h */; settings = {ATTRIBUTES = (Public, ); }; };
		66A03CF413E6F10C00B514F3 /* NILauncherViewController.m in Sources */ = {isa = PBXBuildFile; fileRef = 66A03CEC13E6F10C00B514F3 /* NILauncherViewController.m */; };
		66A03CF513E6F10C00B514F3 /* NimbusLauncher.h in Headers */ = {isa = PBXBuildFile; fileRef = 66A03CED13E6F10C00B514F3 /* NimbusLauncher.h */; settings = {ATTRIBUTES = (Public, ); }; };
		66A03D3513E6F97500B514F3 /* SenTestingKit.framework in Frameworks */ = {isa = PBXBuildFile; fileRef = 66A03C1A13E6E85E00B514F3 /* SenTestingKit.framework */; };
		66A03D3713E6F97500B514F3 /* Foundation.framework in Frameworks */ = {isa = PBXBuildFile; fileRef = 66A03C0C13E6E85E00B514F3 /* Foundation.framework */; };
		66A03D3B13E6F97500B514F3 /* libNimbusNetworkImage.a in Frameworks */ = {isa = PBXBuildFile; fileRef = 66A03D2713E6F97500B514F3 /* libNimbusNetworkImage.a */; };
		66A03D5613E6F99400B514F3 /* NINetworkImageRequest.h in Headers */ = {isa = PBXBuildFile; fileRef = 66A03D5013E6F99400B514F3 /* NINetworkImageRequest.h */; settings = {ATTRIBUTES = (Public, ); }; };
		66A03D5713E6F99400B514F3 /* NINetworkImageRequest.m in Sources */ = {isa = PBXBuildFile; fileRef = 66A03D5113E6F99400B514F3 /* NINetworkImageRequest.m */; };
		66A03D5813E6F99400B514F3 /* NimbusNetworkImage.h in Headers */ = {isa = PBXBuildFile; fileRef = 66A03D5213E6F99400B514F3 /* NimbusNetworkImage.h */; settings = {ATTRIBUTES = (Public, ); }; };
		66A03D5913E6F99400B514F3 /* NINetworkImageView.h in Headers */ = {isa = PBXBuildFile; fileRef = 66A03D5313E6F99400B514F3 /* NINetworkImageView.h */; settings = {ATTRIBUTES = (Public, ); }; };
		66A03D5A13E6F99400B514F3 /* NINetworkImageView.m in Sources */ = {isa = PBXBuildFile; fileRef = 66A03D5413E6F99400B514F3 /* NINetworkImageView.m */; };
		66A0B09A14BD1069003FA413 /* Foundation.framework in Frameworks */ = {isa = PBXBuildFile; fileRef = 66A03C0C13E6E85E00B514F3 /* Foundation.framework */; };
		66A0B0A714BD1069003FA413 /* SenTestingKit.framework in Frameworks */ = {isa = PBXBuildFile; fileRef = 66A03C1A13E6E85E00B514F3 /* SenTestingKit.framework */; };
		66A0B0A814BD1069003FA413 /* UIKit.framework in Frameworks */ = {isa = PBXBuildFile; fileRef = 66832D00143E38E6003E413C /* UIKit.framework */; };
		66A0B0A914BD1069003FA413 /* Foundation.framework in Frameworks */ = {isa = PBXBuildFile; fileRef = 66A03C0C13E6E85E00B514F3 /* Foundation.framework */; };
		66A0B0AC14BD1069003FA413 /* libNimbusNetworkControllers.a in Frameworks */ = {isa = PBXBuildFile; fileRef = 66A0B09914BD1069003FA413 /* libNimbusNetworkControllers.a */; };
		66A0B0C214BD1116003FA413 /* NimbusNetworkControllers.h in Headers */ = {isa = PBXBuildFile; fileRef = 66A0B0BF14BD1116003FA413 /* NimbusNetworkControllers.h */; };
		66A0B0C314BD1116003FA413 /* NINetworkTableViewController.h in Headers */ = {isa = PBXBuildFile; fileRef = 66A0B0C014BD1116003FA413 /* NINetworkTableViewController.h */; };
		66A0B0C414BD1116003FA413 /* NINetworkTableViewController.m in Sources */ = {isa = PBXBuildFile; fileRef = 66A0B0C114BD1116003FA413 /* NINetworkTableViewController.m */; };
		66A0B0CC14BD15CA003FA413 /* UIView+NimbusCore.h in Headers */ = {isa = PBXBuildFile; fileRef = 66A0B0CA14BD15CA003FA413 /* UIView+NimbusCore.h */; };
		66A0B0CD14BD15CA003FA413 /* UIView+NimbusCore.m in Sources */ = {isa = PBXBuildFile; fileRef = 66A0B0CB14BD15CA003FA413 /* UIView+NimbusCore.m */; };
		66A0B0D014BD1635003FA413 /* NimbusNetworkControllers+Namespace.h in Headers */ = {isa = PBXBuildFile; fileRef = 66A0B0CF14BD1635003FA413 /* NimbusNetworkControllers+Namespace.h */; };
		66B10900144C931F004576D1 /* UIButton+NIStyleable.h in Headers */ = {isa = PBXBuildFile; fileRef = 66B108FE144C931F004576D1 /* UIButton+NIStyleable.h */; };
		66B10901144C931F004576D1 /* UIButton+NIStyleable.m in Sources */ = {isa = PBXBuildFile; fileRef = 66B108FF144C931F004576D1 /* UIButton+NIStyleable.m */; };
		66BACD1D15857A6200B0B481 /* CoreGraphics.framework in Frameworks */ = {isa = PBXBuildFile; fileRef = 66BACD1C15857A6200B0B481 /* CoreGraphics.framework */; };
		66C113E5147DD0F1003C9AC6 /* UIKit.framework in Frameworks */ = {isa = PBXBuildFile; fileRef = 66832D00143E38E6003E413C /* UIKit.framework */; };
		66C115411486ACE3003C9AC6 /* NIOperations+Subclassing.h in Headers */ = {isa = PBXBuildFile; fileRef = 66C1153F1486ACDD003C9AC6 /* NIOperations+Subclassing.h */; };
		66C3A6AF143D61140048542F /* SenTestingKit.framework in Frameworks */ = {isa = PBXBuildFile; fileRef = 66A03C1A13E6E85E00B514F3 /* SenTestingKit.framework */; };
		66C3A6B1143D61140048542F /* Foundation.framework in Frameworks */ = {isa = PBXBuildFile; fileRef = 66A03C0C13E6E85E00B514F3 /* Foundation.framework */; };
		66C3A6B4143D61140048542F /* libNimbusCss.a in Frameworks */ = {isa = PBXBuildFile; fileRef = 66C3A6A1143D61130048542F /* libNimbusCss.a */; };
		66E8CED214D089E500600592 /* NICommonMetricsTests.m in Sources */ = {isa = PBXBuildFile; fileRef = 66E8CED114D089E500600592 /* NICommonMetricsTests.m */; };
		66E8CED914D08EAB00600592 /* libprofile_rt.dylib in Frameworks */ = {isa = PBXBuildFile; fileRef = 66E8CED714D08E7400600592 /* libprofile_rt.dylib */; };
		66E8CEDA14D08ECF00600592 /* libprofile_rt.dylib in Frameworks */ = {isa = PBXBuildFile; fileRef = 66E8CED714D08E7400600592 /* libprofile_rt.dylib */; };
		66E8CEDB14D08EDA00600592 /* libprofile_rt.dylib in Frameworks */ = {isa = PBXBuildFile; fileRef = 66E8CED714D08E7400600592 /* libprofile_rt.dylib */; };
		66E8CEDC14D08EE600600592 /* libprofile_rt.dylib in Frameworks */ = {isa = PBXBuildFile; fileRef = 66E8CED714D08E7400600592 /* libprofile_rt.dylib */; };
		66E8CEDD14D08EF000600592 /* libprofile_rt.dylib in Frameworks */ = {isa = PBXBuildFile; fileRef = 66E8CED714D08E7400600592 /* libprofile_rt.dylib */; };
		66E8CEDE14D08EFA00600592 /* libprofile_rt.dylib in Frameworks */ = {isa = PBXBuildFile; fileRef = 66E8CED714D08E7400600592 /* libprofile_rt.dylib */; };
		66E8CEDF14D08F0400600592 /* libprofile_rt.dylib in Frameworks */ = {isa = PBXBuildFile; fileRef = 66E8CED714D08E7400600592 /* libprofile_rt.dylib */; };
		66E8CEE014D08F1900600592 /* libprofile_rt.dylib in Frameworks */ = {isa = PBXBuildFile; fileRef = 66E8CED714D08E7400600592 /* libprofile_rt.dylib */; };
		66E8CEE114D08F2400600592 /* libprofile_rt.dylib in Frameworks */ = {isa = PBXBuildFile; fileRef = 66E8CED714D08E7400600592 /* libprofile_rt.dylib */; };
		66E8CEE214D08F2E00600592 /* libprofile_rt.dylib in Frameworks */ = {isa = PBXBuildFile; fileRef = 66E8CED714D08E7400600592 /* libprofile_rt.dylib */; };
		66E8CEE314D08F3800600592 /* libprofile_rt.dylib in Frameworks */ = {isa = PBXBuildFile; fileRef = 66E8CED714D08E7400600592 /* libprofile_rt.dylib */; };
		66E8CEE414D08F8200600592 /* NINonEmptyCollectionTesting.h in Headers */ = {isa = PBXBuildFile; fileRef = 66A03C5313E6E8D100B514F3 /* NINonEmptyCollectionTesting.h */; };
		66F27D55145B7A5F00AFCA08 /* NIPageView.h in Headers */ = {isa = PBXBuildFile; fileRef = 66F27D53145B7A5F00AFCA08 /* NIPageView.h */; };
		66F27D56145B7A5F00AFCA08 /* NIPageView.m in Sources */ = {isa = PBXBuildFile; fileRef = 66F27D54145B7A5F00AFCA08 /* NIPageView.m */; };
		66F27D60145BA32500AFCA08 /* NIPhotoAlbumScrollViewDataSource.h in Headers */ = {isa = PBXBuildFile; fileRef = 66F27D5F145BA32500AFCA08 /* NIPhotoAlbumScrollViewDataSource.h */; };
		66F27D62145BA35C00AFCA08 /* NIPhotoAlbumScrollViewDelegate.h in Headers */ = {isa = PBXBuildFile; fileRef = 66F27D61145BA35B00AFCA08 /* NIPhotoAlbumScrollViewDelegate.h */; };
		66F27D64145BA4E500AFCA08 /* NIPhotoScrollViewDelegate.h in Headers */ = {isa = PBXBuildFile; fileRef = 66F27D63145BA4E500AFCA08 /* NIPhotoScrollViewDelegate.h */; };
		66F27D66145BA56400AFCA08 /* NIPhotoScrollViewPhotoSize.h in Headers */ = {isa = PBXBuildFile; fileRef = 66F27D65145BA56400AFCA08 /* NIPhotoScrollViewPhotoSize.h */; };
		66FCC634144FB42E0029F1A6 /* includee.css in Resources */ = {isa = PBXBuildFile; fileRef = 66FCC632144FB42E0029F1A6 /* includee.css */; };
		66FCC635144FB42E0029F1A6 /* includer.css in Resources */ = {isa = PBXBuildFile; fileRef = 66FCC633144FB42E0029F1A6 /* includer.css */; };
		66FE7D6B13FB83620061B987 /* NimbusModels.h in Headers */ = {isa = PBXBuildFile; fileRef = 66FE7D6413FB83620061B987 /* NimbusModels.h */; };
		66FE7D6C13FB83620061B987 /* NITableViewModel.h in Headers */ = {isa = PBXBuildFile; fileRef = 66FE7D6513FB83620061B987 /* NITableViewModel.h */; };
		66FE7D6D13FB83620061B987 /* NITableViewModel.m in Sources */ = {isa = PBXBuildFile; fileRef = 66FE7D6613FB83620061B987 /* NITableViewModel.m */; };
		DB3A231713FD4B8E00614220 /* SenTestingKit.framework in Frameworks */ = {isa = PBXBuildFile; fileRef = 66A03C1A13E6E85E00B514F3 /* SenTestingKit.framework */; };
		DB3A231913FD4B8E00614220 /* Foundation.framework in Frameworks */ = {isa = PBXBuildFile; fileRef = 66A03C0C13E6E85E00B514F3 /* Foundation.framework */; };
		DB3A231D13FD4B8E00614220 /* libNimbusAttributedLabel.a in Frameworks */ = {isa = PBXBuildFile; fileRef = DB3A230913FD4B8E00614220 /* libNimbusAttributedLabel.a */; };
		DB3A233613FD4BE500614220 /* NIAttributedLabel.h in Headers */ = {isa = PBXBuildFile; fileRef = DB3A233213FD4BE500614220 /* NIAttributedLabel.h */; };
		DB3A233713FD4BE500614220 /* NIAttributedLabel.m in Sources */ = {isa = PBXBuildFile; fileRef = DB3A233313FD4BE500614220 /* NIAttributedLabel.m */; };
		DB3A233813FD4BE500614220 /* NimbusAttributedLabel.h in Headers */ = {isa = PBXBuildFile; fileRef = DB3A233413FD4BE500614220 /* NimbusAttributedLabel.h */; };
		DB84BD8213EFDDCA00DACCFE /* SenTestingKit.framework in Frameworks */ = {isa = PBXBuildFile; fileRef = 66A03C1A13E6E85E00B514F3 /* SenTestingKit.framework */; };
		DB84BD8413EFDDCA00DACCFE /* Foundation.framework in Frameworks */ = {isa = PBXBuildFile; fileRef = 66A03C0C13E6E85E00B514F3 /* Foundation.framework */; };
		DB84BD8813EFDDCA00DACCFE /* libNimbusWebController.a in Frameworks */ = {isa = PBXBuildFile; fileRef = DB84BD7413EFDDC900DACCFE /* libNimbusWebController.a */; };
		DB84BDAC13EFDF5900DACCFE /* NimbusWebController.h in Headers */ = {isa = PBXBuildFile; fileRef = DB84BDA813EFDF5900DACCFE /* NimbusWebController.h */; };
		DB84BDAD13EFDF5900DACCFE /* NIWebController.h in Headers */ = {isa = PBXBuildFile; fileRef = DB84BDA913EFDF5900DACCFE /* NIWebController.h */; };
		DB84BDAE13EFDF5900DACCFE /* NIWebController.m in Sources */ = {isa = PBXBuildFile; fileRef = DB84BDAA13EFDF5900DACCFE /* NIWebController.m */; };
<<<<<<< HEAD
		FD01BED814179AB60023D783 /* NINavigationAppearanceTests.m in Sources */ = {isa = PBXBuildFile; fileRef = FD01BED414179AAC0023D783 /* NINavigationAppearanceTests.m */; };
		FD01BEDB14179D940023D783 /* NINavigationAppearance.h in Headers */ = {isa = PBXBuildFile; fileRef = FD01BED914179D940023D783 /* NINavigationAppearance.h */; };
		FD01BEDC14179D940023D783 /* NINavigationAppearance.m in Sources */ = {isa = PBXBuildFile; fileRef = FD01BEDA14179D940023D783 /* NINavigationAppearance.m */; };
=======
		DB84BDB113EFDF6900DACCFE /* NimbusWebControllerTests-Info.plist in Resources */ = {isa = PBXBuildFile; fileRef = DB84BDB013EFDF6900DACCFE /* NimbusWebControllerTests-Info.plist */; };
		DB84BDDA13FBCA4400DACCFE /* Foundation.framework in Frameworks */ = {isa = PBXBuildFile; fileRef = 66A03C0C13E6E85E00B514F3 /* Foundation.framework */; };
		DB84BDE713FBCA4400DACCFE /* SenTestingKit.framework in Frameworks */ = {isa = PBXBuildFile; fileRef = 66A03C1A13E6E85E00B514F3 /* SenTestingKit.framework */; };
		DB84BDE813FBCA4400DACCFE /* UIKit.framework in Frameworks */ = {isa = PBXBuildFile; fileRef = 66A03C1C13E6E85E00B514F3 /* UIKit.framework */; };
		DB84BDE913FBCA4400DACCFE /* Foundation.framework in Frameworks */ = {isa = PBXBuildFile; fileRef = 66A03C0C13E6E85E00B514F3 /* Foundation.framework */; };
		DB84BDEA13FBCA4400DACCFE /* CoreGraphics.framework in Frameworks */ = {isa = PBXBuildFile; fileRef = 66A03C1F13E6E85E00B514F3 /* CoreGraphics.framework */; };
		DB84BDED13FBCA4400DACCFE /* libNimbusBadge.a in Frameworks */ = {isa = PBXBuildFile; fileRef = DB84BDD913FBCA4400DACCFE /* libNimbusBadge.a */; };
		DB84BE0213FBCAB200DACCFE /* NimbusBadge_Prefix.pch in Headers */ = {isa = PBXBuildFile; fileRef = DB84BE0113FBCAB200DACCFE /* NimbusBadge_Prefix.pch */; };
		DB84BE0613FBCAC400DACCFE /* NIBadgeView.h in Headers */ = {isa = PBXBuildFile; fileRef = DB84BE0313FBCAC400DACCFE /* NIBadgeView.h */; };
		DB84BE0713FBCAC400DACCFE /* NIBadgeView.m in Sources */ = {isa = PBXBuildFile; fileRef = DB84BE0413FBCAC400DACCFE /* NIBadgeView.m */; };
		DB84BE0813FBCAC400DACCFE /* NimbusBadge.h in Headers */ = {isa = PBXBuildFile; fileRef = DB84BE0513FBCAC400DACCFE /* NimbusBadge.h */; };
		DB84BE0A13FBE05C00DACCFE /* NimbusBadgeTests-Info.plist in Resources */ = {isa = PBXBuildFile; fileRef = DB84BE0913FBE05C00DACCFE /* NimbusBadgeTests-Info.plist */; };
		DB84BE0C13FBE10700DACCFE /* NimbusWebController_Prefix.pch in Headers */ = {isa = PBXBuildFile; fileRef = DB84BE0B13FBE10700DACCFE /* NimbusWebController_Prefix.pch */; };
>>>>>>> 9dee5cff
/* End PBXBuildFile section */

/* Begin PBXContainerItemProxy section */
		663B52501445052800CC26DF /* PBXContainerItemProxy */ = {
			isa = PBXContainerItemProxy;
			containerPortal = 66A03BFE13E6E84800B514F3 /* Project object */;
			proxyType = 1;
			remoteGlobalIDString = 663B523E1445052700CC26DF;
			remoteInfo = NimbusPagingScrollView;
		};
		663B526C1445074A00CC26DF /* PBXContainerItemProxy */ = {
			isa = PBXContainerItemProxy;
			containerPortal = 66A03BFE13E6E84800B514F3 /* Project object */;
			proxyType = 1;
			remoteGlobalIDString = DB3A230813FD4B8E00614220;
			remoteInfo = NimbusAttributedLabel;
		};
		663B526E1445074A00CC26DF /* PBXContainerItemProxy */ = {
			isa = PBXContainerItemProxy;
			containerPortal = 66A03BFE13E6E84800B514F3 /* Project object */;
			proxyType = 1;
			remoteGlobalIDString = 663B523E1445052700CC26DF;
			remoteInfo = NimbusPagingScrollView;
		};
		664EFAEA15598A07009826AB /* PBXContainerItemProxy */ = {
			isa = PBXContainerItemProxy;
			containerPortal = 664EFAE215598A07009826AB /* CSSDemo.xcodeproj */;
			proxyType = 2;
			remoteGlobalIDString = 66832D2014421450003E413C;
			remoteInfo = CSSDemo;
		};
		664EFAF415598A27009826AB /* PBXContainerItemProxy */ = {
			isa = PBXContainerItemProxy;
			containerPortal = 664EFAEC15598A27009826AB /* InterAppCatalog.xcodeproj */;
			proxyType = 2;
			remoteGlobalIDString = 66B4E8D113E4BC290098787F;
			remoteInfo = InterAppCatalog;
		};
		664EFB0215598A40009826AB /* PBXContainerItemProxy */ = {
			isa = PBXContainerItemProxy;
			containerPortal = 664EFAFA15598A40009826AB /* BasicLauncher.xcodeproj */;
			proxyType = 2;
			remoteGlobalIDString = 1D6058910D05DD3D006BFB54;
			remoteInfo = BasicLauncher;
		};
		664EFB0C15598A49009826AB /* PBXContainerItemProxy */ = {
			isa = PBXContainerItemProxy;
			containerPortal = 664EFB0415598A49009826AB /* ModelCatalog.xcodeproj */;
			proxyType = 2;
			remoteGlobalIDString = 66FE7D7D13FB90C40061B987;
			remoteInfo = ModelCatalog;
		};
		664EFB1615598A53009826AB /* PBXContainerItemProxy */ = {
			isa = PBXContainerItemProxy;
			containerPortal = 664EFB0E15598A52009826AB /* BasicNetworkImage.xcodeproj */;
			proxyType = 2;
			remoteGlobalIDString = 1D6058910D05DD3D006BFB54;
			remoteInfo = BasicNetworkImage;
		};
		664EFB2015598A5E009826AB /* PBXContainerItemProxy */ = {
			isa = PBXContainerItemProxy;
			containerPortal = 664EFB1815598A5E009826AB /* NetworkPhotoAlbum.xcodeproj */;
			proxyType = 2;
			remoteGlobalIDString = 1D6058910D05DD3D006BFB54;
			remoteInfo = NetworkPhotoAlbum;
		};
		664EFB2A15598A67009826AB /* PBXContainerItemProxy */ = {
			isa = PBXContainerItemProxy;
			containerPortal = 664EFB2215598A67009826AB /* BasicWebController.xcodeproj */;
			proxyType = 2;
			remoteGlobalIDString = DB01A9BC13E30D1600C24060;
			remoteInfo = BasicWebController;
		};
		6661BBDE13F1A3BB00D14F92 /* PBXContainerItemProxy */ = {
			isa = PBXContainerItemProxy;
			containerPortal = 66A03BFE13E6E84800B514F3 /* Project object */;
			proxyType = 1;
			remoteGlobalIDString = 6661BBCB13F1A3BB00D14F92;
			remoteInfo = NimbusTables;
		};
		6661BBFB13F1A42600D14F92 /* PBXContainerItemProxy */ = {
			isa = PBXContainerItemProxy;
			containerPortal = 66A03BFE13E6E84800B514F3 /* Project object */;
			proxyType = 1;
			remoteGlobalIDString = 6661BBCB13F1A3BB00D14F92;
			remoteInfo = NimbusTables;
		};
		666C3D2414D0AC7300F337D6 /* PBXContainerItemProxy */ = {
			isa = PBXContainerItemProxy;
			containerPortal = 66A03BFE13E6E84800B514F3 /* Project object */;
			proxyType = 1;
			remoteGlobalIDString = 66A03C0813E6E85E00B514F3;
			remoteInfo = NimbusCore;
		};
		666C3D2D14D0ACDD00F337D6 /* PBXContainerItemProxy */ = {
			isa = PBXContainerItemProxy;
			containerPortal = 66A03BFE13E6E84800B514F3 /* Project object */;
			proxyType = 1;
			remoteGlobalIDString = 66A03C0813E6E85E00B514F3;
			remoteInfo = NimbusCore;
		};
		666C3D4214D0AF8000F337D6 /* PBXContainerItemProxy */ = {
			isa = PBXContainerItemProxy;
			containerPortal = 66A03BFE13E6E84800B514F3 /* Project object */;
			proxyType = 1;
			remoteGlobalIDString = 66A03C0813E6E85E00B514F3;
			remoteInfo = NimbusCore;
		};
		666C3D4614D0AFD300F337D6 /* PBXContainerItemProxy */ = {
			isa = PBXContainerItemProxy;
			containerPortal = 66A03BFE13E6E84800B514F3 /* Project object */;
			proxyType = 1;
			remoteGlobalIDString = 66A03C0813E6E85E00B514F3;
			remoteInfo = NimbusCore;
		};
		666C3D5414D0B14200F337D6 /* PBXContainerItemProxy */ = {
			isa = PBXContainerItemProxy;
			containerPortal = 66A03BFE13E6E84800B514F3 /* Project object */;
			proxyType = 1;
			remoteGlobalIDString = 66A03C0813E6E85E00B514F3;
			remoteInfo = NimbusCore;
		};
		666C3D5814D0B18400F337D6 /* PBXContainerItemProxy */ = {
			isa = PBXContainerItemProxy;
			containerPortal = 66A03BFE13E6E84800B514F3 /* Project object */;
			proxyType = 1;
			remoteGlobalIDString = 66A03C0813E6E85E00B514F3;
			remoteInfo = NimbusCore;
		};
		666C3D5E14D0B19C00F337D6 /* PBXContainerItemProxy */ = {
			isa = PBXContainerItemProxy;
			containerPortal = 66A03BFE13E6E84800B514F3 /* Project object */;
			proxyType = 1;
			remoteGlobalIDString = 66A03C0813E6E85E00B514F3;
			remoteInfo = NimbusCore;
		};
		666C3D6314D0B1AA00F337D6 /* PBXContainerItemProxy */ = {
			isa = PBXContainerItemProxy;
			containerPortal = 66A03BFE13E6E84800B514F3 /* Project object */;
			proxyType = 1;
			remoteGlobalIDString = 66A03C0813E6E85E00B514F3;
			remoteInfo = NimbusCore;
		};
		666C3D6514D0B1AA00F337D6 /* PBXContainerItemProxy */ = {
			isa = PBXContainerItemProxy;
			containerPortal = 66A03BFE13E6E84800B514F3 /* Project object */;
			proxyType = 1;
			remoteGlobalIDString = 663B523E1445052700CC26DF;
			remoteInfo = NimbusPagingScrollView;
		};
		666C3D6914D0B1BA00F337D6 /* PBXContainerItemProxy */ = {
			isa = PBXContainerItemProxy;
			containerPortal = 66A03BFE13E6E84800B514F3 /* Project object */;
			proxyType = 1;
			remoteGlobalIDString = 66A03C0813E6E85E00B514F3;
			remoteInfo = NimbusCore;
		};
		666C3D6D14D0B1CF00F337D6 /* PBXContainerItemProxy */ = {
			isa = PBXContainerItemProxy;
			containerPortal = 66A03BFE13E6E84800B514F3 /* Project object */;
			proxyType = 1;
			remoteGlobalIDString = 66A03C0813E6E85E00B514F3;
			remoteInfo = NimbusCore;
		};
		666F73A014BBFE8C00D1A32F /* PBXContainerItemProxy */ = {
			isa = PBXContainerItemProxy;
			containerPortal = 66A03BFE13E6E84800B514F3 /* Project object */;
			proxyType = 1;
			remoteGlobalIDString = 66C3A6A0143D61130048542F;
			remoteInfo = NimbusCss;
		};
		6675723B13E765BF0076F555 /* PBXContainerItemProxy */ = {
			isa = PBXContainerItemProxy;
			containerPortal = 66A03BFE13E6E84800B514F3 /* Project object */;
			proxyType = 1;
			remoteGlobalIDString = 6675722813E765BF0076F555;
			remoteInfo = NimbusOverview;
		};
		6675727413E766980076F555 /* PBXContainerItemProxy */ = {
			isa = PBXContainerItemProxy;
			containerPortal = 66A03BFE13E6E84800B514F3 /* Project object */;
			proxyType = 1;
			remoteGlobalIDString = 6675722813E765BF0076F555;
			remoteInfo = NimbusOverview;
		};
		6675728C13E769150076F555 /* PBXContainerItemProxy */ = {
			isa = PBXContainerItemProxy;
			containerPortal = 66A03BFE13E6E84800B514F3 /* Project object */;
			proxyType = 1;
			remoteGlobalIDString = 6675727913E769150076F555;
			remoteInfo = NimbusPhotos;
		};
		667572B713E7698E0076F555 /* PBXContainerItemProxy */ = {
			isa = PBXContainerItemProxy;
			containerPortal = 66A03BFE13E6E84800B514F3 /* Project object */;
			proxyType = 1;
			remoteGlobalIDString = 6675727913E769150076F555;
			remoteInfo = NimbusPhotos;
		};
		667572CF13E76F460076F555 /* PBXContainerItemProxy */ = {
			isa = PBXContainerItemProxy;
			containerPortal = 66A03BFE13E6E84800B514F3 /* Project object */;
			proxyType = 1;
			remoteGlobalIDString = 667572BC13E76F460076F555;
			remoteInfo = NimbusProcessors;
		};
		667572F113E76FB90076F555 /* PBXContainerItemProxy */ = {
			isa = PBXContainerItemProxy;
			containerPortal = 66A03BFE13E6E84800B514F3 /* Project object */;
			proxyType = 1;
			remoteGlobalIDString = 667572BC13E76F460076F555;
			remoteInfo = NimbusProcessors;
		};
		6675732413E771380076F555 /* PBXContainerItemProxy */ = {
			isa = PBXContainerItemProxy;
			containerPortal = 66A03BFE13E6E84800B514F3 /* Project object */;
			proxyType = 1;
			remoteGlobalIDString = 6675731113E771380076F555;
			remoteInfo = NimbusInterapp;
		};
		6675734013E771D90076F555 /* PBXContainerItemProxy */ = {
			isa = PBXContainerItemProxy;
			containerPortal = 66A03BFE13E6E84800B514F3 /* Project object */;
			proxyType = 1;
			remoteGlobalIDString = 6675731113E771380076F555;
			remoteInfo = NimbusInterapp;
		};
		66832CCA143D7A92003E413C /* PBXContainerItemProxy */ = {
			isa = PBXContainerItemProxy;
			containerPortal = 66A03BFE13E6E84800B514F3 /* Project object */;
			proxyType = 1;
			remoteGlobalIDString = 66A03C0813E6E85E00B514F3;
			remoteInfo = NimbusCore;
		};
		6693C14C158A648500950D42 /* PBXContainerItemProxy */ = {
			isa = PBXContainerItemProxy;
			containerPortal = 6693C106158A63E600950D42 /* NimbusCatalog.xcodeproj */;
			proxyType = 2;
			remoteGlobalIDString = 6693C0EB158A63E600950D42;
			remoteInfo = NimbusCatalog;
		};
		66A03C2113E6E85E00B514F3 /* PBXContainerItemProxy */ = {
			isa = PBXContainerItemProxy;
			containerPortal = 66A03BFE13E6E84800B514F3 /* Project object */;
			proxyType = 1;
			remoteGlobalIDString = 66A03C0813E6E85E00B514F3;
			remoteInfo = NimbusCore;
		};
		66A03CD113E6F0EE00B514F3 /* PBXContainerItemProxy */ = {
			isa = PBXContainerItemProxy;
			containerPortal = 66A03BFE13E6E84800B514F3 /* Project object */;
			proxyType = 1;
			remoteGlobalIDString = 66A03CBE13E6F0ED00B514F3;
			remoteInfo = NimbusLauncher;
		};
		66A03CFF13E6F75B00B514F3 /* PBXContainerItemProxy */ = {
			isa = PBXContainerItemProxy;
			containerPortal = 66A03BFE13E6E84800B514F3 /* Project object */;
			proxyType = 1;
			remoteGlobalIDString = 66A03C0813E6E85E00B514F3;
			remoteInfo = NimbusCore;
		};
		66A03D0313E6F75B00B514F3 /* PBXContainerItemProxy */ = {
			isa = PBXContainerItemProxy;
			containerPortal = 66A03BFE13E6E84800B514F3 /* Project object */;
			proxyType = 1;
			remoteGlobalIDString = 66A03CBE13E6F0ED00B514F3;
			remoteInfo = NimbusLauncher;
		};
		66A03D3913E6F97500B514F3 /* PBXContainerItemProxy */ = {
			isa = PBXContainerItemProxy;
			containerPortal = 66A03BFE13E6E84800B514F3 /* Project object */;
			proxyType = 1;
			remoteGlobalIDString = 66A03D2613E6F97500B514F3;
			remoteInfo = NimbusNetworkImage;
		};
		66A03D6213E6FA4B00B514F3 /* PBXContainerItemProxy */ = {
			isa = PBXContainerItemProxy;
			containerPortal = 66A03BFE13E6E84800B514F3 /* Project object */;
			proxyType = 1;
			remoteGlobalIDString = 66A03D2613E6F97500B514F3;
			remoteInfo = NimbusNetworkImage;
		};
		66A0B0AA14BD1069003FA413 /* PBXContainerItemProxy */ = {
			isa = PBXContainerItemProxy;
			containerPortal = 66A03BFE13E6E84800B514F3 /* Project object */;
			proxyType = 1;
			remoteGlobalIDString = 66A0B09814BD1069003FA413;
			remoteInfo = NetworkControllers;
		};
		66C3A6B2143D61140048542F /* PBXContainerItemProxy */ = {
			isa = PBXContainerItemProxy;
			containerPortal = 66A03BFE13E6E84800B514F3 /* Project object */;
			proxyType = 1;
			remoteGlobalIDString = 66C3A6A0143D61130048542F;
			remoteInfo = NimbusCss;
		};
		DB3A231B13FD4B8E00614220 /* PBXContainerItemProxy */ = {
			isa = PBXContainerItemProxy;
			containerPortal = 66A03BFE13E6E84800B514F3 /* Project object */;
			proxyType = 1;
			remoteGlobalIDString = DB3A230813FD4B8E00614220;
			remoteInfo = NimbusAttributedLabel;
		};
		DB84BD8613EFDDCA00DACCFE /* PBXContainerItemProxy */ = {
			isa = PBXContainerItemProxy;
			containerPortal = 66A03BFE13E6E84800B514F3 /* Project object */;
			proxyType = 1;
			remoteGlobalIDString = DB84BD7313EFDDC900DACCFE;
			remoteInfo = NimbusWebController;
		};
		DB84BDB213EFDF8F00DACCFE /* PBXContainerItemProxy */ = {
			isa = PBXContainerItemProxy;
			containerPortal = 66A03BFE13E6E84800B514F3 /* Project object */;
			proxyType = 1;
			remoteGlobalIDString = DB84BD7313EFDDC900DACCFE;
			remoteInfo = NimbusWebController;
		};
		DB84BDEB13FBCA4400DACCFE /* PBXContainerItemProxy */ = {
			isa = PBXContainerItemProxy;
			containerPortal = 66A03BFE13E6E84800B514F3 /* Project object */;
			proxyType = 1;
			remoteGlobalIDString = DB84BDD813FBCA4400DACCFE;
			remoteInfo = NimbusBadge;
		};
/* End PBXContainerItemProxy section */

/* Begin PBXFileReference section */
		443589BF1551909D00757E50 /* UISearchBar+NIStyleable.h */ = {isa = PBXFileReference; fileEncoding = 4; lastKnownFileType = sourcecode.c.h; name = "UISearchBar+NIStyleable.h"; path = "css/src/UISearchBar+NIStyleable.h"; sourceTree = SOURCE_ROOT; };
		443589C01551909D00757E50 /* UISearchBar+NIStyleable.m */ = {isa = PBXFileReference; fileEncoding = 4; lastKnownFileType = sourcecode.c.objc; name = "UISearchBar+NIStyleable.m"; path = "css/src/UISearchBar+NIStyleable.m"; sourceTree = SOURCE_ROOT; };
		443589C11551909E00757E50 /* UIToolbar+NIStyleable.h */ = {isa = PBXFileReference; fileEncoding = 4; lastKnownFileType = sourcecode.c.h; name = "UIToolbar+NIStyleable.h"; path = "css/src/UIToolbar+NIStyleable.h"; sourceTree = SOURCE_ROOT; };
		443589C21551909E00757E50 /* UIToolbar+NIStyleable.m */ = {isa = PBXFileReference; fileEncoding = 4; lastKnownFileType = sourcecode.c.objc; name = "UIToolbar+NIStyleable.m"; path = "css/src/UIToolbar+NIStyleable.m"; sourceTree = SOURCE_ROOT; };
		6607851B14D245BE00FE3283 /* NINetworkActivityTests.m */ = {isa = PBXFileReference; fileEncoding = 4; lastKnownFileType = sourcecode.c.objc; path = NINetworkActivityTests.m; sourceTree = "<group>"; };
		6607851F14D33EA900FE3283 /* NIStateTests.m */ = {isa = PBXFileReference; fileEncoding = 4; lastKnownFileType = sourcecode.c.objc; path = NIStateTests.m; sourceTree = "<group>"; };
		6623EB6C1402ECE400E0E61A /* NITableViewModelTests.m */ = {isa = PBXFileReference; fileEncoding = 4; lastKnownFileType = sourcecode.c.objc; path = NITableViewModelTests.m; sourceTree = "<group>"; };
		6626330B14995C4600B99898 /* NITableViewModel+Private.h */ = {isa = PBXFileReference; fileEncoding = 4; lastKnownFileType = sourcecode.c.h; path = "NITableViewModel+Private.h"; sourceTree = "<group>"; };
		66325D5613EB0301008D6EAD /* HACKERS.mdown */ = {isa = PBXFileReference; lastKnownFileType = text; name = HACKERS.mdown; path = ../HACKERS.mdown; sourceTree = "<group>"; };
		66325D5713EB0302008D6EAD /* README.mdown */ = {isa = PBXFileReference; lastKnownFileType = text; name = README.mdown; path = ../README.mdown; sourceTree = "<group>"; };
		663B523F1445052700CC26DF /* libNimbusPagingScrollView.a */ = {isa = PBXFileReference; explicitFileType = archive.ar; includeInIndex = 0; path = libNimbusPagingScrollView.a; sourceTree = BUILT_PRODUCTS_DIR; };
		663B524C1445052800CC26DF /* NimbusPagingScrollViewTests.octest */ = {isa = PBXFileReference; explicitFileType = wrapper.cfbundle; includeInIndex = 0; path = NimbusPagingScrollViewTests.octest; sourceTree = BUILT_PRODUCTS_DIR; };
		663B52641445059C00CC26DF /* NimbusPagingScrollViewTests-Info.plist */ = {isa = PBXFileReference; lastKnownFileType = text.plist.xml; name = "NimbusPagingScrollViewTests-Info.plist"; path = "pagingscrollview/unittests/NimbusPagingScrollViewTests-Info.plist"; sourceTree = SOURCE_ROOT; };
		663B52651445060000CC26DF /* deps */ = {isa = PBXFileReference; lastKnownFileType = text; name = deps; path = pagingscrollview/deps; sourceTree = SOURCE_ROOT; };
		663B52661445061B00CC26DF /* NimbusPagingScrollView.h */ = {isa = PBXFileReference; fileEncoding = 4; lastKnownFileType = sourcecode.c.h; path = NimbusPagingScrollView.h; sourceTree = "<group>"; };
		663B52681445070100CC26DF /* NIPagingScrollView.h */ = {isa = PBXFileReference; fileEncoding = 4; lastKnownFileType = sourcecode.c.h; path = NIPagingScrollView.h; sourceTree = "<group>"; };
		663B52691445070100CC26DF /* NIPagingScrollView.m */ = {isa = PBXFileReference; fileEncoding = 4; lastKnownFileType = sourcecode.c.objc; path = NIPagingScrollView.m; sourceTree = "<group>"; };
		663B527014450CC100CC26DF /* NIPagingScrollViewPage.h */ = {isa = PBXFileReference; fileEncoding = 4; lastKnownFileType = sourcecode.c.h; path = NIPagingScrollViewPage.h; sourceTree = "<group>"; };
		663B527214450CEF00CC26DF /* NIPagingScrollViewDelegate.h */ = {isa = PBXFileReference; fileEncoding = 4; lastKnownFileType = sourcecode.c.h; path = NIPagingScrollViewDelegate.h; sourceTree = "<group>"; };
		663B527414450D1C00CC26DF /* NIPagingScrollViewDataSource.h */ = {isa = PBXFileReference; fileEncoding = 4; lastKnownFileType = sourcecode.c.h; path = NIPagingScrollViewDataSource.h; sourceTree = "<group>"; };
		663B52761445129400CC26DF /* deps */ = {isa = PBXFileReference; lastKnownFileType = text; name = deps; path = photos/deps; sourceTree = SOURCE_ROOT; };
		663B52E7144675BF00CC26DF /* NimbusOverviewer.bundle */ = {isa = PBXFileReference; lastKnownFileType = "wrapper.plug-in"; name = NimbusOverviewer.bundle; path = ../resources/NimbusOverviewer.bundle; sourceTree = "<group>"; };
		66416179156B516E0018AC1C /* NITableViewActions.h */ = {isa = PBXFileReference; fileEncoding = 4; lastKnownFileType = sourcecode.c.h; path = NITableViewActions.h; sourceTree = "<group>"; };
		6641617A156B516E0018AC1C /* NITableViewActions.m */ = {isa = PBXFileReference; fileEncoding = 4; lastKnownFileType = sourcecode.c.objc; path = NITableViewActions.m; sourceTree = "<group>"; };
		664D443014993010008B4C42 /* JSONKit.h */ = {isa = PBXFileReference; fileEncoding = 4; lastKnownFileType = sourcecode.c.h; name = JSONKit.h; path = ../thirdparty/JSONKit/JSONKit.h; sourceTree = "<group>"; };
		664D443114993010008B4C42 /* JSONKit.m */ = {isa = PBXFileReference; fileEncoding = 4; lastKnownFileType = sourcecode.c.objc; name = JSONKit.m; path = ../thirdparty/JSONKit/JSONKit.m; sourceTree = "<group>"; };
		664EFAE215598A07009826AB /* CSSDemo.xcodeproj */ = {isa = PBXFileReference; lastKnownFileType = "wrapper.pb-project"; name = CSSDemo.xcodeproj; path = ../examples/css/CSSDemo.xcodeproj; sourceTree = "<group>"; };
		664EFAEC15598A27009826AB /* InterAppCatalog.xcodeproj */ = {isa = PBXFileReference; lastKnownFileType = "wrapper.pb-project"; name = InterAppCatalog.xcodeproj; path = ../examples/interapp/catalog/InterAppCatalog.xcodeproj; sourceTree = "<group>"; };
		664EFAFA15598A40009826AB /* BasicLauncher.xcodeproj */ = {isa = PBXFileReference; lastKnownFileType = "wrapper.pb-project"; name = BasicLauncher.xcodeproj; path = ../examples/launcher/BasicLauncher/BasicLauncher.xcodeproj; sourceTree = "<group>"; };
		664EFB0415598A49009826AB /* ModelCatalog.xcodeproj */ = {isa = PBXFileReference; lastKnownFileType = "wrapper.pb-project"; name = ModelCatalog.xcodeproj; path = ../examples/models/ModelCatalog/ModelCatalog.xcodeproj; sourceTree = "<group>"; };
		664EFB0E15598A52009826AB /* BasicNetworkImage.xcodeproj */ = {isa = PBXFileReference; lastKnownFileType = "wrapper.pb-project"; name = BasicNetworkImage.xcodeproj; path = ../examples/networkimage/BasicNetworkImage/BasicNetworkImage.xcodeproj; sourceTree = "<group>"; };
		664EFB1815598A5E009826AB /* NetworkPhotoAlbum.xcodeproj */ = {isa = PBXFileReference; lastKnownFileType = "wrapper.pb-project"; name = NetworkPhotoAlbum.xcodeproj; path = ../examples/photos/NetworkPhotoAlbums/NetworkPhotoAlbum.xcodeproj; sourceTree = "<group>"; };
		664EFB2215598A67009826AB /* BasicWebController.xcodeproj */ = {isa = PBXFileReference; lastKnownFileType = "wrapper.pb-project"; name = BasicWebController.xcodeproj; path = ../examples/webcontroller/BasicWebController/BasicWebController.xcodeproj; sourceTree = "<group>"; };
		664EFB6015598CDF009826AB /* UIActivityIndicatorView+NIStyleable.h */ = {isa = PBXFileReference; fileEncoding = 4; lastKnownFileType = sourcecode.c.h; name = "UIActivityIndicatorView+NIStyleable.h"; path = "css/src/UIActivityIndicatorView+NIStyleable.h"; sourceTree = SOURCE_ROOT; };
		664EFB6115598CDF009826AB /* UIActivityIndicatorView+NIStyleable.m */ = {isa = PBXFileReference; fileEncoding = 4; lastKnownFileType = sourcecode.c.objc; name = "UIActivityIndicatorView+NIStyleable.m"; path = "css/src/UIActivityIndicatorView+NIStyleable.m"; sourceTree = SOURCE_ROOT; };
		6661BAFF13F0AA6000D14F92 /* deps */ = {isa = PBXFileReference; lastKnownFileType = text; name = deps; path = webcontroller/deps; sourceTree = "<group>"; };
		6661BB0813F0B37000D14F92 /* LICENSE */ = {isa = PBXFileReference; lastKnownFileType = text; name = LICENSE; path = ../LICENSE; sourceTree = "<group>"; };
		6661BB0A13F0B38D00D14F92 /* NOTICE */ = {isa = PBXFileReference; lastKnownFileType = text; name = NOTICE; path = ../NOTICE; sourceTree = "<group>"; };
		6661BBCC13F1A3BB00D14F92 /* libNimbusModels.a */ = {isa = PBXFileReference; explicitFileType = archive.ar; includeInIndex = 0; path = libNimbusModels.a; sourceTree = BUILT_PRODUCTS_DIR; };
		6661BBD913F1A3BB00D14F92 /* NimbusModelsTests.octest */ = {isa = PBXFileReference; explicitFileType = wrapper.cfbundle; includeInIndex = 0; path = NimbusModelsTests.octest; sourceTree = BUILT_PRODUCTS_DIR; };
		6668867D156AD148006E874F /* NICellCatalog.h */ = {isa = PBXFileReference; fileEncoding = 4; lastKnownFileType = sourcecode.c.h; path = NICellCatalog.h; sourceTree = "<group>"; };
		6668867E156AD148006E874F /* NICellCatalog.m */ = {isa = PBXFileReference; fileEncoding = 4; lastKnownFileType = sourcecode.c.objc; path = NICellCatalog.m; sourceTree = "<group>"; };
		66688686156ADDB0006E874F /* NIRadioGroup.h */ = {isa = PBXFileReference; fileEncoding = 4; lastKnownFileType = sourcecode.c.h; path = NIRadioGroup.h; sourceTree = "<group>"; };
		66688687156ADDB1006E874F /* NIRadioGroup.m */ = {isa = PBXFileReference; fileEncoding = 4; lastKnownFileType = sourcecode.c.objc; path = NIRadioGroup.m; sourceTree = "<group>"; };
		666903831561B46900C44A70 /* UITableView+NIStyleable.h */ = {isa = PBXFileReference; fileEncoding = 4; lastKnownFileType = sourcecode.c.h; name = "UITableView+NIStyleable.h"; path = "css/src/UITableView+NIStyleable.h"; sourceTree = SOURCE_ROOT; };
		666903841561B46900C44A70 /* UITableView+NIStyleable.m */ = {isa = PBXFileReference; fileEncoding = 4; lastKnownFileType = sourcecode.c.objc; name = "UITableView+NIStyleable.m"; path = "css/src/UITableView+NIStyleable.m"; sourceTree = SOURCE_ROOT; };
		666903871561B6A000C44A70 /* UIScrollView+NIStyleable.h */ = {isa = PBXFileReference; fileEncoding = 4; lastKnownFileType = sourcecode.c.h; name = "UIScrollView+NIStyleable.h"; path = "css/src/UIScrollView+NIStyleable.h"; sourceTree = SOURCE_ROOT; };
		666903881561B6A000C44A70 /* UIScrollView+NIStyleable.m */ = {isa = PBXFileReference; fileEncoding = 4; lastKnownFileType = sourcecode.c.objc; name = "UIScrollView+NIStyleable.m"; path = "css/src/UIScrollView+NIStyleable.m"; sourceTree = SOURCE_ROOT; };
		666C3D1B14D0AB7E00F337D6 /* NIAttributedLabelTests.m */ = {isa = PBXFileReference; fileEncoding = 4; lastKnownFileType = sourcecode.c.objc; path = NIAttributedLabelTests.m; sourceTree = "<group>"; };
		666C3D1E14D0AC2100F337D6 /* CoreText.framework */ = {isa = PBXFileReference; lastKnownFileType = wrapper.framework; name = CoreText.framework; path = System/Library/Frameworks/CoreText.framework; sourceTree = SDKROOT; };
		666C3D2614D0ACA900F337D6 /* NIInterappTests.m */ = {isa = PBXFileReference; fileEncoding = 4; lastKnownFileType = sourcecode.c.objc; path = NIInterappTests.m; sourceTree = "<group>"; };
		666C3D3214D0AE4F00F337D6 /* NILauncherViewTests.m */ = {isa = PBXFileReference; fileEncoding = 4; lastKnownFileType = sourcecode.c.objc; name = NILauncherViewTests.m; path = launcher/unittests/NILauncherViewTests.m; sourceTree = SOURCE_ROOT; };
		666C3D3414D0AE7B00F337D6 /* NIPagingScrollViewTests.m */ = {isa = PBXFileReference; fileEncoding = 4; lastKnownFileType = sourcecode.c.objc; path = NIPagingScrollViewTests.m; sourceTree = "<group>"; };
		666C3D3614D0AEA300F337D6 /* NIPhotoScrollViewTests.m */ = {isa = PBXFileReference; fileEncoding = 4; lastKnownFileType = sourcecode.c.objc; path = NIPhotoScrollViewTests.m; sourceTree = "<group>"; };
		666C3D3814D0AEBF00F337D6 /* NIWebControllerTests.m */ = {isa = PBXFileReference; fileEncoding = 4; lastKnownFileType = sourcecode.c.objc; path = NIWebControllerTests.m; sourceTree = "<group>"; };
		666C3D3A14D0AEDD00F337D6 /* NIOperationTests.m */ = {isa = PBXFileReference; fileEncoding = 4; lastKnownFileType = sourcecode.c.objc; name = NIOperationTests.m; path = operations/unittests/NIOperationTests.m; sourceTree = SOURCE_ROOT; };
		666C3D3C14D0AF0C00F337D6 /* NIOverviewTests.m */ = {isa = PBXFileReference; fileEncoding = 4; lastKnownFileType = sourcecode.c.objc; path = NIOverviewTests.m; sourceTree = "<group>"; };
		666C3D4B14D0B05800F337D6 /* NetworkControllersTests-Info.plist */ = {isa = PBXFileReference; lastKnownFileType = text.plist.xml; name = "NetworkControllersTests-Info.plist"; path = "networkcontrollers/unittests/NetworkControllersTests-Info.plist"; sourceTree = SOURCE_ROOT; };
		666C3D4C14D0B05800F337D6 /* NINetworkTableViewControllerTests.m */ = {isa = PBXFileReference; lastKnownFileType = sourcecode.c.objc; name = NINetworkTableViewControllerTests.m; path = networkcontrollers/unittests/NINetworkTableViewControllerTests.m; sourceTree = SOURCE_ROOT; };
		666C3D4E14D0B0ED00F337D6 /* NimbusNetworkImageTests-Info.plist */ = {isa = PBXFileReference; lastKnownFileType = text.plist.xml; name = "NimbusNetworkImageTests-Info.plist"; path = "networkimage/unittests/NimbusNetworkImageTests-Info.plist"; sourceTree = SOURCE_ROOT; };
		666C3D4F14D0B0ED00F337D6 /* NINetworkImageViewTests.m */ = {isa = PBXFileReference; lastKnownFileType = sourcecode.c.objc; name = NINetworkImageViewTests.m; path = networkimage/unittests/NINetworkImageViewTests.m; sourceTree = SOURCE_ROOT; };
		666F737F14BBC65A00D1A32F /* NimbusCore+Namespace.h */ = {isa = PBXFileReference; fileEncoding = 4; lastKnownFileType = sourcecode.c.h; path = "NimbusCore+Namespace.h"; sourceTree = "<group>"; };
		666F739E14BBFE6800D1A32F /* NimbusAttributedLabel+Namespace.h */ = {isa = PBXFileReference; fileEncoding = 4; lastKnownFileType = sourcecode.c.h; path = "NimbusAttributedLabel+Namespace.h"; sourceTree = "<group>"; };
		666F73A214BBFEA300D1A32F /* NimbusCss+Namespace.h */ = {isa = PBXFileReference; fileEncoding = 4; lastKnownFileType = sourcecode.c.h; name = "NimbusCss+Namespace.h"; path = "css/src/NimbusCss+Namespace.h"; sourceTree = SOURCE_ROOT; };
		666F73A414BBFEB500D1A32F /* NimbusInterapp+Namespace.h */ = {isa = PBXFileReference; fileEncoding = 4; lastKnownFileType = sourcecode.c.h; path = "NimbusInterapp+Namespace.h"; sourceTree = "<group>"; };
		666F73A614BBFECD00D1A32F /* NimbusLauncher+Namespace.h */ = {isa = PBXFileReference; fileEncoding = 4; lastKnownFileType = sourcecode.c.h; path = "NimbusLauncher+Namespace.h"; sourceTree = "<group>"; };
		666F73A814BBFEE300D1A32F /* NimbusModels+Namespace.h */ = {isa = PBXFileReference; fileEncoding = 4; lastKnownFileType = sourcecode.c.h; path = "NimbusModels+Namespace.h"; sourceTree = "<group>"; };
		666F73AA14BBFEF400D1A32F /* NimbusNetworkImage+Namespace.h */ = {isa = PBXFileReference; fileEncoding = 4; lastKnownFileType = sourcecode.c.h; path = "NimbusNetworkImage+Namespace.h"; sourceTree = "<group>"; };
		666F73AC14BBFF2A00D1A32F /* NimbusOperations+Namespace.h */ = {isa = PBXFileReference; fileEncoding = 4; lastKnownFileType = sourcecode.c.h; name = "NimbusOperations+Namespace.h"; path = "operations/src/NimbusOperations+Namespace.h"; sourceTree = SOURCE_ROOT; };
		666F73AE14BBFF4600D1A32F /* NimbusOverview+Namespace.h */ = {isa = PBXFileReference; fileEncoding = 4; lastKnownFileType = sourcecode.c.h; path = "NimbusOverview+Namespace.h"; sourceTree = "<group>"; };
		666F73B014BBFF6300D1A32F /* NimbusPagingScrollView+Namespace.h */ = {isa = PBXFileReference; fileEncoding = 4; lastKnownFileType = sourcecode.c.h; path = "NimbusPagingScrollView+Namespace.h"; sourceTree = "<group>"; };
		666F73B214BBFFAA00D1A32F /* NimbusPhotos+Namespace.h */ = {isa = PBXFileReference; fileEncoding = 4; lastKnownFileType = sourcecode.c.h; path = "NimbusPhotos+Namespace.h"; sourceTree = "<group>"; };
		666F73B414BBFFC100D1A32F /* NimbusWebController+Namespace.h */ = {isa = PBXFileReference; fileEncoding = 4; lastKnownFileType = sourcecode.c.h; path = "NimbusWebController+Namespace.h"; sourceTree = "<group>"; };
		666F73B614BBFFD600D1A32F /* generate_namespace_header */ = {isa = PBXFileReference; lastKnownFileType = text; name = generate_namespace_header; path = ../scripts/generate_namespace_header; sourceTree = "<group>"; };
		6675722913E765BF0076F555 /* libNimbusOverview.a */ = {isa = PBXFileReference; explicitFileType = archive.ar; includeInIndex = 0; path = libNimbusOverview.a; sourceTree = BUILT_PRODUCTS_DIR; };
		6675723613E765BF0076F555 /* NimbusOverviewTests.octest */ = {isa = PBXFileReference; explicitFileType = wrapper.cfbundle; includeInIndex = 0; path = NimbusOverviewTests.octest; sourceTree = BUILT_PRODUCTS_DIR; };
		6675724F13E765F70076F555 /* deps */ = {isa = PBXFileReference; fileEncoding = 4; lastKnownFileType = text; name = deps; path = overview/deps; sourceTree = SOURCE_ROOT; };
		6675725313E765F70076F555 /* NIDeviceInfo.h */ = {isa = PBXFileReference; fileEncoding = 4; lastKnownFileType = sourcecode.c.h; path = NIDeviceInfo.h; sourceTree = "<group>"; };
		6675725413E765F70076F555 /* NIDeviceInfo.m */ = {isa = PBXFileReference; fileEncoding = 4; lastKnownFileType = sourcecode.c.objc; path = NIDeviceInfo.m; sourceTree = "<group>"; };
		6675725513E765F70076F555 /* NimbusOverview.h */ = {isa = PBXFileReference; fileEncoding = 4; lastKnownFileType = sourcecode.c.h; path = NimbusOverview.h; sourceTree = "<group>"; };
		6675725613E765F70076F555 /* NIOverview.h */ = {isa = PBXFileReference; fileEncoding = 4; lastKnownFileType = sourcecode.c.h; path = NIOverview.h; sourceTree = "<group>"; };
		6675725713E765F70076F555 /* NIOverview.m */ = {isa = PBXFileReference; fileEncoding = 4; lastKnownFileType = sourcecode.c.objc; path = NIOverview.m; sourceTree = "<group>"; };
		6675725813E765F70076F555 /* NIOverviewGraphView.h */ = {isa = PBXFileReference; fileEncoding = 4; lastKnownFileType = sourcecode.c.h; path = NIOverviewGraphView.h; sourceTree = "<group>"; };
		6675725913E765F70076F555 /* NIOverviewGraphView.m */ = {isa = PBXFileReference; fileEncoding = 4; lastKnownFileType = sourcecode.c.objc; path = NIOverviewGraphView.m; sourceTree = "<group>"; };
		6675725A13E765F70076F555 /* NIOverviewLogger.h */ = {isa = PBXFileReference; fileEncoding = 4; lastKnownFileType = sourcecode.c.h; path = NIOverviewLogger.h; sourceTree = "<group>"; };
		6675725B13E765F70076F555 /* NIOverviewLogger.m */ = {isa = PBXFileReference; fileEncoding = 4; lastKnownFileType = sourcecode.c.objc; path = NIOverviewLogger.m; sourceTree = "<group>"; };
		6675725C13E765F70076F555 /* NIOverviewPageView.h */ = {isa = PBXFileReference; fileEncoding = 4; lastKnownFileType = sourcecode.c.h; path = NIOverviewPageView.h; sourceTree = "<group>"; };
		6675725D13E765F70076F555 /* NIOverviewPageView.m */ = {isa = PBXFileReference; fileEncoding = 4; lastKnownFileType = sourcecode.c.objc; path = NIOverviewPageView.m; sourceTree = "<group>"; };
		6675725E13E765F70076F555 /* NIOverviewSwizzling.h */ = {isa = PBXFileReference; fileEncoding = 4; lastKnownFileType = sourcecode.c.h; path = NIOverviewSwizzling.h; sourceTree = "<group>"; };
		6675725F13E765F70076F555 /* NIOverviewSwizzling.m */ = {isa = PBXFileReference; fileEncoding = 4; lastKnownFileType = sourcecode.c.objc; path = NIOverviewSwizzling.m; sourceTree = "<group>"; };
		6675726013E765F70076F555 /* NIOverviewView.h */ = {isa = PBXFileReference; fileEncoding = 4; lastKnownFileType = sourcecode.c.h; path = NIOverviewView.h; sourceTree = "<group>"; };
		6675726113E765F70076F555 /* NIOverviewView.m */ = {isa = PBXFileReference; fileEncoding = 4; lastKnownFileType = sourcecode.c.objc; path = NIOverviewView.m; sourceTree = "<group>"; };
		6675727313E766400076F555 /* NimbusOverviewTests-Info.plist */ = {isa = PBXFileReference; lastKnownFileType = text.plist.xml; path = "NimbusOverviewTests-Info.plist"; sourceTree = "<group>"; };
		6675727A13E769150076F555 /* libNimbusPhotos.a */ = {isa = PBXFileReference; explicitFileType = archive.ar; includeInIndex = 0; path = libNimbusPhotos.a; sourceTree = BUILT_PRODUCTS_DIR; };
		6675728713E769150076F555 /* NimbusPhotosTests.octest */ = {isa = PBXFileReference; explicitFileType = wrapper.cfbundle; includeInIndex = 0; path = NimbusPhotosTests.octest; sourceTree = BUILT_PRODUCTS_DIR; };
		667572A213E7692F0076F555 /* NimbusPhotos.h */ = {isa = PBXFileReference; fileEncoding = 4; lastKnownFileType = sourcecode.c.h; path = NimbusPhotos.h; sourceTree = "<group>"; };
		667572A313E7692F0076F555 /* NIPhotoAlbumScrollView.h */ = {isa = PBXFileReference; fileEncoding = 4; lastKnownFileType = sourcecode.c.h; path = NIPhotoAlbumScrollView.h; sourceTree = "<group>"; };
		667572A413E7692F0076F555 /* NIPhotoAlbumScrollView.m */ = {isa = PBXFileReference; fileEncoding = 4; lastKnownFileType = sourcecode.c.objc; path = NIPhotoAlbumScrollView.m; sourceTree = "<group>"; };
		667572A513E7692F0076F555 /* NIPhotoScrollView.h */ = {isa = PBXFileReference; fileEncoding = 4; lastKnownFileType = sourcecode.c.h; path = NIPhotoScrollView.h; sourceTree = "<group>"; };
		667572A613E7692F0076F555 /* NIPhotoScrollView.m */ = {isa = PBXFileReference; fileEncoding = 4; lastKnownFileType = sourcecode.c.objc; path = NIPhotoScrollView.m; sourceTree = "<group>"; };
		667572A713E7692F0076F555 /* NIPhotoScrubberView.h */ = {isa = PBXFileReference; fileEncoding = 4; lastKnownFileType = sourcecode.c.h; path = NIPhotoScrubberView.h; sourceTree = "<group>"; };
		667572A813E7692F0076F555 /* NIPhotoScrubberView.m */ = {isa = PBXFileReference; fileEncoding = 4; lastKnownFileType = sourcecode.c.objc; path = NIPhotoScrubberView.m; sourceTree = "<group>"; };
		667572A913E7692F0076F555 /* NIToolbarPhotoViewController.h */ = {isa = PBXFileReference; fileEncoding = 4; lastKnownFileType = sourcecode.c.h; path = NIToolbarPhotoViewController.h; sourceTree = "<group>"; };
		667572AA13E7692F0076F555 /* NIToolbarPhotoViewController.m */ = {isa = PBXFileReference; fileEncoding = 4; lastKnownFileType = sourcecode.c.objc; path = NIToolbarPhotoViewController.m; sourceTree = "<group>"; };
		667572AC13E7692F0076F555 /* NimbusPhotosTests-Info.plist */ = {isa = PBXFileReference; fileEncoding = 4; lastKnownFileType = text.plist.xml; path = "NimbusPhotosTests-Info.plist"; sourceTree = "<group>"; };
		667572BD13E76F460076F555 /* libNimbusOperations.a */ = {isa = PBXFileReference; explicitFileType = archive.ar; includeInIndex = 0; path = libNimbusOperations.a; sourceTree = BUILT_PRODUCTS_DIR; };
		667572CA13E76F460076F555 /* NimbusOperationsTests.octest */ = {isa = PBXFileReference; explicitFileType = wrapper.cfbundle; includeInIndex = 0; path = NimbusOperationsTests.octest; sourceTree = BUILT_PRODUCTS_DIR; };
		6675731213E771380076F555 /* libNimbusInterapp.a */ = {isa = PBXFileReference; explicitFileType = archive.ar; includeInIndex = 0; path = libNimbusInterapp.a; sourceTree = BUILT_PRODUCTS_DIR; };
		6675731F13E771380076F555 /* NimbusInterappTests.octest */ = {isa = PBXFileReference; explicitFileType = wrapper.cfbundle; includeInIndex = 0; path = NimbusInterappTests.octest; sourceTree = BUILT_PRODUCTS_DIR; };
		6675733713E7718B0076F555 /* deps */ = {isa = PBXFileReference; fileEncoding = 4; lastKnownFileType = text; name = deps; path = interapp/deps; sourceTree = SOURCE_ROOT; };
		6675733B13E7718B0076F555 /* NIInterapp.h */ = {isa = PBXFileReference; fileEncoding = 4; lastKnownFileType = sourcecode.c.h; path = NIInterapp.h; sourceTree = "<group>"; };
		6675733C13E7718B0076F555 /* NIInterapp.m */ = {isa = PBXFileReference; fileEncoding = 4; lastKnownFileType = sourcecode.c.objc; path = NIInterapp.m; sourceTree = "<group>"; };
		6675734313E772100076F555 /* NimbusInterappTests-Info.plist */ = {isa = PBXFileReference; lastKnownFileType = text.plist.xml; path = "NimbusInterappTests-Info.plist"; sourceTree = "<group>"; };
		6675734413E773AA0076F555 /* NimbusInterapp.h */ = {isa = PBXFileReference; fileEncoding = 4; lastKnownFileType = sourcecode.c.h; path = NimbusInterapp.h; sourceTree = "<group>"; };
		6675E4B11455FCC5007D172F /* NIViewRecycler.h */ = {isa = PBXFileReference; fileEncoding = 4; lastKnownFileType = sourcecode.c.h; path = NIViewRecycler.h; sourceTree = "<group>"; };
		6675E4B21455FCC5007D172F /* NIViewRecycler.m */ = {isa = PBXFileReference; fileEncoding = 4; lastKnownFileType = sourcecode.c.objc; path = NIViewRecycler.m; sourceTree = "<group>"; };
		6675E4B914560397007D172F /* NIViewRecyclerTests.m */ = {isa = PBXFileReference; fileEncoding = 4; lastKnownFileType = sourcecode.c.objc; path = NIViewRecyclerTests.m; sourceTree = "<group>"; };
		667A749913FE20BD009D277D /* NIFormCellCatalog.h */ = {isa = PBXFileReference; fileEncoding = 4; lastKnownFileType = sourcecode.c.h; path = NIFormCellCatalog.h; sourceTree = "<group>"; };
		667A749A13FE20BD009D277D /* NIFormCellCatalog.m */ = {isa = PBXFileReference; fileEncoding = 4; lastKnownFileType = sourcecode.c.objc; path = NIFormCellCatalog.m; sourceTree = "<group>"; };
		667A749B13FE20BD009D277D /* NICellFactory.h */ = {isa = PBXFileReference; fileEncoding = 4; lastKnownFileType = sourcecode.c.h; path = NICellFactory.h; sourceTree = "<group>"; };
		667A749C13FE20BD009D277D /* NICellFactory.m */ = {isa = PBXFileReference; fileEncoding = 4; lastKnownFileType = sourcecode.c.objc; path = NICellFactory.m; sourceTree = "<group>"; };
		667A8A08148CA15B000779BD /* deps */ = {isa = PBXFileReference; lastKnownFileType = text; name = deps; path = operations/deps; sourceTree = SOURCE_ROOT; };
		667A8A09148CA164000779BD /* NimbusOperations.h */ = {isa = PBXFileReference; fileEncoding = 4; lastKnownFileType = sourcecode.c.h; name = NimbusOperations.h; path = operations/src/NimbusOperations.h; sourceTree = SOURCE_ROOT; };
		667A8A0B148CA16F000779BD /* NINetworkJSONRequest.h */ = {isa = PBXFileReference; fileEncoding = 4; lastKnownFileType = sourcecode.c.h; name = NINetworkJSONRequest.h; path = operations/src_JSONKit/NINetworkJSONRequest.h; sourceTree = SOURCE_ROOT; };
		667A8A0C148CA16F000779BD /* NINetworkJSONRequest.m */ = {isa = PBXFileReference; fileEncoding = 4; lastKnownFileType = sourcecode.c.objc; name = NINetworkJSONRequest.m; path = operations/src_JSONKit/NINetworkJSONRequest.m; sourceTree = SOURCE_ROOT; };
		667A8A0F148CA178000779BD /* NINetworkJSONRequest.h */ = {isa = PBXFileReference; fileEncoding = 4; lastKnownFileType = sourcecode.c.h; name = NINetworkJSONRequest.h; path = operations/src_NSJSON/NINetworkJSONRequest.h; sourceTree = SOURCE_ROOT; };
		667A8A10148CA178000779BD /* NINetworkJSONRequest.m */ = {isa = PBXFileReference; fileEncoding = 4; lastKnownFileType = sourcecode.c.objc; name = NINetworkJSONRequest.m; path = operations/src_NSJSON/NINetworkJSONRequest.m; sourceTree = SOURCE_ROOT; };
		667A8A13148CA181000779BD /* NimbusProcessorsTests-Info.plist */ = {isa = PBXFileReference; lastKnownFileType = text.plist.xml; name = "NimbusProcessorsTests-Info.plist"; path = "operations/unittests/NimbusProcessorsTests-Info.plist"; sourceTree = SOURCE_ROOT; };
		667DD369156D78980045ABBB /* NIRadioGroupController.h */ = {isa = PBXFileReference; fileEncoding = 4; lastKnownFileType = sourcecode.c.h; path = NIRadioGroupController.h; sourceTree = "<group>"; };
		667DD36A156D78980045ABBB /* NIRadioGroupController.m */ = {isa = PBXFileReference; fileEncoding = 4; lastKnownFileType = sourcecode.c.objc; path = NIRadioGroupController.m; sourceTree = "<group>"; };
		66832C98143D63D2003E413C /* css.grammar */ = {isa = PBXFileReference; lastKnownFileType = text; name = css.grammar; path = css/grammar/css.grammar; sourceTree = SOURCE_ROOT; };
		66832CA1143D64CF003E413C /* generate */ = {isa = PBXFileReference; lastKnownFileType = text; name = generate; path = css/grammar/generate; sourceTree = SOURCE_ROOT; };
		66832CA8143D6642003E413C /* CSSTokenizerPrefix */ = {isa = PBXFileReference; lastKnownFileType = text; name = CSSTokenizerPrefix; path = css/grammar/CSSTokenizerPrefix; sourceTree = SOURCE_ROOT; };
		66832CA9143D6642003E413C /* CSSTokens.cpp */ = {isa = PBXFileReference; lastKnownFileType = sourcecode.cpp.cpp; name = CSSTokens.cpp; path = css/grammar/CSSTokens.cpp; sourceTree = SOURCE_ROOT; };
		66832CAA143D6642003E413C /* CSSTokens.h */ = {isa = PBXFileReference; lastKnownFileType = sourcecode.c.h; name = CSSTokens.h; path = css/grammar/CSSTokens.h; sourceTree = SOURCE_ROOT; };
		66832CB7143D681B003E413C /* NimbusCSS.h */ = {isa = PBXFileReference; fileEncoding = 4; lastKnownFileType = sourcecode.c.h; name = NimbusCSS.h; path = css/src/NimbusCSS.h; sourceTree = SOURCE_ROOT; };
		66832CC0143D7883003E413C /* NICSSParserTests.m */ = {isa = PBXFileReference; fileEncoding = 4; lastKnownFileType = sourcecode.c.objc; name = NICSSParserTests.m; path = css/unittests/NICSSParserTests.m; sourceTree = SOURCE_ROOT; };
		66832CC2143D7898003E413C /* NICSSParser.h */ = {isa = PBXFileReference; fileEncoding = 4; lastKnownFileType = sourcecode.c.h; name = NICSSParser.h; path = css/src/NICSSParser.h; sourceTree = SOURCE_ROOT; };
		66832CC3143D7898003E413C /* NICSSParser.m */ = {isa = PBXFileReference; fileEncoding = 4; lastKnownFileType = sourcecode.c.objc; name = NICSSParser.m; path = css/src/NICSSParser.m; sourceTree = SOURCE_ROOT; };
		66832CC9143D7994003E413C /* NimbusCSSTests-Info.plist */ = {isa = PBXFileReference; lastKnownFileType = text.plist.xml; name = "NimbusCSSTests-Info.plist"; path = "css/unittests/NimbusCSSTests-Info.plist"; sourceTree = SOURCE_ROOT; };
		66832CCD143D7B2C003E413C /* empty-rulesets.css */ = {isa = PBXFileReference; fileEncoding = 4; lastKnownFileType = text.css; name = "empty-rulesets.css"; path = "css/unittests/empty-rulesets.css"; sourceTree = SOURCE_ROOT; };
		66832CCF143D7B38003E413C /* empty.css */ = {isa = PBXFileReference; fileEncoding = 4; lastKnownFileType = text.css; name = empty.css; path = css/unittests/empty.css; sourceTree = SOURCE_ROOT; };
		66832CD1143D833B003E413C /* comments.css */ = {isa = PBXFileReference; fileEncoding = 4; lastKnownFileType = text.css; name = comments.css; path = css/unittests/comments.css; sourceTree = SOURCE_ROOT; };
		66832CD3143D8989003E413C /* rulesets.css */ = {isa = PBXFileReference; fileEncoding = 4; lastKnownFileType = text.css; name = rulesets.css; path = css/unittests/rulesets.css; sourceTree = SOURCE_ROOT; };
		66832CD5143D8AB7003E413C /* rulesets-overrides.css */ = {isa = PBXFileReference; fileEncoding = 4; lastKnownFileType = text.css; name = "rulesets-overrides.css"; path = "css/unittests/rulesets-overrides.css"; sourceTree = SOURCE_ROOT; };
		66832CD7143E062C003E413C /* malformed.css */ = {isa = PBXFileReference; fileEncoding = 4; lastKnownFileType = text.css; name = malformed.css; path = css/unittests/malformed.css; sourceTree = SOURCE_ROOT; };
		66832CEE143E0AD9003E413C /* CSSTokenizer.m */ = {isa = PBXFileReference; fileEncoding = 4; lastKnownFileType = sourcecode.c.objc; name = CSSTokenizer.m; path = css/src/CSSTokenizer.m; sourceTree = SOURCE_ROOT; };
		66832CEF143E0AD9003E413C /* CSSTokens.h */ = {isa = PBXFileReference; fileEncoding = 4; lastKnownFileType = sourcecode.c.h; name = CSSTokens.h; path = css/src/CSSTokens.h; sourceTree = SOURCE_ROOT; };
		66832CF0143E0AD9003E413C /* CSSTokens.m */ = {isa = PBXFileReference; fileEncoding = 4; lastKnownFileType = sourcecode.c.objc; name = CSSTokens.m; path = css/src/CSSTokens.m; sourceTree = SOURCE_ROOT; };
		66832CF4143E0C35003E413C /* NIStylesheet.h */ = {isa = PBXFileReference; fileEncoding = 4; lastKnownFileType = sourcecode.c.h; name = NIStylesheet.h; path = css/src/NIStylesheet.h; sourceTree = SOURCE_ROOT; };
		66832CF5143E0C35003E413C /* NIStylesheet.m */ = {isa = PBXFileReference; fileEncoding = 4; lastKnownFileType = sourcecode.c.objc; name = NIStylesheet.m; path = css/src/NIStylesheet.m; sourceTree = SOURCE_ROOT; };
		66832CF8143E1C0C003E413C /* NIStylesheetTests.m */ = {isa = PBXFileReference; fileEncoding = 4; lastKnownFileType = sourcecode.c.objc; name = NIStylesheetTests.m; path = css/unittests/NIStylesheetTests.m; sourceTree = SOURCE_ROOT; };
		66832CFA143E2C0D003E413C /* NIDOM.h */ = {isa = PBXFileReference; fileEncoding = 4; lastKnownFileType = sourcecode.c.h; name = NIDOM.h; path = css/src/NIDOM.h; sourceTree = SOURCE_ROOT; };
		66832CFB143E2C0D003E413C /* NIDOM.m */ = {isa = PBXFileReference; fileEncoding = 4; lastKnownFileType = sourcecode.c.objc; name = NIDOM.m; path = css/src/NIDOM.m; sourceTree = SOURCE_ROOT; };
		66832CFE143E3294003E413C /* UILabel.css */ = {isa = PBXFileReference; fileEncoding = 4; lastKnownFileType = text.css; name = UILabel.css; path = css/unittests/UILabel.css; sourceTree = SOURCE_ROOT; };
		66832D00143E38E6003E413C /* UIKit.framework */ = {isa = PBXFileReference; lastKnownFileType = wrapper.framework; name = UIKit.framework; path = Platforms/iPhoneOS.platform/Developer/SDKs/iPhoneOS5.0.sdk/System/Library/Frameworks/UIKit.framework; sourceTree = DEVELOPER_DIR; };
		66832D02143E38F0003E413C /* CoreGraphics.framework */ = {isa = PBXFileReference; lastKnownFileType = wrapper.framework; name = CoreGraphics.framework; path = Platforms/iPhoneOS.platform/Developer/SDKs/iPhoneOS5.0.sdk/System/Library/Frameworks/CoreGraphics.framework; sourceTree = DEVELOPER_DIR; };
		66832D05143E3A30003E413C /* NICSSRuleset.h */ = {isa = PBXFileReference; fileEncoding = 4; lastKnownFileType = sourcecode.c.h; name = NICSSRuleset.h; path = css/src/NICSSRuleset.h; sourceTree = SOURCE_ROOT; };
		66832D06143E3A30003E413C /* NICSSRuleset.m */ = {isa = PBXFileReference; fileEncoding = 4; lastKnownFileType = sourcecode.c.objc; name = NICSSRuleset.m; path = css/src/NICSSRuleset.m; sourceTree = SOURCE_ROOT; };
		66832D09143E3B55003E413C /* NIStyleable.h */ = {isa = PBXFileReference; fileEncoding = 4; lastKnownFileType = sourcecode.c.h; name = NIStyleable.h; path = css/src/NIStyleable.h; sourceTree = SOURCE_ROOT; };
		66832D0D143E3C32003E413C /* UILabel+NIStyleable.h */ = {isa = PBXFileReference; fileEncoding = 4; lastKnownFileType = sourcecode.c.h; name = "UILabel+NIStyleable.h"; path = "css/src/UILabel+NIStyleable.h"; sourceTree = SOURCE_ROOT; };
		66832D0E143E3C32003E413C /* UILabel+NIStyleable.m */ = {isa = PBXFileReference; fileEncoding = 4; lastKnownFileType = sourcecode.c.objc; name = "UILabel+NIStyleable.m"; path = "css/src/UILabel+NIStyleable.m"; sourceTree = SOURCE_ROOT; };
		66832D1114416368003E413C /* UIView+NIStyleable.h */ = {isa = PBXFileReference; fileEncoding = 4; lastKnownFileType = sourcecode.c.h; name = "UIView+NIStyleable.h"; path = "css/src/UIView+NIStyleable.h"; sourceTree = SOURCE_ROOT; };
		66832D1214416368003E413C /* UIView+NIStyleable.m */ = {isa = PBXFileReference; fileEncoding = 4; lastKnownFileType = sourcecode.c.objc; name = "UIView+NIStyleable.m"; path = "css/src/UIView+NIStyleable.m"; sourceTree = SOURCE_ROOT; };
		66832DA014421B4A003E413C /* UINavigationBar+NIStyleable.h */ = {isa = PBXFileReference; fileEncoding = 4; lastKnownFileType = sourcecode.c.h; name = "UINavigationBar+NIStyleable.h"; path = "css/src/UINavigationBar+NIStyleable.h"; sourceTree = SOURCE_ROOT; };
		66832DA114421B4A003E413C /* UINavigationBar+NIStyleable.m */ = {isa = PBXFileReference; fileEncoding = 4; lastKnownFileType = sourcecode.c.objc; name = "UINavigationBar+NIStyleable.m"; path = "css/src/UINavigationBar+NIStyleable.m"; sourceTree = SOURCE_ROOT; };
		66832E0414435071003E413C /* NIChameleonObserver.h */ = {isa = PBXFileReference; fileEncoding = 4; lastKnownFileType = sourcecode.c.h; name = NIChameleonObserver.h; path = css/src/NIChameleonObserver.h; sourceTree = SOURCE_ROOT; };
		66832E0514435071003E413C /* NIChameleonObserver.m */ = {isa = PBXFileReference; fileEncoding = 4; lastKnownFileType = sourcecode.c.objc; name = NIChameleonObserver.m; path = css/src/NIChameleonObserver.m; sourceTree = SOURCE_ROOT; };
		668ECDC51455C17100455266 /* NIStylesheetCache.h */ = {isa = PBXFileReference; fileEncoding = 4; lastKnownFileType = sourcecode.c.h; name = NIStylesheetCache.h; path = css/src/NIStylesheetCache.h; sourceTree = SOURCE_ROOT; };
		668ECDC61455C17100455266 /* NIStylesheetCache.m */ = {isa = PBXFileReference; fileEncoding = 4; lastKnownFileType = sourcecode.c.objc; name = NIStylesheetCache.m; path = css/src/NIStylesheetCache.m; sourceTree = SOURCE_ROOT; };
		668ECDCF14565AB200455266 /* README.mdown */ = {isa = PBXFileReference; lastKnownFileType = text; name = README.mdown; path = css/chameleon/README.mdown; sourceTree = SOURCE_ROOT; };
		66922F1C150C7CE400667191 /* run_unit_test.sh */ = {isa = PBXFileReference; lastKnownFileType = text.script.sh; name = run_unit_test.sh; path = ../scripts/run_unit_test.sh; sourceTree = "<group>"; };
		6693C106158A63E600950D42 /* NimbusCatalog.xcodeproj */ = {isa = PBXFileReference; lastKnownFileType = "wrapper.pb-project"; name = NimbusCatalog.xcodeproj; path = ../examples/Catalog/NimbusCatalog.xcodeproj; sourceTree = "<group>"; };
		6693C2F3158BB8E900950D42 /* NSMutableAttributedString+NimbusAttributedLabel.h */ = {isa = PBXFileReference; fileEncoding = 4; lastKnownFileType = sourcecode.c.h; path = "NSMutableAttributedString+NimbusAttributedLabel.h"; sourceTree = "<group>"; };
		6693C2F4158BB8E900950D42 /* NSMutableAttributedString+NimbusAttributedLabel.m */ = {isa = PBXFileReference; fileEncoding = 4; lastKnownFileType = sourcecode.c.objc; path = "NSMutableAttributedString+NimbusAttributedLabel.m"; sourceTree = "<group>"; };
		6693C3AC158BFC7E00950D42 /* deps */ = {isa = PBXFileReference; lastKnownFileType = text; name = deps; path = attributedlabel/deps; sourceTree = SOURCE_ROOT; };
		669E98AD13E9EA1F00D99140 /* libz.dylib */ = {isa = PBXFileReference; lastKnownFileType = "compiled.mach-o.dylib"; name = libz.dylib; path = Platforms/iPhoneOS.platform/Developer/SDKs/iPhoneOS5.0.sdk/usr/lib/libz.dylib; sourceTree = DEVELOPER_DIR; };
		669F0CFD158000810069B972 /* NIOverviewMemoryCacheController.h */ = {isa = PBXFileReference; fileEncoding = 4; lastKnownFileType = sourcecode.c.h; path = NIOverviewMemoryCacheController.h; sourceTree = "<group>"; };
		669F0CFE158000810069B972 /* NIOverviewMemoryCacheController.m */ = {isa = PBXFileReference; fileEncoding = 4; lastKnownFileType = sourcecode.c.objc; path = NIOverviewMemoryCacheController.m; sourceTree = "<group>"; };
		66A03C0913E6E85E00B514F3 /* libNimbusCore.a */ = {isa = PBXFileReference; explicitFileType = archive.ar; includeInIndex = 0; path = libNimbusCore.a; sourceTree = BUILT_PRODUCTS_DIR; };
		66A03C0C13E6E85E00B514F3 /* Foundation.framework */ = {isa = PBXFileReference; lastKnownFileType = wrapper.framework; name = Foundation.framework; path = System/Library/Frameworks/Foundation.framework; sourceTree = SDKROOT; };
		66A03C1913E6E85E00B514F3 /* NimbusCoreTests.octest */ = {isa = PBXFileReference; explicitFileType = wrapper.cfbundle; includeInIndex = 0; path = NimbusCoreTests.octest; sourceTree = BUILT_PRODUCTS_DIR; };
		66A03C1A13E6E85E00B514F3 /* SenTestingKit.framework */ = {isa = PBXFileReference; lastKnownFileType = wrapper.framework; name = SenTestingKit.framework; path = Library/Frameworks/SenTestingKit.framework; sourceTree = DEVELOPER_DIR; };
		66A03C4013E6E8D100B514F3 /* NIBlocks.h */ = {isa = PBXFileReference; fileEncoding = 4; lastKnownFileType = sourcecode.c.h; path = NIBlocks.h; sourceTree = "<group>"; };
		66A03C4113E6E8D100B514F3 /* NICommonMetrics.h */ = {isa = PBXFileReference; fileEncoding = 4; lastKnownFileType = sourcecode.c.h; path = NICommonMetrics.h; sourceTree = "<group>"; };
		66A03C4213E6E8D100B514F3 /* NICommonMetrics.m */ = {isa = PBXFileReference; fileEncoding = 4; lastKnownFileType = sourcecode.c.objc; path = NICommonMetrics.m; sourceTree = "<group>"; };
		66A03C4313E6E8D100B514F3 /* NIDataStructures.h */ = {isa = PBXFileReference; fileEncoding = 4; lastKnownFileType = sourcecode.c.h; path = NIDataStructures.h; sourceTree = "<group>"; };
		66A03C4413E6E8D100B514F3 /* NIDataStructures.m */ = {isa = PBXFileReference; fileEncoding = 4; lastKnownFileType = sourcecode.c.objc; path = NIDataStructures.m; sourceTree = "<group>"; };
		66A03C4513E6E8D100B514F3 /* NIDebuggingTools.h */ = {isa = PBXFileReference; fileEncoding = 4; lastKnownFileType = sourcecode.c.h; path = NIDebuggingTools.h; sourceTree = "<group>"; };
		66A03C4613E6E8D100B514F3 /* NIDebuggingTools.m */ = {isa = PBXFileReference; fileEncoding = 4; lastKnownFileType = sourcecode.c.objc; path = NIDebuggingTools.m; sourceTree = "<group>"; };
		66A03C4713E6E8D100B514F3 /* NIDeviceOrientation.h */ = {isa = PBXFileReference; fileEncoding = 4; lastKnownFileType = sourcecode.c.h; path = NIDeviceOrientation.h; sourceTree = "<group>"; };
		66A03C4813E6E8D100B514F3 /* NIDeviceOrientation.m */ = {isa = PBXFileReference; fileEncoding = 4; lastKnownFileType = sourcecode.c.objc; path = NIDeviceOrientation.m; sourceTree = "<group>"; };
		66A03C4913E6E8D100B514F3 /* NIError.h */ = {isa = PBXFileReference; fileEncoding = 4; lastKnownFileType = sourcecode.c.h; path = NIError.h; sourceTree = "<group>"; };
		66A03C4A13E6E8D100B514F3 /* NIError.m */ = {isa = PBXFileReference; fileEncoding = 4; lastKnownFileType = sourcecode.c.objc; path = NIError.m; sourceTree = "<group>"; };
		66A03C4B13E6E8D100B514F3 /* NIFoundationMethods.h */ = {isa = PBXFileReference; fileEncoding = 4; lastKnownFileType = sourcecode.c.h; path = NIFoundationMethods.h; sourceTree = "<group>"; };
		66A03C4C13E6E8D100B514F3 /* NIFoundationMethods.m */ = {isa = PBXFileReference; fileEncoding = 4; lastKnownFileType = sourcecode.c.objc; path = NIFoundationMethods.m; sourceTree = "<group>"; };
		66A03C4D13E6E8D100B514F3 /* NIInMemoryCache.h */ = {isa = PBXFileReference; fileEncoding = 4; lastKnownFileType = sourcecode.c.h; path = NIInMemoryCache.h; sourceTree = "<group>"; };
		66A03C4E13E6E8D100B514F3 /* NIInMemoryCache.m */ = {isa = PBXFileReference; fileEncoding = 4; lastKnownFileType = sourcecode.c.objc; path = NIInMemoryCache.m; sourceTree = "<group>"; };
		66A03C4F13E6E8D100B514F3 /* NimbusCore+Additions.h */ = {isa = PBXFileReference; fileEncoding = 4; lastKnownFileType = sourcecode.c.h; path = "NimbusCore+Additions.h"; sourceTree = "<group>"; };
		66A03C5013E6E8D100B514F3 /* NimbusCore.h */ = {isa = PBXFileReference; fileEncoding = 4; lastKnownFileType = sourcecode.c.h; path = NimbusCore.h; sourceTree = "<group>"; };
		66A03C5113E6E8D100B514F3 /* NINetworkActivity.h */ = {isa = PBXFileReference; fileEncoding = 4; lastKnownFileType = sourcecode.c.h; path = NINetworkActivity.h; sourceTree = "<group>"; };
		66A03C5213E6E8D100B514F3 /* NINetworkActivity.m */ = {isa = PBXFileReference; fileEncoding = 4; lastKnownFileType = sourcecode.c.objc; path = NINetworkActivity.m; sourceTree = "<group>"; };
		66A03C5313E6E8D100B514F3 /* NINonEmptyCollectionTesting.h */ = {isa = PBXFileReference; fileEncoding = 4; lastKnownFileType = sourcecode.c.h; path = NINonEmptyCollectionTesting.h; sourceTree = "<group>"; };
		66A03C5413E6E8D100B514F3 /* NINonEmptyCollectionTesting.m */ = {isa = PBXFileReference; fileEncoding = 4; lastKnownFileType = sourcecode.c.objc; path = NINonEmptyCollectionTesting.m; sourceTree = "<group>"; };
		66A03C5513E6E8D100B514F3 /* NINonRetainingCollections.h */ = {isa = PBXFileReference; fileEncoding = 4; lastKnownFileType = sourcecode.c.h; path = NINonRetainingCollections.h; sourceTree = "<group>"; };
		66A03C5613E6E8D100B514F3 /* NINonRetainingCollections.m */ = {isa = PBXFileReference; fileEncoding = 4; lastKnownFileType = sourcecode.c.objc; path = NINonRetainingCollections.m; sourceTree = "<group>"; };
		66A03C5713E6E8D100B514F3 /* NIOperations.h */ = {isa = PBXFileReference; fileEncoding = 4; lastKnownFileType = sourcecode.c.h; path = NIOperations.h; sourceTree = "<group>"; };
		66A03C5813E6E8D100B514F3 /* NIOperations.m */ = {isa = PBXFileReference; fileEncoding = 4; lastKnownFileType = sourcecode.c.objc; path = NIOperations.m; sourceTree = "<group>"; };
		66A03C5913E6E8D100B514F3 /* NIPaths.h */ = {isa = PBXFileReference; fileEncoding = 4; lastKnownFileType = sourcecode.c.h; path = NIPaths.h; sourceTree = "<group>"; };
		66A03C5A13E6E8D100B514F3 /* NIPaths.m */ = {isa = PBXFileReference; fileEncoding = 4; lastKnownFileType = sourcecode.c.objc; path = NIPaths.m; sourceTree = "<group>"; };
		66A03C5B13E6E8D100B514F3 /* NIPreprocessorMacros.h */ = {isa = PBXFileReference; fileEncoding = 4; lastKnownFileType = sourcecode.c.h; path = NIPreprocessorMacros.h; sourceTree = "<group>"; };
		66A03C5C13E6E8D100B514F3 /* NIRuntimeClassModifications.h */ = {isa = PBXFileReference; fileEncoding = 4; lastKnownFileType = sourcecode.c.h; path = NIRuntimeClassModifications.h; sourceTree = "<group>"; };
		66A03C5D13E6E8D100B514F3 /* NIRuntimeClassModifications.m */ = {isa = PBXFileReference; fileEncoding = 4; lastKnownFileType = sourcecode.c.objc; path = NIRuntimeClassModifications.m; sourceTree = "<group>"; };
		66A03C5E13E6E8D100B514F3 /* NISDKAvailability.h */ = {isa = PBXFileReference; fileEncoding = 4; lastKnownFileType = sourcecode.c.h; path = NISDKAvailability.h; sourceTree = "<group>"; };
		66A03C5F13E6E8D100B514F3 /* NISDKAvailability.m */ = {isa = PBXFileReference; fileEncoding = 4; lastKnownFileType = sourcecode.c.objc; path = NISDKAvailability.m; sourceTree = "<group>"; };
		66A03C6013E6E8D100B514F3 /* NIState.h */ = {isa = PBXFileReference; fileEncoding = 4; lastKnownFileType = sourcecode.c.h; path = NIState.h; sourceTree = "<group>"; };
		66A03C6113E6E8D100B514F3 /* NIState.m */ = {isa = PBXFileReference; fileEncoding = 4; lastKnownFileType = sourcecode.c.objc; path = NIState.m; sourceTree = "<group>"; };
		66A03C6213E6E8D100B514F3 /* NSData+NimbusCore.m */ = {isa = PBXFileReference; fileEncoding = 4; lastKnownFileType = sourcecode.c.objc; path = "NSData+NimbusCore.m"; sourceTree = "<group>"; };
		66A03C6313E6E8D100B514F3 /* NSString+NimbusCore.m */ = {isa = PBXFileReference; fileEncoding = 4; lastKnownFileType = sourcecode.c.objc; path = "NSString+NimbusCore.m"; sourceTree = "<group>"; };
		66A03C9E13E6E8D900B514F3 /* deps */ = {isa = PBXFileReference; fileEncoding = 4; lastKnownFileType = text; name = deps; path = core/deps; sourceTree = SOURCE_ROOT; };
		66A03CA013E6E90500B514F3 /* NICoreAdditionTests.m */ = {isa = PBXFileReference; fileEncoding = 4; lastKnownFileType = sourcecode.c.objc; path = NICoreAdditionTests.m; sourceTree = "<group>"; };
		66A03CA113E6E90500B514F3 /* NIDataStructureTests.m */ = {isa = PBXFileReference; fileEncoding = 4; lastKnownFileType = sourcecode.c.objc; path = NIDataStructureTests.m; sourceTree = "<group>"; };
		66A03CA213E6E90500B514F3 /* NIFoundationMethodsTests.m */ = {isa = PBXFileReference; fileEncoding = 4; lastKnownFileType = sourcecode.c.objc; path = NIFoundationMethodsTests.m; sourceTree = "<group>"; };
		66A03CA313E6E90500B514F3 /* NIMemoryCacheTests.m */ = {isa = PBXFileReference; fileEncoding = 4; lastKnownFileType = sourcecode.c.objc; path = NIMemoryCacheTests.m; sourceTree = "<group>"; };
		66A03CA413E6E90500B514F3 /* NINonEmptyCollectionTestingTests.m */ = {isa = PBXFileReference; fileEncoding = 4; lastKnownFileType = sourcecode.c.objc; path = NINonEmptyCollectionTestingTests.m; sourceTree = "<group>"; };
		66A03CA513E6E90500B514F3 /* NINonRetainingCollectionsTests.m */ = {isa = PBXFileReference; fileEncoding = 4; lastKnownFileType = sourcecode.c.objc; path = NINonRetainingCollectionsTests.m; sourceTree = "<group>"; };
		66A03CA613E6E90500B514F3 /* NIOperationsTests.m */ = {isa = PBXFileReference; fileEncoding = 4; lastKnownFileType = sourcecode.c.objc; path = NIOperationsTests.m; sourceTree = "<group>"; };
		66A03CA713E6E90500B514F3 /* NIRuntimeClassModificationsTests.m */ = {isa = PBXFileReference; fileEncoding = 4; lastKnownFileType = sourcecode.c.objc; path = NIRuntimeClassModificationsTests.m; sourceTree = "<group>"; };
		66A03CA813E6E90500B514F3 /* NSDate+UnitTesting.h */ = {isa = PBXFileReference; fileEncoding = 4; lastKnownFileType = sourcecode.c.h; path = "NSDate+UnitTesting.h"; sourceTree = "<group>"; };
		66A03CA913E6E90500B514F3 /* NSDate+UnitTesting.m */ = {isa = PBXFileReference; fileEncoding = 4; lastKnownFileType = sourcecode.c.objc; path = "NSDate+UnitTesting.m"; sourceTree = "<group>"; };
		66A03CB313E6EF1F00B514F3 /* nimbus64x64.png */ = {isa = PBXFileReference; lastKnownFileType = image.png; name = nimbus64x64.png; path = resources/nimbus64x64.png; sourceTree = SOURCE_ROOT; };
		66A03CB613E6EFAF00B514F3 /* NSData+NimbusCore.h */ = {isa = PBXFileReference; fileEncoding = 4; lastKnownFileType = sourcecode.c.h; path = "NSData+NimbusCore.h"; sourceTree = "<group>"; };
		66A03CB713E6EFAF00B514F3 /* NSString+NimbusCore.h */ = {isa = PBXFileReference; fileEncoding = 4; lastKnownFileType = sourcecode.c.h; path = "NSString+NimbusCore.h"; sourceTree = "<group>"; };
		66A03CBA13E6F03600B514F3 /* Doxygen.h */ = {isa = PBXFileReference; lastKnownFileType = sourcecode.c.h; path = Doxygen.h; sourceTree = "<group>"; };
		66A03CBF13E6F0ED00B514F3 /* libNimbusLauncher.a */ = {isa = PBXFileReference; explicitFileType = archive.ar; includeInIndex = 0; path = libNimbusLauncher.a; sourceTree = BUILT_PRODUCTS_DIR; };
		66A03CCC13E6F0EE00B514F3 /* NimbusLauncherTests.octest */ = {isa = PBXFileReference; explicitFileType = wrapper.cfbundle; includeInIndex = 0; path = NimbusLauncherTests.octest; sourceTree = BUILT_PRODUCTS_DIR; };
		66A03CE713E6F10C00B514F3 /* NILauncherButton.m */ = {isa = PBXFileReference; fileEncoding = 4; lastKnownFileType = sourcecode.c.objc; path = NILauncherButton.m; sourceTree = "<group>"; };
		66A03CE813E6F10C00B514F3 /* NILauncherItemDetails.m */ = {isa = PBXFileReference; fileEncoding = 4; lastKnownFileType = sourcecode.c.objc; path = NILauncherItemDetails.m; sourceTree = "<group>"; };
		66A03CE913E6F10C00B514F3 /* NILauncherView.h */ = {isa = PBXFileReference; fileEncoding = 4; lastKnownFileType = sourcecode.c.h; path = NILauncherView.h; sourceTree = "<group>"; };
		66A03CEA13E6F10C00B514F3 /* NILauncherView.m */ = {isa = PBXFileReference; fileEncoding = 4; lastKnownFileType = sourcecode.c.objc; path = NILauncherView.m; sourceTree = "<group>"; };
		66A03CEB13E6F10C00B514F3 /* NILauncherViewController.h */ = {isa = PBXFileReference; fileEncoding = 4; lastKnownFileType = sourcecode.c.h; path = NILauncherViewController.h; sourceTree = "<group>"; };
		66A03CEC13E6F10C00B514F3 /* NILauncherViewController.m */ = {isa = PBXFileReference; fileEncoding = 4; lastKnownFileType = sourcecode.c.objc; path = NILauncherViewController.m; sourceTree = "<group>"; };
		66A03CED13E6F10C00B514F3 /* NimbusLauncher.h */ = {isa = PBXFileReference; fileEncoding = 4; lastKnownFileType = sourcecode.c.h; path = NimbusLauncher.h; sourceTree = "<group>"; };
		66A03CF613E6F13700B514F3 /* deps */ = {isa = PBXFileReference; lastKnownFileType = text; name = deps; path = launcher/deps; sourceTree = SOURCE_ROOT; };
		66A03D2713E6F97500B514F3 /* libNimbusNetworkImage.a */ = {isa = PBXFileReference; explicitFileType = archive.ar; includeInIndex = 0; path = libNimbusNetworkImage.a; sourceTree = BUILT_PRODUCTS_DIR; };
		66A03D3413E6F97500B514F3 /* NimbusNetworkImageTests.octest */ = {isa = PBXFileReference; explicitFileType = wrapper.cfbundle; includeInIndex = 0; path = NimbusNetworkImageTests.octest; sourceTree = BUILT_PRODUCTS_DIR; };
		66A03D4C13E6F99400B514F3 /* deps */ = {isa = PBXFileReference; fileEncoding = 4; lastKnownFileType = text; name = deps; path = networkimage/deps; sourceTree = SOURCE_ROOT; };
		66A03D5013E6F99400B514F3 /* NINetworkImageRequest.h */ = {isa = PBXFileReference; fileEncoding = 4; lastKnownFileType = sourcecode.c.h; path = NINetworkImageRequest.h; sourceTree = "<group>"; };
		66A03D5113E6F99400B514F3 /* NINetworkImageRequest.m */ = {isa = PBXFileReference; fileEncoding = 4; lastKnownFileType = sourcecode.c.objc; path = NINetworkImageRequest.m; sourceTree = "<group>"; };
		66A03D5213E6F99400B514F3 /* NimbusNetworkImage.h */ = {isa = PBXFileReference; fileEncoding = 4; lastKnownFileType = sourcecode.c.h; path = NimbusNetworkImage.h; sourceTree = "<group>"; };
		66A03D5313E6F99400B514F3 /* NINetworkImageView.h */ = {isa = PBXFileReference; fileEncoding = 4; lastKnownFileType = sourcecode.c.h; path = NINetworkImageView.h; sourceTree = "<group>"; };
		66A03D5413E6F99400B514F3 /* NINetworkImageView.m */ = {isa = PBXFileReference; fileEncoding = 4; lastKnownFileType = sourcecode.c.objc; path = NINetworkImageView.m; sourceTree = "<group>"; };
		66A03D5B13E6F9A900B514F3 /* NimbusCoreTests-Info.plist */ = {isa = PBXFileReference; lastKnownFileType = text.plist.xml; path = "NimbusCoreTests-Info.plist"; sourceTree = "<group>"; };
		66A03D5E13E6F9C700B514F3 /* NimbusLauncherTests-Info.plist */ = {isa = PBXFileReference; lastKnownFileType = text.plist.xml; name = "NimbusLauncherTests-Info.plist"; path = "launcher/unittests/NimbusLauncherTests-Info.plist"; sourceTree = SOURCE_ROOT; };
		66A03DF313E6FD0E00B514F3 /* libz.dylib */ = {isa = PBXFileReference; lastKnownFileType = "compiled.mach-o.dylib"; name = libz.dylib; path = Platforms/iPhoneOS.platform/Developer/SDKs/iPhoneOS4.3.sdk/usr/lib/libz.dylib; sourceTree = DEVELOPER_DIR; };
		66A03DF513E6FD1800B514F3 /* MobileCoreServices.framework */ = {isa = PBXFileReference; lastKnownFileType = wrapper.framework; name = MobileCoreServices.framework; path = Platforms/iPhoneOS.platform/Developer/SDKs/iPhoneOS4.3.sdk/System/Library/Frameworks/MobileCoreServices.framework; sourceTree = DEVELOPER_DIR; };
		66A03DF713E6FD2700B514F3 /* CFNetwork.framework */ = {isa = PBXFileReference; lastKnownFileType = wrapper.framework; name = CFNetwork.framework; path = Platforms/iPhoneOS.platform/Developer/SDKs/iPhoneOS4.3.sdk/System/Library/Frameworks/CFNetwork.framework; sourceTree = DEVELOPER_DIR; };
		66A03DF913E6FD3000B514F3 /* SystemConfiguration.framework */ = {isa = PBXFileReference; lastKnownFileType = wrapper.framework; name = SystemConfiguration.framework; path = Platforms/iPhoneOS.platform/Developer/SDKs/iPhoneOS4.3.sdk/System/Library/Frameworks/SystemConfiguration.framework; sourceTree = DEVELOPER_DIR; };
		66A03DFB13E6FE1700B514F3 /* AUTHORS */ = {isa = PBXFileReference; lastKnownFileType = text; name = AUTHORS; path = ../AUTHORS; sourceTree = "<group>"; };
		66A03DFC13E6FE1800B514F3 /* DONORS */ = {isa = PBXFileReference; lastKnownFileType = text; name = DONORS; path = ../DONORS; sourceTree = "<group>"; };
		66A0B09914BD1069003FA413 /* libNimbusNetworkControllers.a */ = {isa = PBXFileReference; explicitFileType = archive.ar; includeInIndex = 0; path = libNimbusNetworkControllers.a; sourceTree = BUILT_PRODUCTS_DIR; };
		66A0B0A614BD1069003FA413 /* NimbusNetworkControllersTests.octest */ = {isa = PBXFileReference; explicitFileType = wrapper.cfbundle; includeInIndex = 0; path = NimbusNetworkControllersTests.octest; sourceTree = BUILT_PRODUCTS_DIR; };
		66A0B0BF14BD1116003FA413 /* NimbusNetworkControllers.h */ = {isa = PBXFileReference; fileEncoding = 4; lastKnownFileType = sourcecode.c.h; name = NimbusNetworkControllers.h; path = networkcontrollers/src/NimbusNetworkControllers.h; sourceTree = SOURCE_ROOT; };
		66A0B0C014BD1116003FA413 /* NINetworkTableViewController.h */ = {isa = PBXFileReference; fileEncoding = 4; lastKnownFileType = sourcecode.c.h; name = NINetworkTableViewController.h; path = networkcontrollers/src/NINetworkTableViewController.h; sourceTree = SOURCE_ROOT; };
		66A0B0C114BD1116003FA413 /* NINetworkTableViewController.m */ = {isa = PBXFileReference; fileEncoding = 4; lastKnownFileType = sourcecode.c.objc; name = NINetworkTableViewController.m; path = networkcontrollers/src/NINetworkTableViewController.m; sourceTree = SOURCE_ROOT; };
		66A0B0C814BD1586003FA413 /* deps */ = {isa = PBXFileReference; lastKnownFileType = text; name = deps; path = networkcontrollers/deps; sourceTree = SOURCE_ROOT; };
		66A0B0CA14BD15CA003FA413 /* UIView+NimbusCore.h */ = {isa = PBXFileReference; fileEncoding = 4; lastKnownFileType = sourcecode.c.h; path = "UIView+NimbusCore.h"; sourceTree = "<group>"; };
		66A0B0CB14BD15CA003FA413 /* UIView+NimbusCore.m */ = {isa = PBXFileReference; fileEncoding = 4; lastKnownFileType = sourcecode.c.objc; path = "UIView+NimbusCore.m"; sourceTree = "<group>"; };
		66A0B0CF14BD1635003FA413 /* NimbusNetworkControllers+Namespace.h */ = {isa = PBXFileReference; fileEncoding = 4; lastKnownFileType = sourcecode.c.h; name = "NimbusNetworkControllers+Namespace.h"; path = "networkcontrollers/src/NimbusNetworkControllers+Namespace.h"; sourceTree = SOURCE_ROOT; };
		66B108FE144C931F004576D1 /* UIButton+NIStyleable.h */ = {isa = PBXFileReference; fileEncoding = 4; lastKnownFileType = sourcecode.c.h; name = "UIButton+NIStyleable.h"; path = "css/src/UIButton+NIStyleable.h"; sourceTree = SOURCE_ROOT; };
		66B108FF144C931F004576D1 /* UIButton+NIStyleable.m */ = {isa = PBXFileReference; fileEncoding = 4; lastKnownFileType = sourcecode.c.objc; name = "UIButton+NIStyleable.m"; path = "css/src/UIButton+NIStyleable.m"; sourceTree = SOURCE_ROOT; };
		66B10906144D4C15004576D1 /* deps */ = {isa = PBXFileReference; lastKnownFileType = text; name = deps; path = css/deps; sourceTree = SOURCE_ROOT; };
		66BACD1C15857A6200B0B481 /* CoreGraphics.framework */ = {isa = PBXFileReference; lastKnownFileType = wrapper.framework; name = CoreGraphics.framework; path = System/Library/Frameworks/CoreGraphics.framework; sourceTree = SDKROOT; };
		66C1153F1486ACDD003C9AC6 /* NIOperations+Subclassing.h */ = {isa = PBXFileReference; fileEncoding = 4; lastKnownFileType = sourcecode.c.h; path = "NIOperations+Subclassing.h"; sourceTree = "<group>"; };
		66C3A6A1143D61130048542F /* libNimbusCss.a */ = {isa = PBXFileReference; explicitFileType = archive.ar; includeInIndex = 0; path = libNimbusCss.a; sourceTree = BUILT_PRODUCTS_DIR; };
		66C3A6AE143D61140048542F /* NimbusCssTests.octest */ = {isa = PBXFileReference; explicitFileType = wrapper.cfbundle; includeInIndex = 0; path = NimbusCssTests.octest; sourceTree = BUILT_PRODUCTS_DIR; };
		66E8CED114D089E500600592 /* NICommonMetricsTests.m */ = {isa = PBXFileReference; fileEncoding = 4; lastKnownFileType = sourcecode.c.objc; path = NICommonMetricsTests.m; sourceTree = "<group>"; };
		66E8CED514D08B9F00600592 /* lib.xcconfig */ = {isa = PBXFileReference; lastKnownFileType = text.xcconfig; name = lib.xcconfig; path = resources/lib.xcconfig; sourceTree = "<group>"; };
		66E8CED614D08BAE00600592 /* unittest.xcconfig */ = {isa = PBXFileReference; lastKnownFileType = text.xcconfig; name = unittest.xcconfig; path = resources/unittest.xcconfig; sourceTree = "<group>"; };
		66E8CED714D08E7400600592 /* libprofile_rt.dylib */ = {isa = PBXFileReference; lastKnownFileType = "compiled.mach-o.dylib"; name = libprofile_rt.dylib; path = usr/lib/libprofile_rt.dylib; sourceTree = DEVELOPER_DIR; };
		66F27D53145B7A5F00AFCA08 /* NIPageView.h */ = {isa = PBXFileReference; fileEncoding = 4; lastKnownFileType = sourcecode.c.h; path = NIPageView.h; sourceTree = "<group>"; };
		66F27D54145B7A5F00AFCA08 /* NIPageView.m */ = {isa = PBXFileReference; fileEncoding = 4; lastKnownFileType = sourcecode.c.objc; path = NIPageView.m; sourceTree = "<group>"; };
		66F27D5F145BA32500AFCA08 /* NIPhotoAlbumScrollViewDataSource.h */ = {isa = PBXFileReference; fileEncoding = 4; lastKnownFileType = sourcecode.c.h; path = NIPhotoAlbumScrollViewDataSource.h; sourceTree = "<group>"; };
		66F27D61145BA35B00AFCA08 /* NIPhotoAlbumScrollViewDelegate.h */ = {isa = PBXFileReference; fileEncoding = 4; lastKnownFileType = sourcecode.c.h; path = NIPhotoAlbumScrollViewDelegate.h; sourceTree = "<group>"; };
		66F27D63145BA4E500AFCA08 /* NIPhotoScrollViewDelegate.h */ = {isa = PBXFileReference; fileEncoding = 4; lastKnownFileType = sourcecode.c.h; path = NIPhotoScrollViewDelegate.h; sourceTree = "<group>"; };
		66F27D65145BA56400AFCA08 /* NIPhotoScrollViewPhotoSize.h */ = {isa = PBXFileReference; fileEncoding = 4; lastKnownFileType = sourcecode.c.h; path = NIPhotoScrollViewPhotoSize.h; sourceTree = "<group>"; };
		66FCC632144FB42E0029F1A6 /* includee.css */ = {isa = PBXFileReference; fileEncoding = 4; lastKnownFileType = text.css; name = includee.css; path = css/unittests/includee.css; sourceTree = SOURCE_ROOT; };
		66FCC633144FB42E0029F1A6 /* includer.css */ = {isa = PBXFileReference; fileEncoding = 4; lastKnownFileType = text.css; name = includer.css; path = css/unittests/includer.css; sourceTree = SOURCE_ROOT; };
		66FE7D5613FB550A0061B987 /* ExampleRuntimeDebugging.m */ = {isa = PBXFileReference; lastKnownFileType = sourcecode.c.objc; path = ExampleRuntimeDebugging.m; sourceTree = "<group>"; };
		66FE7D5E13FB83620061B987 /* deps */ = {isa = PBXFileReference; fileEncoding = 4; lastKnownFileType = text; name = deps; path = models/deps; sourceTree = SOURCE_ROOT; };
		66FE7D6013FB83620061B987 /* ExampleStaticTableModel.m */ = {isa = PBXFileReference; fileEncoding = 4; lastKnownFileType = sourcecode.c.objc; path = ExampleStaticTableModel.m; sourceTree = "<group>"; };
		66FE7D6413FB83620061B987 /* NimbusModels.h */ = {isa = PBXFileReference; fileEncoding = 4; lastKnownFileType = sourcecode.c.h; path = NimbusModels.h; sourceTree = "<group>"; };
		66FE7D6513FB83620061B987 /* NITableViewModel.h */ = {isa = PBXFileReference; fileEncoding = 4; lastKnownFileType = sourcecode.c.h; path = NITableViewModel.h; sourceTree = "<group>"; };
		66FE7D6613FB83620061B987 /* NITableViewModel.m */ = {isa = PBXFileReference; fileEncoding = 4; lastKnownFileType = sourcecode.c.objc; path = NITableViewModel.m; sourceTree = "<group>"; };
		66FE7D6813FB83620061B987 /* NimbusModelsTests-Info.plist */ = {isa = PBXFileReference; fileEncoding = 4; lastKnownFileType = text.plist.xml; path = "NimbusModelsTests-Info.plist"; sourceTree = "<group>"; };
		DB3A230913FD4B8E00614220 /* libNimbusAttributedLabel.a */ = {isa = PBXFileReference; explicitFileType = archive.ar; includeInIndex = 0; path = libNimbusAttributedLabel.a; sourceTree = BUILT_PRODUCTS_DIR; };
		DB3A231613FD4B8E00614220 /* NimbusAttributedLabelTests.octest */ = {isa = PBXFileReference; explicitFileType = wrapper.cfbundle; includeInIndex = 0; path = NimbusAttributedLabelTests.octest; sourceTree = BUILT_PRODUCTS_DIR; };
		DB3A233213FD4BE500614220 /* NIAttributedLabel.h */ = {isa = PBXFileReference; fileEncoding = 4; lastKnownFileType = sourcecode.c.h; path = NIAttributedLabel.h; sourceTree = "<group>"; };
		DB3A233313FD4BE500614220 /* NIAttributedLabel.m */ = {isa = PBXFileReference; fileEncoding = 4; lastKnownFileType = sourcecode.c.objc; path = NIAttributedLabel.m; sourceTree = "<group>"; };
		DB3A233413FD4BE500614220 /* NimbusAttributedLabel.h */ = {isa = PBXFileReference; fileEncoding = 4; lastKnownFileType = sourcecode.c.h; path = NimbusAttributedLabel.h; sourceTree = "<group>"; };
		DB3A233A13FD4C2900614220 /* NimbusAttributedLabelTests-Info.plist */ = {isa = PBXFileReference; fileEncoding = 4; lastKnownFileType = text.plist.xml; path = "NimbusAttributedLabelTests-Info.plist"; sourceTree = "<group>"; };
		DB84BD7413EFDDC900DACCFE /* libNimbusWebController.a */ = {isa = PBXFileReference; explicitFileType = archive.ar; includeInIndex = 0; path = libNimbusWebController.a; sourceTree = BUILT_PRODUCTS_DIR; };
		DB84BD8113EFDDCA00DACCFE /* NimbusWebControllerTests.octest */ = {isa = PBXFileReference; explicitFileType = wrapper.cfbundle; includeInIndex = 0; path = NimbusWebControllerTests.octest; sourceTree = BUILT_PRODUCTS_DIR; };
		DB84BDA813EFDF5900DACCFE /* NimbusWebController.h */ = {isa = PBXFileReference; fileEncoding = 4; lastKnownFileType = sourcecode.c.h; path = NimbusWebController.h; sourceTree = "<group>"; };
		DB84BDA913EFDF5900DACCFE /* NIWebController.h */ = {isa = PBXFileReference; fileEncoding = 4; lastKnownFileType = sourcecode.c.h; path = NIWebController.h; sourceTree = "<group>"; };
		DB84BDAA13EFDF5900DACCFE /* NIWebController.m */ = {isa = PBXFileReference; fileEncoding = 4; lastKnownFileType = sourcecode.c.objc; path = NIWebController.m; sourceTree = "<group>"; };
		DB84BDB013EFDF6900DACCFE /* NimbusWebControllerTests-Info.plist */ = {isa = PBXFileReference; fileEncoding = 4; lastKnownFileType = text.plist.xml; path = "NimbusWebControllerTests-Info.plist"; sourceTree = "<group>"; };
<<<<<<< HEAD
		FD01BED414179AAC0023D783 /* NINavigationAppearanceTests.m */ = {isa = PBXFileReference; fileEncoding = 4; lastKnownFileType = sourcecode.c.objc; path = NINavigationAppearanceTests.m; sourceTree = "<group>"; };
		FD01BED914179D940023D783 /* NINavigationAppearance.h */ = {isa = PBXFileReference; fileEncoding = 4; lastKnownFileType = sourcecode.c.h; path = NINavigationAppearance.h; sourceTree = "<group>"; };
		FD01BEDA14179D940023D783 /* NINavigationAppearance.m */ = {isa = PBXFileReference; fileEncoding = 4; lastKnownFileType = sourcecode.c.objc; path = NINavigationAppearance.m; sourceTree = "<group>"; };
=======
		DB84BDD913FBCA4400DACCFE /* libNimbusBadge.a */ = {isa = PBXFileReference; explicitFileType = archive.ar; includeInIndex = 0; path = libNimbusBadge.a; sourceTree = BUILT_PRODUCTS_DIR; };
		DB84BDE613FBCA4400DACCFE /* NimbusBadgeTests.octest */ = {isa = PBXFileReference; explicitFileType = wrapper.cfbundle; includeInIndex = 0; path = NimbusBadgeTests.octest; sourceTree = BUILT_PRODUCTS_DIR; };
		DB84BE0113FBCAB200DACCFE /* NimbusBadge_Prefix.pch */ = {isa = PBXFileReference; fileEncoding = 4; lastKnownFileType = sourcecode.c.h; name = NimbusBadge_Prefix.pch; path = badge/lib/NimbusBadge_Prefix.pch; sourceTree = SOURCE_ROOT; };
		DB84BE0313FBCAC400DACCFE /* NIBadgeView.h */ = {isa = PBXFileReference; fileEncoding = 4; lastKnownFileType = sourcecode.c.h; name = NIBadgeView.h; path = badge/src/NIBadgeView.h; sourceTree = SOURCE_ROOT; };
		DB84BE0413FBCAC400DACCFE /* NIBadgeView.m */ = {isa = PBXFileReference; fileEncoding = 4; lastKnownFileType = sourcecode.c.objc; name = NIBadgeView.m; path = badge/src/NIBadgeView.m; sourceTree = SOURCE_ROOT; };
		DB84BE0513FBCAC400DACCFE /* NimbusBadge.h */ = {isa = PBXFileReference; fileEncoding = 4; lastKnownFileType = sourcecode.c.h; name = NimbusBadge.h; path = badge/src/NimbusBadge.h; sourceTree = SOURCE_ROOT; };
		DB84BE0913FBE05C00DACCFE /* NimbusBadgeTests-Info.plist */ = {isa = PBXFileReference; fileEncoding = 4; lastKnownFileType = text.plist.xml; name = "NimbusBadgeTests-Info.plist"; path = "badge/unittests/NimbusBadgeTests-Info.plist"; sourceTree = SOURCE_ROOT; };
		DB84BE0B13FBE10700DACCFE /* NimbusWebController_Prefix.pch */ = {isa = PBXFileReference; fileEncoding = 4; lastKnownFileType = sourcecode.c.h; path = NimbusWebController_Prefix.pch; sourceTree = "<group>"; };
		DB84BE0D13FBE19700DACCFE /* deps */ = {isa = PBXFileReference; fileEncoding = 4; lastKnownFileType = text; name = deps; path = badge/deps; sourceTree = SOURCE_ROOT; };
>>>>>>> 9dee5cff
/* End PBXFileReference section */

/* Begin PBXFrameworksBuildPhase section */
		663B523C1445052700CC26DF /* Frameworks */ = {
			isa = PBXFrameworksBuildPhase;
			buildActionMask = 2147483647;
			files = (
			);
			runOnlyForDeploymentPostprocessing = 0;
		};
		663B52481445052800CC26DF /* Frameworks */ = {
			isa = PBXFrameworksBuildPhase;
			buildActionMask = 2147483647;
			files = (
				666C3D6014D0B19F00F337D6 /* libNimbusCore.a in Frameworks */,
				666C3D5D14D0B19900F337D6 /* UIKit.framework in Frameworks */,
				666C3D5C14D0B19400F337D6 /* CoreGraphics.framework in Frameworks */,
				66E8CEE014D08F1900600592 /* libprofile_rt.dylib in Frameworks */,
				663B524D1445052800CC26DF /* SenTestingKit.framework in Frameworks */,
				663B524F1445052800CC26DF /* Foundation.framework in Frameworks */,
				663B52521445052800CC26DF /* libNimbusPagingScrollView.a in Frameworks */,
			);
			runOnlyForDeploymentPostprocessing = 0;
		};
		6661BBC913F1A3BB00D14F92 /* Frameworks */ = {
			isa = PBXFrameworksBuildPhase;
			buildActionMask = 2147483647;
			files = (
			);
			runOnlyForDeploymentPostprocessing = 0;
		};
		6661BBD513F1A3BB00D14F92 /* Frameworks */ = {
			isa = PBXFrameworksBuildPhase;
			buildActionMask = 2147483647;
			files = (
				66BACD1D15857A6200B0B481 /* CoreGraphics.framework in Frameworks */,
				66E8CEE214D08F2E00600592 /* libprofile_rt.dylib in Frameworks */,
				66C113E5147DD0F1003C9AC6 /* UIKit.framework in Frameworks */,
				6623EB721402EDB100E0E61A /* libNimbusCore.a in Frameworks */,
				6661BBDA13F1A3BB00D14F92 /* SenTestingKit.framework in Frameworks */,
				6661BBDC13F1A3BB00D14F92 /* Foundation.framework in Frameworks */,
				6661BBE013F1A3BB00D14F92 /* libNimbusModels.a in Frameworks */,
			);
			runOnlyForDeploymentPostprocessing = 0;
		};
		6675722613E765BF0076F555 /* Frameworks */ = {
			isa = PBXFrameworksBuildPhase;
			buildActionMask = 2147483647;
			files = (
			);
			runOnlyForDeploymentPostprocessing = 0;
		};
		6675723213E765BF0076F555 /* Frameworks */ = {
			isa = PBXFrameworksBuildPhase;
			buildActionMask = 2147483647;
			files = (
				666C3D5B14D0B18C00F337D6 /* UIKit.framework in Frameworks */,
				666C3D5A14D0B18900F337D6 /* CoreGraphics.framework in Frameworks */,
				666C3D5714D0B18200F337D6 /* libNimbusCore.a in Frameworks */,
				66E8CEDF14D08F0400600592 /* libprofile_rt.dylib in Frameworks */,
				6675723713E765BF0076F555 /* SenTestingKit.framework in Frameworks */,
				6675723913E765BF0076F555 /* Foundation.framework in Frameworks */,
				6675723D13E765BF0076F555 /* libNimbusOverview.a in Frameworks */,
			);
			runOnlyForDeploymentPostprocessing = 0;
		};
		6675727713E769150076F555 /* Frameworks */ = {
			isa = PBXFrameworksBuildPhase;
			buildActionMask = 2147483647;
			files = (
			);
			runOnlyForDeploymentPostprocessing = 0;
		};
		6675728313E769150076F555 /* Frameworks */ = {
			isa = PBXFrameworksBuildPhase;
			buildActionMask = 2147483647;
			files = (
				666C3D6814D0B1B500F337D6 /* CoreGraphics.framework in Frameworks */,
				666C3D6714D0B1AF00F337D6 /* UIKit.framework in Frameworks */,
				666C3D6114D0B1A600F337D6 /* libNimbusCore.a in Frameworks */,
				666C3D6214D0B1A600F337D6 /* libNimbusPagingScrollView.a in Frameworks */,
				66E8CEE114D08F2400600592 /* libprofile_rt.dylib in Frameworks */,
				6675728813E769150076F555 /* SenTestingKit.framework in Frameworks */,
				6675728A13E769150076F555 /* Foundation.framework in Frameworks */,
				6675728E13E769150076F555 /* libNimbusPhotos.a in Frameworks */,
			);
			runOnlyForDeploymentPostprocessing = 0;
		};
		667572BA13E76F460076F555 /* Frameworks */ = {
			isa = PBXFrameworksBuildPhase;
			buildActionMask = 2147483647;
			files = (
			);
			runOnlyForDeploymentPostprocessing = 0;
		};
		667572C613E76F460076F555 /* Frameworks */ = {
			isa = PBXFrameworksBuildPhase;
			buildActionMask = 2147483647;
			files = (
				666C3D5614D0B16100F337D6 /* UIKit.framework in Frameworks */,
				666C3D4514D0AFD000F337D6 /* libNimbusCore.a in Frameworks */,
				66E8CEDE14D08EFA00600592 /* libprofile_rt.dylib in Frameworks */,
				667572CB13E76F460076F555 /* SenTestingKit.framework in Frameworks */,
				667572CD13E76F460076F555 /* Foundation.framework in Frameworks */,
				667572D113E76F460076F555 /* libNimbusOperations.a in Frameworks */,
			);
			runOnlyForDeploymentPostprocessing = 0;
		};
		6675730F13E771380076F555 /* Frameworks */ = {
			isa = PBXFrameworksBuildPhase;
			buildActionMask = 2147483647;
			files = (
			);
			runOnlyForDeploymentPostprocessing = 0;
		};
		6675731B13E771380076F555 /* Frameworks */ = {
			isa = PBXFrameworksBuildPhase;
			buildActionMask = 2147483647;
			files = (
				666C3D3114D0AE1100F337D6 /* CoreGraphics.framework in Frameworks */,
				666C3D3014D0AE0C00F337D6 /* UIKit.framework in Frameworks */,
				666C3D2B14D0ACD900F337D6 /* libNimbusCore.a in Frameworks */,
				66E8CEDA14D08ECF00600592 /* libprofile_rt.dylib in Frameworks */,
				6675732013E771380076F555 /* SenTestingKit.framework in Frameworks */,
				6675732213E771380076F555 /* Foundation.framework in Frameworks */,
				6675732613E771380076F555 /* libNimbusInterapp.a in Frameworks */,
			);
			runOnlyForDeploymentPostprocessing = 0;
		};
		66A03C0613E6E85E00B514F3 /* Frameworks */ = {
			isa = PBXFrameworksBuildPhase;
			buildActionMask = 2147483647;
			files = (
			);
			runOnlyForDeploymentPostprocessing = 0;
		};
		66A03C1513E6E85E00B514F3 /* Frameworks */ = {
			isa = PBXFrameworksBuildPhase;
			buildActionMask = 2147483647;
			files = (
				6675E4B714560372007D172F /* CoreGraphics.framework in Frameworks */,
				6675E4B614560359007D172F /* UIKit.framework in Frameworks */,
				66A03C1B13E6E85E00B514F3 /* SenTestingKit.framework in Frameworks */,
				66A03C1E13E6E85E00B514F3 /* Foundation.framework in Frameworks */,
				66A03C2313E6E85E00B514F3 /* libNimbusCore.a in Frameworks */,
			);
			runOnlyForDeploymentPostprocessing = 0;
		};
		66A03CBC13E6F0ED00B514F3 /* Frameworks */ = {
			isa = PBXFrameworksBuildPhase;
			buildActionMask = 2147483647;
			files = (
			);
			runOnlyForDeploymentPostprocessing = 0;
		};
		66A03CC813E6F0EE00B514F3 /* Frameworks */ = {
			isa = PBXFrameworksBuildPhase;
			buildActionMask = 2147483647;
			files = (
				666C3D4414D0AF8C00F337D6 /* CoreGraphics.framework in Frameworks */,
				666C3D4114D0AF7C00F337D6 /* libNimbusCore.a in Frameworks */,
				666C3D4014D0AF7200F337D6 /* UIKit.framework in Frameworks */,
				66E8CEDB14D08EDA00600592 /* libprofile_rt.dylib in Frameworks */,
				66A03CCD13E6F0EE00B514F3 /* SenTestingKit.framework in Frameworks */,
				66A03CCF13E6F0EE00B514F3 /* Foundation.framework in Frameworks */,
				66A03CD313E6F0EE00B514F3 /* libNimbusLauncher.a in Frameworks */,
			);
			runOnlyForDeploymentPostprocessing = 0;
		};
		66A03D2413E6F97500B514F3 /* Frameworks */ = {
			isa = PBXFrameworksBuildPhase;
			buildActionMask = 2147483647;
			files = (
			);
			runOnlyForDeploymentPostprocessing = 0;
		};
		66A03D3013E6F97500B514F3 /* Frameworks */ = {
			isa = PBXFrameworksBuildPhase;
			buildActionMask = 2147483647;
			files = (
				666C3D5314D0B13F00F337D6 /* libNimbusCore.a in Frameworks */,
				666C3D5214D0B11B00F337D6 /* UIKit.framework in Frameworks */,
				666C3D5114D0B11800F337D6 /* CoreGraphics.framework in Frameworks */,
				66E8CEDD14D08EF000600592 /* libprofile_rt.dylib in Frameworks */,
				66A03D3513E6F97500B514F3 /* SenTestingKit.framework in Frameworks */,
				66A03D3713E6F97500B514F3 /* Foundation.framework in Frameworks */,
				66A03D3B13E6F97500B514F3 /* libNimbusNetworkImage.a in Frameworks */,
			);
			runOnlyForDeploymentPostprocessing = 0;
		};
		66A0B09614BD1069003FA413 /* Frameworks */ = {
			isa = PBXFrameworksBuildPhase;
			buildActionMask = 2147483647;
			files = (
				66A0B09A14BD1069003FA413 /* Foundation.framework in Frameworks */,
			);
			runOnlyForDeploymentPostprocessing = 0;
		};
		66A0B0A214BD1069003FA413 /* Frameworks */ = {
			isa = PBXFrameworksBuildPhase;
			buildActionMask = 2147483647;
			files = (
				66E8CEDC14D08EE600600592 /* libprofile_rt.dylib in Frameworks */,
				66A0B0A714BD1069003FA413 /* SenTestingKit.framework in Frameworks */,
				66A0B0A814BD1069003FA413 /* UIKit.framework in Frameworks */,
				66A0B0A914BD1069003FA413 /* Foundation.framework in Frameworks */,
				66A0B0AC14BD1069003FA413 /* libNimbusNetworkControllers.a in Frameworks */,
			);
			runOnlyForDeploymentPostprocessing = 0;
		};
		66C3A69E143D61130048542F /* Frameworks */ = {
			isa = PBXFrameworksBuildPhase;
			buildActionMask = 2147483647;
			files = (
			);
			runOnlyForDeploymentPostprocessing = 0;
		};
		66C3A6AA143D61140048542F /* Frameworks */ = {
			isa = PBXFrameworksBuildPhase;
			buildActionMask = 2147483647;
			files = (
				66E8CED914D08EAB00600592 /* libprofile_rt.dylib in Frameworks */,
				66832D04143E39DF003E413C /* UIKit.framework in Frameworks */,
				66832D03143E38F0003E413C /* CoreGraphics.framework in Frameworks */,
				66832CCC143D7AA4003E413C /* libNimbusCore.a in Frameworks */,
				66C3A6AF143D61140048542F /* SenTestingKit.framework in Frameworks */,
				66C3A6B1143D61140048542F /* Foundation.framework in Frameworks */,
				66C3A6B4143D61140048542F /* libNimbusCss.a in Frameworks */,
			);
			runOnlyForDeploymentPostprocessing = 0;
		};
		DB3A230613FD4B8E00614220 /* Frameworks */ = {
			isa = PBXFrameworksBuildPhase;
			buildActionMask = 2147483647;
			files = (
			);
			runOnlyForDeploymentPostprocessing = 0;
		};
		DB3A231213FD4B8E00614220 /* Frameworks */ = {
			isa = PBXFrameworksBuildPhase;
			buildActionMask = 2147483647;
			files = (
				666C3D2314D0AC6C00F337D6 /* libNimbusCore.a in Frameworks */,
				666C3D2214D0AC5900F337D6 /* libprofile_rt.dylib in Frameworks */,
				666C3D2114D0AC3E00F337D6 /* UIKit.framework in Frameworks */,
				666C3D2014D0AC3800F337D6 /* CoreGraphics.framework in Frameworks */,
				666C3D1F14D0AC2100F337D6 /* CoreText.framework in Frameworks */,
				DB3A231713FD4B8E00614220 /* SenTestingKit.framework in Frameworks */,
				DB3A231913FD4B8E00614220 /* Foundation.framework in Frameworks */,
				DB3A231D13FD4B8E00614220 /* libNimbusAttributedLabel.a in Frameworks */,
			);
			runOnlyForDeploymentPostprocessing = 0;
		};
		DB84BD7113EFDDC900DACCFE /* Frameworks */ = {
			isa = PBXFrameworksBuildPhase;
			buildActionMask = 2147483647;
			files = (
			);
			runOnlyForDeploymentPostprocessing = 0;
		};
		DB84BD7D13EFDDCA00DACCFE /* Frameworks */ = {
			isa = PBXFrameworksBuildPhase;
			buildActionMask = 2147483647;
			files = (
				666C3D6F14D0B1D400F337D6 /* libNimbusCore.a in Frameworks */,
				666C3D6C14D0B1C900F337D6 /* CoreGraphics.framework in Frameworks */,
				666C3D6B14D0B1C400F337D6 /* UIKit.framework in Frameworks */,
				66E8CEE314D08F3800600592 /* libprofile_rt.dylib in Frameworks */,
				DB84BD8213EFDDCA00DACCFE /* SenTestingKit.framework in Frameworks */,
				DB84BD8413EFDDCA00DACCFE /* Foundation.framework in Frameworks */,
				DB84BD8813EFDDCA00DACCFE /* libNimbusWebController.a in Frameworks */,
			);
			runOnlyForDeploymentPostprocessing = 0;
		};
		DB84BDD613FBCA4400DACCFE /* Frameworks */ = {
			isa = PBXFrameworksBuildPhase;
			buildActionMask = 2147483647;
			files = (
				DB84BDDA13FBCA4400DACCFE /* Foundation.framework in Frameworks */,
			);
			runOnlyForDeploymentPostprocessing = 0;
		};
		DB84BDE213FBCA4400DACCFE /* Frameworks */ = {
			isa = PBXFrameworksBuildPhase;
			buildActionMask = 2147483647;
			files = (
				DB84BDE713FBCA4400DACCFE /* SenTestingKit.framework in Frameworks */,
				DB84BDE813FBCA4400DACCFE /* UIKit.framework in Frameworks */,
				DB84BDE913FBCA4400DACCFE /* Foundation.framework in Frameworks */,
				DB84BDEA13FBCA4400DACCFE /* CoreGraphics.framework in Frameworks */,
				DB84BDED13FBCA4400DACCFE /* libNimbusBadge.a in Frameworks */,
			);
			runOnlyForDeploymentPostprocessing = 0;
		};
/* End PBXFrameworksBuildPhase section */

/* Begin PBXGroup section */
		66325D5F13EB1BFA008D6EAD /* src_JSONKit */ = {
			isa = PBXGroup;
			children = (
				667A8A0B148CA16F000779BD /* NINetworkJSONRequest.h */,
				667A8A0C148CA16F000779BD /* NINetworkJSONRequest.m */,
			);
			name = src_JSONKit;
			path = processors/src_JSONKit;
			sourceTree = SOURCE_ROOT;
		};
		663B52411445052800CC26DF /* NimbusPagingScrollView */ = {
			isa = PBXGroup;
			children = (
				663B52651445060000CC26DF /* deps */,
				663B52631445054900CC26DF /* src */,
				663B52621445054300CC26DF /* unittests */,
			);
			name = NimbusPagingScrollView;
			path = pagingscrollview;
			sourceTree = "<group>";
		};
		663B52621445054300CC26DF /* unittests */ = {
			isa = PBXGroup;
			children = (
				663B52641445059C00CC26DF /* NimbusPagingScrollViewTests-Info.plist */,
				666C3D3414D0AE7B00F337D6 /* NIPagingScrollViewTests.m */,
			);
			path = unittests;
			sourceTree = "<group>";
		};
		663B52631445054900CC26DF /* src */ = {
			isa = PBXGroup;
			children = (
				663B52661445061B00CC26DF /* NimbusPagingScrollView.h */,
				666F73B014BBFF6300D1A32F /* NimbusPagingScrollView+Namespace.h */,
				663B52681445070100CC26DF /* NIPagingScrollView.h */,
				663B52691445070100CC26DF /* NIPagingScrollView.m */,
				663B527014450CC100CC26DF /* NIPagingScrollViewPage.h */,
				663B527214450CEF00CC26DF /* NIPagingScrollViewDelegate.h */,
				663B527414450D1C00CC26DF /* NIPagingScrollViewDataSource.h */,
				66F27D53145B7A5F00AFCA08 /* NIPageView.h */,
				66F27D54145B7A5F00AFCA08 /* NIPageView.m */,
			);
			path = src;
			sourceTree = "<group>";
		};
		664D442E14992FE0008B4C42 /* Third Party */ = {
			isa = PBXGroup;
			children = (
				664D443514993014008B4C42 /* JSONKit */,
			);
			name = "Third Party";
			sourceTree = "<group>";
		};
		664D443514993014008B4C42 /* JSONKit */ = {
			isa = PBXGroup;
			children = (
				664D443014993010008B4C42 /* JSONKit.h */,
				664D443114993010008B4C42 /* JSONKit.m */,
			);
			name = JSONKit;
			sourceTree = "<group>";
		};
		664EFAD6155989D9009826AB /* Examples */ = {
			isa = PBXGroup;
			children = (
				6693C106158A63E600950D42 /* NimbusCatalog.xcodeproj */,
				664EFAE215598A07009826AB /* CSSDemo.xcodeproj */,
				664EFAEC15598A27009826AB /* InterAppCatalog.xcodeproj */,
				664EFAFA15598A40009826AB /* BasicLauncher.xcodeproj */,
				664EFB0415598A49009826AB /* ModelCatalog.xcodeproj */,
				664EFB0E15598A52009826AB /* BasicNetworkImage.xcodeproj */,
				664EFB1815598A5E009826AB /* NetworkPhotoAlbum.xcodeproj */,
				664EFB2215598A67009826AB /* BasicWebController.xcodeproj */,
			);
			name = Examples;
			sourceTree = "<group>";
		};
		664EFAE315598A07009826AB /* Products */ = {
			isa = PBXGroup;
			children = (
				664EFAEB15598A07009826AB /* CSSDemo.app */,
			);
			name = Products;
			sourceTree = "<group>";
		};
		664EFAED15598A27009826AB /* Products */ = {
			isa = PBXGroup;
			children = (
				664EFAF515598A27009826AB /* InterAppCatalog.app */,
			);
			name = Products;
			sourceTree = "<group>";
		};
		664EFAFB15598A40009826AB /* Products */ = {
			isa = PBXGroup;
			children = (
				664EFB0315598A40009826AB /* BasicLauncher.app */,
			);
			name = Products;
			sourceTree = "<group>";
		};
		664EFB0515598A49009826AB /* Products */ = {
			isa = PBXGroup;
			children = (
				664EFB0D15598A49009826AB /* ModelCatalog.app */,
			);
			name = Products;
			sourceTree = "<group>";
		};
		664EFB0F15598A52009826AB /* Products */ = {
			isa = PBXGroup;
			children = (
				664EFB1715598A53009826AB /* BasicNetworkImage.app */,
			);
			name = Products;
			sourceTree = "<group>";
		};
		664EFB1915598A5E009826AB /* Products */ = {
			isa = PBXGroup;
			children = (
				664EFB2115598A5E009826AB /* NetworkPhotoAlbum.app */,
			);
			name = Products;
			sourceTree = "<group>";
		};
		664EFB2315598A67009826AB /* Products */ = {
			isa = PBXGroup;
			children = (
				664EFB2B15598A67009826AB /* BasicWebController.app */,
			);
			name = Products;
			sourceTree = "<group>";
		};
		6661BBCE13F1A3BB00D14F92 /* NimbusModels */ = {
			isa = PBXGroup;
			children = (
				66FE7D5E13FB83620061B987 /* deps */,
				66FE7D6313FB83620061B987 /* src */,
				66FE7D6713FB83620061B987 /* unittests */,
				66FE7D5F13FB83620061B987 /* examples */,
			);
			name = NimbusModels;
			path = NimbusTables;
			sourceTree = "<group>";
		};
		6675722B13E765BF0076F555 /* NimbusOverview */ = {
			isa = PBXGroup;
			children = (
				6675724F13E765F70076F555 /* deps */,
				6675725213E765F70076F555 /* src */,
				6675727213E766400076F555 /* unittests */,
			);
			path = NimbusOverview;
			sourceTree = "<group>";
		};
		6675725213E765F70076F555 /* src */ = {
			isa = PBXGroup;
			children = (
				6675725513E765F70076F555 /* NimbusOverview.h */,
				666F73AE14BBFF4600D1A32F /* NimbusOverview+Namespace.h */,
				6675725313E765F70076F555 /* NIDeviceInfo.h */,
				6675725413E765F70076F555 /* NIDeviceInfo.m */,
				6675725613E765F70076F555 /* NIOverview.h */,
				6675725713E765F70076F555 /* NIOverview.m */,
				6675725813E765F70076F555 /* NIOverviewGraphView.h */,
				6675725913E765F70076F555 /* NIOverviewGraphView.m */,
				6675725A13E765F70076F555 /* NIOverviewLogger.h */,
				6675725B13E765F70076F555 /* NIOverviewLogger.m */,
				6675725C13E765F70076F555 /* NIOverviewPageView.h */,
				6675725D13E765F70076F555 /* NIOverviewPageView.m */,
				6675725E13E765F70076F555 /* NIOverviewSwizzling.h */,
				6675725F13E765F70076F555 /* NIOverviewSwizzling.m */,
				6675726013E765F70076F555 /* NIOverviewView.h */,
				6675726113E765F70076F555 /* NIOverviewView.m */,
				669F0CFD158000810069B972 /* NIOverviewMemoryCacheController.h */,
				669F0CFE158000810069B972 /* NIOverviewMemoryCacheController.m */,
				663B52E7144675BF00CC26DF /* NimbusOverviewer.bundle */,
			);
			name = src;
			path = overview/src;
			sourceTree = SOURCE_ROOT;
		};
		6675727213E766400076F555 /* unittests */ = {
			isa = PBXGroup;
			children = (
				6675727313E766400076F555 /* NimbusOverviewTests-Info.plist */,
				666C3D3C14D0AF0C00F337D6 /* NIOverviewTests.m */,
			);
			name = unittests;
			path = overview/unittests;
			sourceTree = SOURCE_ROOT;
		};
		6675727C13E769150076F555 /* NimbusPhotos */ = {
			isa = PBXGroup;
			children = (
				663B52761445129400CC26DF /* deps */,
				667572A113E7692F0076F555 /* src */,
				667572AB13E7692F0076F555 /* unittests */,
			);
			path = NimbusPhotos;
			sourceTree = "<group>";
		};
		667572A113E7692F0076F555 /* src */ = {
			isa = PBXGroup;
			children = (
				667572A213E7692F0076F555 /* NimbusPhotos.h */,
				666F73B214BBFFAA00D1A32F /* NimbusPhotos+Namespace.h */,
				667572A313E7692F0076F555 /* NIPhotoAlbumScrollView.h */,
				667572A413E7692F0076F555 /* NIPhotoAlbumScrollView.m */,
				66F27D5F145BA32500AFCA08 /* NIPhotoAlbumScrollViewDataSource.h */,
				66F27D61145BA35B00AFCA08 /* NIPhotoAlbumScrollViewDelegate.h */,
				667572A513E7692F0076F555 /* NIPhotoScrollView.h */,
				667572A613E7692F0076F555 /* NIPhotoScrollView.m */,
				66F27D63145BA4E500AFCA08 /* NIPhotoScrollViewDelegate.h */,
				66F27D65145BA56400AFCA08 /* NIPhotoScrollViewPhotoSize.h */,
				667572A713E7692F0076F555 /* NIPhotoScrubberView.h */,
				667572A813E7692F0076F555 /* NIPhotoScrubberView.m */,
				667572A913E7692F0076F555 /* NIToolbarPhotoViewController.h */,
				667572AA13E7692F0076F555 /* NIToolbarPhotoViewController.m */,
			);
			name = src;
			path = photos/src;
			sourceTree = SOURCE_ROOT;
		};
		667572AB13E7692F0076F555 /* unittests */ = {
			isa = PBXGroup;
			children = (
				667572AC13E7692F0076F555 /* NimbusPhotosTests-Info.plist */,
				666C3D3614D0AEA300F337D6 /* NIPhotoScrollViewTests.m */,
			);
			name = unittests;
			path = photos/unittests;
			sourceTree = SOURCE_ROOT;
		};
		667572BF13E76F460076F555 /* NimbusOperations */ = {
			isa = PBXGroup;
			children = (
				667A8A08148CA15B000779BD /* deps */,
				667572E513E76F5E0076F555 /* src */,
				66325D5F13EB1BFA008D6EAD /* src_JSONKit */,
				667A8A07148C6992000779BD /* src_NSJSON */,
				667572EF13E76F9D0076F555 /* unittests */,
			);
			name = NimbusOperations;
			path = NimbusProcessors;
			sourceTree = "<group>";
		};
		667572E513E76F5E0076F555 /* src */ = {
			isa = PBXGroup;
			children = (
				667A8A09148CA164000779BD /* NimbusOperations.h */,
				666F73AC14BBFF2A00D1A32F /* NimbusOperations+Namespace.h */,
			);
			name = src;
			path = processors/src;
			sourceTree = SOURCE_ROOT;
		};
		667572EF13E76F9D0076F555 /* unittests */ = {
			isa = PBXGroup;
			children = (
				667A8A13148CA181000779BD /* NimbusProcessorsTests-Info.plist */,
				666C3D3A14D0AEDD00F337D6 /* NIOperationTests.m */,
			);
			name = unittests;
			path = processors/unittests;
			sourceTree = SOURCE_ROOT;
		};
		6675731413E771380076F555 /* NimbusInterapp */ = {
			isa = PBXGroup;
			children = (
				6675733713E7718B0076F555 /* deps */,
				6675733A13E7718B0076F555 /* src */,
				6675734213E772100076F555 /* unittests */,
			);
			path = NimbusInterapp;
			sourceTree = "<group>";
		};
		6675733A13E7718B0076F555 /* src */ = {
			isa = PBXGroup;
			children = (
				6675734413E773AA0076F555 /* NimbusInterapp.h */,
				666F73A414BBFEB500D1A32F /* NimbusInterapp+Namespace.h */,
				6675733B13E7718B0076F555 /* NIInterapp.h */,
				6675733C13E7718B0076F555 /* NIInterapp.m */,
			);
			name = src;
			path = interapp/src;
			sourceTree = SOURCE_ROOT;
		};
		6675734213E772100076F555 /* unittests */ = {
			isa = PBXGroup;
			children = (
				6675734313E772100076F555 /* NimbusInterappTests-Info.plist */,
				666C3D2614D0ACA900F337D6 /* NIInterappTests.m */,
			);
			name = unittests;
			path = interapp/unittests;
			sourceTree = SOURCE_ROOT;
		};
		667A8A07148C6992000779BD /* src_NSJSON */ = {
			isa = PBXGroup;
			children = (
				667A8A0F148CA178000779BD /* NINetworkJSONRequest.h */,
				667A8A10148CA178000779BD /* NINetworkJSONRequest.m */,
			);
			name = src_NSJSON;
			sourceTree = "<group>";
		};
		66832C93143D63B4003E413C /* src */ = {
			isa = PBXGroup;
			children = (
				66832CB7143D681B003E413C /* NimbusCSS.h */,
				666F73A214BBFEA300D1A32F /* NimbusCss+Namespace.h */,
				66832CC2143D7898003E413C /* NICSSParser.h */,
				66832CC3143D7898003E413C /* NICSSParser.m */,
				66832D05143E3A30003E413C /* NICSSRuleset.h */,
				66832D06143E3A30003E413C /* NICSSRuleset.m */,
				66832CFA143E2C0D003E413C /* NIDOM.h */,
				66832CFB143E2C0D003E413C /* NIDOM.m */,
				66832D09143E3B55003E413C /* NIStyleable.h */,
				66832CF4143E0C35003E413C /* NIStylesheet.h */,
				66832CF5143E0C35003E413C /* NIStylesheet.m */,
				668ECDC51455C17100455266 /* NIStylesheetCache.h */,
				668ECDC61455C17100455266 /* NIStylesheetCache.m */,
				668ECDD014565AB800455266 /* Chameleon */,
				66832D0C143E3C1C003E413C /* Styleable UIKit Views */,
				66832D0B143E3C0E003E413C /* Tokenizer */,
			);
			name = src;
			sourceTree = "<group>";
		};
		66832C95143D63BF003E413C /* unittests */ = {
			isa = PBXGroup;
			children = (
				66832CC8143D797B003E413C /* resources */,
				66832CC0143D7883003E413C /* NICSSParserTests.m */,
				66832CF8143E1C0C003E413C /* NIStylesheetTests.m */,
			);
			name = unittests;
			sourceTree = "<group>";
		};
		66832C96143D63C6003E413C /* grammar */ = {
			isa = PBXGroup;
			children = (
				66832CA1143D64CF003E413C /* generate */,
				66832CA8143D6642003E413C /* CSSTokenizerPrefix */,
				66832CA9143D6642003E413C /* CSSTokens.cpp */,
				66832CAA143D6642003E413C /* CSSTokens.h */,
				66832C98143D63D2003E413C /* css.grammar */,
			);
			name = grammar;
			sourceTree = "<group>";
		};
		66832CC8143D797B003E413C /* resources */ = {
			isa = PBXGroup;
			children = (
				66832CFE143E3294003E413C /* UILabel.css */,
				66832CD1143D833B003E413C /* comments.css */,
				66832CCF143D7B38003E413C /* empty.css */,
				66832CCD143D7B2C003E413C /* empty-rulesets.css */,
				66832CD7143E062C003E413C /* malformed.css */,
				66832CD3143D8989003E413C /* rulesets.css */,
				66832CD5143D8AB7003E413C /* rulesets-overrides.css */,
				66FCC632144FB42E0029F1A6 /* includee.css */,
				66FCC633144FB42E0029F1A6 /* includer.css */,
				66832CC9143D7994003E413C /* NimbusCSSTests-Info.plist */,
			);
			name = resources;
			sourceTree = "<group>";
		};
		66832D0B143E3C0E003E413C /* Tokenizer */ = {
			isa = PBXGroup;
			children = (
				66832CEE143E0AD9003E413C /* CSSTokenizer.m */,
				66832CEF143E0AD9003E413C /* CSSTokens.h */,
				66832CF0143E0AD9003E413C /* CSSTokens.m */,
			);
			name = Tokenizer;
			sourceTree = "<group>";
		};
		66832D0C143E3C1C003E413C /* Styleable UIKit Views */ = {
			isa = PBXGroup;
			children = (
				664EFB6015598CDF009826AB /* UIActivityIndicatorView+NIStyleable.h */,
				664EFB6115598CDF009826AB /* UIActivityIndicatorView+NIStyleable.m */,
				66B108FE144C931F004576D1 /* UIButton+NIStyleable.h */,
				66B108FF144C931F004576D1 /* UIButton+NIStyleable.m */,
				66832D0D143E3C32003E413C /* UILabel+NIStyleable.h */,
				66832D0E143E3C32003E413C /* UILabel+NIStyleable.m */,
				66832DA014421B4A003E413C /* UINavigationBar+NIStyleable.h */,
				66832DA114421B4A003E413C /* UINavigationBar+NIStyleable.m */,
				443589BF1551909D00757E50 /* UISearchBar+NIStyleable.h */,
				443589C01551909D00757E50 /* UISearchBar+NIStyleable.m */,
				666903871561B6A000C44A70 /* UIScrollView+NIStyleable.h */,
				666903881561B6A000C44A70 /* UIScrollView+NIStyleable.m */,
				666903831561B46900C44A70 /* UITableView+NIStyleable.h */,
				666903841561B46900C44A70 /* UITableView+NIStyleable.m */,
				443589C11551909E00757E50 /* UIToolbar+NIStyleable.h */,
				443589C21551909E00757E50 /* UIToolbar+NIStyleable.m */,
				66832D1114416368003E413C /* UIView+NIStyleable.h */,
				66832D1214416368003E413C /* UIView+NIStyleable.m */,
			);
			name = "Styleable UIKit Views";
			sourceTree = "<group>";
		};
		668ECDD014565AB800455266 /* Chameleon */ = {
			isa = PBXGroup;
			children = (
				668ECDCF14565AB200455266 /* README.mdown */,
				66832E0414435071003E413C /* NIChameleonObserver.h */,
				66832E0514435071003E413C /* NIChameleonObserver.m */,
			);
			name = Chameleon;
			sourceTree = "<group>";
		};
		6693C149158A648500950D42 /* Products */ = {
			isa = PBXGroup;
			children = (
				6693C14D158A648500950D42 /* Nimbus.app */,
			);
			name = Products;
			sourceTree = "<group>";
		};
		66A03BFC13E6E84800B514F3 = {
			isa = PBXGroup;
			children = (
				66325D5713EB0302008D6EAD /* README.mdown */,
				66325D5613EB0301008D6EAD /* HACKERS.mdown */,
				66A03CBA13E6F03600B514F3 /* Doxygen.h */,
				66A03DFB13E6FE1700B514F3 /* AUTHORS */,
				66A03DFC13E6FE1800B514F3 /* DONORS */,
				6661BB0813F0B37000D14F92 /* LICENSE */,
				6661BB0A13F0B38D00D14F92 /* NOTICE */,
				666F73B614BBFFD600D1A32F /* generate_namespace_header */,
				66922F1C150C7CE400667191 /* run_unit_test.sh */,
				66E8CED414D08B8000600592 /* Configs */,
				DB3A230B13FD4B8E00614220 /* NimbusAttributedLabel */,
				66A03C0E13E6E85E00B514F3 /* NimbusCore */,
				66C3A6A3143D61130048542F /* NimbusCss */,
				6675731413E771380076F555 /* NimbusInterapp */,
				66A03CC113E6F0ED00B514F3 /* NimbusLauncher */,
				6661BBCE13F1A3BB00D14F92 /* NimbusModels */,
				66A0B09B14BD1069003FA413 /* NimbusNetworkControllers */,
				66A03D2913E6F97500B514F3 /* NimbusNetworkImage */,
				667572BF13E76F460076F555 /* NimbusOperations */,
				6675722B13E765BF0076F555 /* NimbusOverview */,
				663B52411445052800CC26DF /* NimbusPagingScrollView */,
				6675727C13E769150076F555 /* NimbusPhotos */,
				DB84BD9A13EFDE3C00DACCFE /* NimbusWebController */,
<<<<<<< HEAD
				664D442E14992FE0008B4C42 /* Third Party */,
=======
				66A03D7313E6FAAC00B514F3 /* Third Party */,
				DB84BDDB13FBCA4400DACCFE /* NimbusBadge */,
>>>>>>> 9dee5cff
				66A03C0B13E6E85E00B514F3 /* Frameworks */,
				664EFAD6155989D9009826AB /* Examples */,
				66A03C0A13E6E85E00B514F3 /* Products */,
			);
			sourceTree = "<group>";
		};
		66A03C0A13E6E85E00B514F3 /* Products */ = {
			isa = PBXGroup;
			children = (
				66A03C0913E6E85E00B514F3 /* libNimbusCore.a */,
				66A03C1913E6E85E00B514F3 /* NimbusCoreTests.octest */,
				66A03CBF13E6F0ED00B514F3 /* libNimbusLauncher.a */,
				66A03CCC13E6F0EE00B514F3 /* NimbusLauncherTests.octest */,
				66A03D2713E6F97500B514F3 /* libNimbusNetworkImage.a */,
				66A03D3413E6F97500B514F3 /* NimbusNetworkImageTests.octest */,
				6675722913E765BF0076F555 /* libNimbusOverview.a */,
				6675723613E765BF0076F555 /* NimbusOverviewTests.octest */,
				6675727A13E769150076F555 /* libNimbusPhotos.a */,
				6675728713E769150076F555 /* NimbusPhotosTests.octest */,
				667572BD13E76F460076F555 /* libNimbusOperations.a */,
				667572CA13E76F460076F555 /* NimbusOperationsTests.octest */,
				6675731213E771380076F555 /* libNimbusInterapp.a */,
				6675731F13E771380076F555 /* NimbusInterappTests.octest */,
				DB84BD7413EFDDC900DACCFE /* libNimbusWebController.a */,
				DB84BD8113EFDDCA00DACCFE /* NimbusWebControllerTests.octest */,
<<<<<<< HEAD
				6661BBCC13F1A3BB00D14F92 /* libNimbusModels.a */,
				6661BBD913F1A3BB00D14F92 /* NimbusModelsTests.octest */,
				DB3A230913FD4B8E00614220 /* libNimbusAttributedLabel.a */,
				DB3A231613FD4B8E00614220 /* NimbusAttributedLabelTests.octest */,
				66C3A6A1143D61130048542F /* libNimbusCss.a */,
				66C3A6AE143D61140048542F /* NimbusCssTests.octest */,
				663B523F1445052700CC26DF /* libNimbusPagingScrollView.a */,
				663B524C1445052800CC26DF /* NimbusPagingScrollViewTests.octest */,
				66A0B09914BD1069003FA413 /* libNimbusNetworkControllers.a */,
				66A0B0A614BD1069003FA413 /* NimbusNetworkControllersTests.octest */,
=======
				DB84BDD913FBCA4400DACCFE /* libNimbusBadge.a */,
				DB84BDE613FBCA4400DACCFE /* NimbusBadgeTests.octest */,
>>>>>>> 9dee5cff
			);
			name = Products;
			sourceTree = "<group>";
		};
		66A03C0B13E6E85E00B514F3 /* Frameworks */ = {
			isa = PBXGroup;
			children = (
				66BACD1C15857A6200B0B481 /* CoreGraphics.framework */,
				666C3D1E14D0AC2100F337D6 /* CoreText.framework */,
				66E8CED714D08E7400600592 /* libprofile_rt.dylib */,
				66832D02143E38F0003E413C /* CoreGraphics.framework */,
				66832D00143E38E6003E413C /* UIKit.framework */,
				669E98AD13E9EA1F00D99140 /* libz.dylib */,
				66A03DF913E6FD3000B514F3 /* SystemConfiguration.framework */,
				66A03DF713E6FD2700B514F3 /* CFNetwork.framework */,
				66A03DF513E6FD1800B514F3 /* MobileCoreServices.framework */,
				66A03DF313E6FD0E00B514F3 /* libz.dylib */,
				66A03C0C13E6E85E00B514F3 /* Foundation.framework */,
				66A03C1A13E6E85E00B514F3 /* SenTestingKit.framework */,
			);
			name = Frameworks;
			sourceTree = "<group>";
		};
		66A03C0E13E6E85E00B514F3 /* NimbusCore */ = {
			isa = PBXGroup;
			children = (
				66A03C9E13E6E8D900B514F3 /* deps */,
				66A03C3F13E6E8D100B514F3 /* src */,
				66A03C9F13E6E90500B514F3 /* unittests */,
				66FE7D5513FB550A0061B987 /* examples */,
			);
			path = NimbusCore;
			sourceTree = "<group>";
		};
		66A03C3F13E6E8D100B514F3 /* src */ = {
			isa = PBXGroup;
			children = (
				66A03C5013E6E8D100B514F3 /* NimbusCore.h */,
				66A03C4F13E6E8D100B514F3 /* NimbusCore+Additions.h */,
				666F737F14BBC65A00D1A32F /* NimbusCore+Namespace.h */,
				66A03C4013E6E8D100B514F3 /* NIBlocks.h */,
				66A03C4113E6E8D100B514F3 /* NICommonMetrics.h */,
				66A03C4213E6E8D100B514F3 /* NICommonMetrics.m */,
				66A03C4313E6E8D100B514F3 /* NIDataStructures.h */,
				66A03C4413E6E8D100B514F3 /* NIDataStructures.m */,
				66A03C4513E6E8D100B514F3 /* NIDebuggingTools.h */,
				66A03C4613E6E8D100B514F3 /* NIDebuggingTools.m */,
				66A03C4713E6E8D100B514F3 /* NIDeviceOrientation.h */,
				66A03C4813E6E8D100B514F3 /* NIDeviceOrientation.m */,
				66A03C4913E6E8D100B514F3 /* NIError.h */,
				66A03C4A13E6E8D100B514F3 /* NIError.m */,
				66A03C4B13E6E8D100B514F3 /* NIFoundationMethods.h */,
				66A03C4C13E6E8D100B514F3 /* NIFoundationMethods.m */,
				66A03C4D13E6E8D100B514F3 /* NIInMemoryCache.h */,
				66A03C4E13E6E8D100B514F3 /* NIInMemoryCache.m */,
				FD01BED914179D940023D783 /* NINavigationAppearance.h */,
				FD01BEDA14179D940023D783 /* NINavigationAppearance.m */,
				66A03C5113E6E8D100B514F3 /* NINetworkActivity.h */,
				66A03C5213E6E8D100B514F3 /* NINetworkActivity.m */,
				66A03C5313E6E8D100B514F3 /* NINonEmptyCollectionTesting.h */,
				66A03C5413E6E8D100B514F3 /* NINonEmptyCollectionTesting.m */,
				66A03C5513E6E8D100B514F3 /* NINonRetainingCollections.h */,
				66A03C5613E6E8D100B514F3 /* NINonRetainingCollections.m */,
				66C1153F1486ACDD003C9AC6 /* NIOperations+Subclassing.h */,
				66A03C5713E6E8D100B514F3 /* NIOperations.h */,
				66A03C5813E6E8D100B514F3 /* NIOperations.m */,
				66A03C5913E6E8D100B514F3 /* NIPaths.h */,
				66A03C5A13E6E8D100B514F3 /* NIPaths.m */,
				66A03C5B13E6E8D100B514F3 /* NIPreprocessorMacros.h */,
				66A03C5C13E6E8D100B514F3 /* NIRuntimeClassModifications.h */,
				66A03C5D13E6E8D100B514F3 /* NIRuntimeClassModifications.m */,
				66A03C5E13E6E8D100B514F3 /* NISDKAvailability.h */,
				66A03C5F13E6E8D100B514F3 /* NISDKAvailability.m */,
				66A03C6013E6E8D100B514F3 /* NIState.h */,
				66A03C6113E6E8D100B514F3 /* NIState.m */,
				6675E4B11455FCC5007D172F /* NIViewRecycler.h */,
				6675E4B21455FCC5007D172F /* NIViewRecycler.m */,
				66A03CB613E6EFAF00B514F3 /* NSData+NimbusCore.h */,
				66A03C6213E6E8D100B514F3 /* NSData+NimbusCore.m */,
				66A03CB713E6EFAF00B514F3 /* NSString+NimbusCore.h */,
				66A03C6313E6E8D100B514F3 /* NSString+NimbusCore.m */,
				66A0B0CA14BD15CA003FA413 /* UIView+NimbusCore.h */,
				66A0B0CB14BD15CA003FA413 /* UIView+NimbusCore.m */,
			);
			name = src;
			path = core/src;
			sourceTree = SOURCE_ROOT;
		};
		66A03C9F13E6E90500B514F3 /* unittests */ = {
			isa = PBXGroup;
			children = (
				66A03CB513E6EF6D00B514F3 /* resources */,
				66E8CED114D089E500600592 /* NICommonMetricsTests.m */,
				66A03CA013E6E90500B514F3 /* NICoreAdditionTests.m */,
				66A03CA113E6E90500B514F3 /* NIDataStructureTests.m */,
				66A03CA213E6E90500B514F3 /* NIFoundationMethodsTests.m */,
				66A03CA313E6E90500B514F3 /* NIMemoryCacheTests.m */,
				FD01BED414179AAC0023D783 /* NINavigationAppearanceTests.m */,
				6607851B14D245BE00FE3283 /* NINetworkActivityTests.m */,
				66A03CA413E6E90500B514F3 /* NINonEmptyCollectionTestingTests.m */,
				66A03CA513E6E90500B514F3 /* NINonRetainingCollectionsTests.m */,
				66A03CA613E6E90500B514F3 /* NIOperationsTests.m */,
				66A03CA713E6E90500B514F3 /* NIRuntimeClassModificationsTests.m */,
				6607851F14D33EA900FE3283 /* NIStateTests.m */,
				6675E4B914560397007D172F /* NIViewRecyclerTests.m */,
				66A03CA813E6E90500B514F3 /* NSDate+UnitTesting.h */,
				66A03CA913E6E90500B514F3 /* NSDate+UnitTesting.m */,
			);
			name = unittests;
			path = core/unittests;
			sourceTree = SOURCE_ROOT;
		};
		66A03CB513E6EF6D00B514F3 /* resources */ = {
			isa = PBXGroup;
			children = (
				66A03D5B13E6F9A900B514F3 /* NimbusCoreTests-Info.plist */,
				66A03CB313E6EF1F00B514F3 /* nimbus64x64.png */,
			);
			name = resources;
			sourceTree = "<group>";
		};
		66A03CC113E6F0ED00B514F3 /* NimbusLauncher */ = {
			isa = PBXGroup;
			children = (
				66A03CF613E6F13700B514F3 /* deps */,
				66A03CE613E6F10C00B514F3 /* src */,
				66A03D5C13E6F9B100B514F3 /* unittests */,
			);
			path = NimbusLauncher;
			sourceTree = "<group>";
		};
		66A03CE613E6F10C00B514F3 /* src */ = {
			isa = PBXGroup;
			children = (
				66A03CED13E6F10C00B514F3 /* NimbusLauncher.h */,
				666F73A614BBFECD00D1A32F /* NimbusLauncher+Namespace.h */,
				66A03CE713E6F10C00B514F3 /* NILauncherButton.m */,
				66A03CE813E6F10C00B514F3 /* NILauncherItemDetails.m */,
				66A03CE913E6F10C00B514F3 /* NILauncherView.h */,
				66A03CEA13E6F10C00B514F3 /* NILauncherView.m */,
				66A03CEB13E6F10C00B514F3 /* NILauncherViewController.h */,
				66A03CEC13E6F10C00B514F3 /* NILauncherViewController.m */,
			);
			name = src;
			path = launcher/src;
			sourceTree = SOURCE_ROOT;
		};
		66A03D2913E6F97500B514F3 /* NimbusNetworkImage */ = {
			isa = PBXGroup;
			children = (
				66A03D4C13E6F99400B514F3 /* deps */,
				66A03D4F13E6F99400B514F3 /* src */,
				66A03D5F13E6F9DF00B514F3 /* unittests */,
			);
			path = NimbusNetworkImage;
			sourceTree = "<group>";
		};
		66A03D4F13E6F99400B514F3 /* src */ = {
			isa = PBXGroup;
			children = (
				66A03D5213E6F99400B514F3 /* NimbusNetworkImage.h */,
				666F73AA14BBFEF400D1A32F /* NimbusNetworkImage+Namespace.h */,
				66A03D5013E6F99400B514F3 /* NINetworkImageRequest.h */,
				66A03D5113E6F99400B514F3 /* NINetworkImageRequest.m */,
				66A03D5313E6F99400B514F3 /* NINetworkImageView.h */,
				66A03D5413E6F99400B514F3 /* NINetworkImageView.m */,
			);
			name = src;
			path = networkimage/src;
			sourceTree = SOURCE_ROOT;
		};
		66A03D5C13E6F9B100B514F3 /* unittests */ = {
			isa = PBXGroup;
			children = (
				66A03D5D13E6F9BA00B514F3 /* resources */,
				666C3D3214D0AE4F00F337D6 /* NILauncherViewTests.m */,
			);
			name = unittests;
			sourceTree = "<group>";
		};
		66A03D5D13E6F9BA00B514F3 /* resources */ = {
			isa = PBXGroup;
			children = (
				66A03D5E13E6F9C700B514F3 /* NimbusLauncherTests-Info.plist */,
			);
			name = resources;
			sourceTree = "<group>";
		};
		66A03D5F13E6F9DF00B514F3 /* unittests */ = {
			isa = PBXGroup;
			children = (
				666C3D4E14D0B0ED00F337D6 /* NimbusNetworkImageTests-Info.plist */,
				666C3D4F14D0B0ED00F337D6 /* NINetworkImageViewTests.m */,
			);
			name = unittests;
			path = ../networkimage/unittests;
			sourceTree = SOURCE_ROOT;
		};
		66A0B09B14BD1069003FA413 /* NimbusNetworkControllers */ = {
			isa = PBXGroup;
			children = (
				66A0B0C814BD1586003FA413 /* deps */,
				66A0B0BD14BD1083003FA413 /* src */,
				66A0B0BE14BD1087003FA413 /* unittests */,
			);
			name = NimbusNetworkControllers;
			path = NetworkControllers;
			sourceTree = "<group>";
		};
		66A0B0BD14BD1083003FA413 /* src */ = {
			isa = PBXGroup;
			children = (
				66A0B0BF14BD1116003FA413 /* NimbusNetworkControllers.h */,
				66A0B0CF14BD1635003FA413 /* NimbusNetworkControllers+Namespace.h */,
				66A0B0C014BD1116003FA413 /* NINetworkTableViewController.h */,
				66A0B0C114BD1116003FA413 /* NINetworkTableViewController.m */,
			);
			name = src;
			sourceTree = "<group>";
		};
		66A0B0BE14BD1087003FA413 /* unittests */ = {
			isa = PBXGroup;
			children = (
				666C3D4B14D0B05800F337D6 /* NetworkControllersTests-Info.plist */,
				666C3D4C14D0B05800F337D6 /* NINetworkTableViewControllerTests.m */,
			);
			name = unittests;
			sourceTree = "<group>";
		};
		66C3A6A3143D61130048542F /* NimbusCss */ = {
			isa = PBXGroup;
			children = (
				66B10906144D4C15004576D1 /* deps */,
				66832C93143D63B4003E413C /* src */,
				66832C95143D63BF003E413C /* unittests */,
				66832C96143D63C6003E413C /* grammar */,
			);
			path = NimbusCss;
			sourceTree = "<group>";
		};
		66E8CED414D08B8000600592 /* Configs */ = {
			isa = PBXGroup;
			children = (
				66E8CED514D08B9F00600592 /* lib.xcconfig */,
				66E8CED614D08BAE00600592 /* unittest.xcconfig */,
			);
			name = Configs;
			sourceTree = "<group>";
		};
		66FE7D5513FB550A0061B987 /* examples */ = {
			isa = PBXGroup;
			children = (
				66FE7D5613FB550A0061B987 /* ExampleRuntimeDebugging.m */,
			);
			name = examples;
			path = core/examples;
			sourceTree = SOURCE_ROOT;
		};
		66FE7D5F13FB83620061B987 /* examples */ = {
			isa = PBXGroup;
			children = (
				66FE7D6013FB83620061B987 /* ExampleStaticTableModel.m */,
			);
			name = examples;
			path = models/examples;
			sourceTree = SOURCE_ROOT;
		};
		66FE7D6313FB83620061B987 /* src */ = {
			isa = PBXGroup;
			children = (
				66FE7D6413FB83620061B987 /* NimbusModels.h */,
				666F73A814BBFEE300D1A32F /* NimbusModels+Namespace.h */,
				66FE7D6513FB83620061B987 /* NITableViewModel.h */,
				66FE7D6613FB83620061B987 /* NITableViewModel.m */,
				6626330B14995C4600B99898 /* NITableViewModel+Private.h */,
				6668867D156AD148006E874F /* NICellCatalog.h */,
				6668867E156AD148006E874F /* NICellCatalog.m */,
				667A749913FE20BD009D277D /* NIFormCellCatalog.h */,
				667A749A13FE20BD009D277D /* NIFormCellCatalog.m */,
				667A749B13FE20BD009D277D /* NICellFactory.h */,
				667A749C13FE20BD009D277D /* NICellFactory.m */,
				66688686156ADDB0006E874F /* NIRadioGroup.h */,
				66688687156ADDB1006E874F /* NIRadioGroup.m */,
				667DD369156D78980045ABBB /* NIRadioGroupController.h */,
				667DD36A156D78980045ABBB /* NIRadioGroupController.m */,
				66416179156B516E0018AC1C /* NITableViewActions.h */,
				6641617A156B516E0018AC1C /* NITableViewActions.m */,
			);
			name = src;
			path = models/src;
			sourceTree = SOURCE_ROOT;
		};
		66FE7D6713FB83620061B987 /* unittests */ = {
			isa = PBXGroup;
			children = (
				66FE7D6813FB83620061B987 /* NimbusModelsTests-Info.plist */,
				6623EB6C1402ECE400E0E61A /* NITableViewModelTests.m */,
			);
			name = unittests;
			path = models/unittests;
			sourceTree = SOURCE_ROOT;
		};
		DB3A230B13FD4B8E00614220 /* NimbusAttributedLabel */ = {
			isa = PBXGroup;
			children = (
				6693C3AC158BFC7E00950D42 /* deps */,
				DB3A233113FD4BE500614220 /* src */,
				DB3A233913FD4C2900614220 /* unittests */,
			);
			path = NimbusAttributedLabel;
			sourceTree = "<group>";
		};
		DB3A233113FD4BE500614220 /* src */ = {
			isa = PBXGroup;
			children = (
				DB3A233413FD4BE500614220 /* NimbusAttributedLabel.h */,
				666F739E14BBFE6800D1A32F /* NimbusAttributedLabel+Namespace.h */,
				DB3A233213FD4BE500614220 /* NIAttributedLabel.h */,
				DB3A233313FD4BE500614220 /* NIAttributedLabel.m */,
				6693C2F3158BB8E900950D42 /* NSMutableAttributedString+NimbusAttributedLabel.h */,
				6693C2F4158BB8E900950D42 /* NSMutableAttributedString+NimbusAttributedLabel.m */,
			);
			name = src;
			path = attributedlabel/src;
			sourceTree = SOURCE_ROOT;
		};
		DB3A233913FD4C2900614220 /* unittests */ = {
			isa = PBXGroup;
			children = (
				DB3A233A13FD4C2900614220 /* NimbusAttributedLabelTests-Info.plist */,
				666C3D1B14D0AB7E00F337D6 /* NIAttributedLabelTests.m */,
			);
			name = unittests;
			path = attributedlabel/unittests;
			sourceTree = SOURCE_ROOT;
		};
		DB84BD9A13EFDE3C00DACCFE /* NimbusWebController */ = {
			isa = PBXGroup;
			children = (
				6661BAFF13F0AA6000D14F92 /* deps */,
				DB84BDA713EFDF5900DACCFE /* src */,
				DB84BDAF13EFDF6900DACCFE /* unittests */,
			);
			name = NimbusWebController;
			sourceTree = "<group>";
		};
<<<<<<< HEAD
=======
		DB84BDA513EFDF5900DACCFE /* lib */ = {
			isa = PBXGroup;
			children = (
				DB84BE0B13FBE10700DACCFE /* NimbusWebController_Prefix.pch */,
			);
			name = lib;
			path = webcontroller/lib;
			sourceTree = "<group>";
		};
>>>>>>> 9dee5cff
		DB84BDA713EFDF5900DACCFE /* src */ = {
			isa = PBXGroup;
			children = (
				DB84BDA813EFDF5900DACCFE /* NimbusWebController.h */,
				666F73B414BBFFC100D1A32F /* NimbusWebController+Namespace.h */,
				DB84BDA913EFDF5900DACCFE /* NIWebController.h */,
				DB84BDAA13EFDF5900DACCFE /* NIWebController.m */,
			);
			name = src;
			path = webcontroller/src;
			sourceTree = SOURCE_ROOT;
		};
		DB84BDAF13EFDF6900DACCFE /* unittests */ = {
			isa = PBXGroup;
			children = (
				DB84BDB013EFDF6900DACCFE /* NimbusWebControllerTests-Info.plist */,
				666C3D3814D0AEBF00F337D6 /* NIWebControllerTests.m */,
			);
			name = unittests;
			path = webcontroller/unittests;
			sourceTree = "<group>";
		};
		DB84BDDB13FBCA4400DACCFE /* NimbusBadge */ = {
			isa = PBXGroup;
			children = (
				DB84BE0D13FBE19700DACCFE /* deps */,
				DB84BDFE13FBCA6F00DACCFE /* libs */,
				DB84BE0013FBCA8900DACCFE /* src */,
				DB84BDFF13FBCA7D00DACCFE /* unittests */,
			);
			path = NimbusBadge;
			sourceTree = "<group>";
		};
		DB84BDFE13FBCA6F00DACCFE /* libs */ = {
			isa = PBXGroup;
			children = (
				DB84BE0113FBCAB200DACCFE /* NimbusBadge_Prefix.pch */,
			);
			name = libs;
			sourceTree = "<group>";
		};
		DB84BDFF13FBCA7D00DACCFE /* unittests */ = {
			isa = PBXGroup;
			children = (
				DB84BE0913FBE05C00DACCFE /* NimbusBadgeTests-Info.plist */,
			);
			name = unittests;
			sourceTree = "<group>";
		};
		DB84BE0013FBCA8900DACCFE /* src */ = {
			isa = PBXGroup;
			children = (
				DB84BE0313FBCAC400DACCFE /* NIBadgeView.h */,
				DB84BE0413FBCAC400DACCFE /* NIBadgeView.m */,
				DB84BE0513FBCAC400DACCFE /* NimbusBadge.h */,
			);
			name = src;
			sourceTree = "<group>";
		};
/* End PBXGroup section */

/* Begin PBXHeadersBuildPhase section */
		663B523D1445052700CC26DF /* Headers */ = {
			isa = PBXHeadersBuildPhase;
			buildActionMask = 2147483647;
			files = (
				663B52671445061B00CC26DF /* NimbusPagingScrollView.h in Headers */,
				663B526A1445070100CC26DF /* NIPagingScrollView.h in Headers */,
				663B527114450CC100CC26DF /* NIPagingScrollViewPage.h in Headers */,
				663B527314450CEF00CC26DF /* NIPagingScrollViewDelegate.h in Headers */,
				663B527514450D1C00CC26DF /* NIPagingScrollViewDataSource.h in Headers */,
				66F27D55145B7A5F00AFCA08 /* NIPageView.h in Headers */,
				666F73B114BBFF6300D1A32F /* NimbusPagingScrollView+Namespace.h in Headers */,
			);
			runOnlyForDeploymentPostprocessing = 0;
		};
		6661BBCA13F1A3BB00D14F92 /* Headers */ = {
			isa = PBXHeadersBuildPhase;
			buildActionMask = 2147483647;
			files = (
				66FE7D6B13FB83620061B987 /* NimbusModels.h in Headers */,
				66FE7D6C13FB83620061B987 /* NITableViewModel.h in Headers */,
				667A749F13FE20BD009D277D /* NIFormCellCatalog.h in Headers */,
				667A74A113FE20BD009D277D /* NICellFactory.h in Headers */,
				6626330C14995C4600B99898 /* NITableViewModel+Private.h in Headers */,
				666F73A914BBFEE300D1A32F /* NimbusModels+Namespace.h in Headers */,
				6668867F156AD148006E874F /* NICellCatalog.h in Headers */,
				66688688156ADDB3006E874F /* NIRadioGroup.h in Headers */,
				6641617B156B516E0018AC1C /* NITableViewActions.h in Headers */,
				667DD36B156D78980045ABBB /* NIRadioGroupController.h in Headers */,
			);
			runOnlyForDeploymentPostprocessing = 0;
		};
		6675722713E765BF0076F555 /* Headers */ = {
			isa = PBXHeadersBuildPhase;
			buildActionMask = 2147483647;
			files = (
				6675726313E765F70076F555 /* NIDeviceInfo.h in Headers */,
				6675726513E765F70076F555 /* NimbusOverview.h in Headers */,
				6675726613E765F70076F555 /* NIOverview.h in Headers */,
				6675726813E765F70076F555 /* NIOverviewGraphView.h in Headers */,
				6675726A13E765F70076F555 /* NIOverviewLogger.h in Headers */,
				6675726C13E765F70076F555 /* NIOverviewPageView.h in Headers */,
				6675726E13E765F70076F555 /* NIOverviewSwizzling.h in Headers */,
				6675727013E765F70076F555 /* NIOverviewView.h in Headers */,
				666F73AF14BBFF4600D1A32F /* NimbusOverview+Namespace.h in Headers */,
				669F0CFF158000810069B972 /* NIOverviewMemoryCacheController.h in Headers */,
			);
			runOnlyForDeploymentPostprocessing = 0;
		};
		6675727813E769150076F555 /* Headers */ = {
			isa = PBXHeadersBuildPhase;
			buildActionMask = 2147483647;
			files = (
				667572AE13E7692F0076F555 /* NimbusPhotos.h in Headers */,
				667572AF13E7692F0076F555 /* NIPhotoAlbumScrollView.h in Headers */,
				667572B113E7692F0076F555 /* NIPhotoScrollView.h in Headers */,
				667572B313E7692F0076F555 /* NIPhotoScrubberView.h in Headers */,
				667572B513E7692F0076F555 /* NIToolbarPhotoViewController.h in Headers */,
				66F27D60145BA32500AFCA08 /* NIPhotoAlbumScrollViewDataSource.h in Headers */,
				66F27D62145BA35C00AFCA08 /* NIPhotoAlbumScrollViewDelegate.h in Headers */,
				66F27D64145BA4E500AFCA08 /* NIPhotoScrollViewDelegate.h in Headers */,
				66F27D66145BA56400AFCA08 /* NIPhotoScrollViewPhotoSize.h in Headers */,
				666F73B314BBFFAA00D1A32F /* NimbusPhotos+Namespace.h in Headers */,
			);
			runOnlyForDeploymentPostprocessing = 0;
		};
		667572BB13E76F460076F555 /* Headers */ = {
			isa = PBXHeadersBuildPhase;
			buildActionMask = 2147483647;
			files = (
				667A8A0A148CA164000779BD /* NimbusOperations.h in Headers */,
				667A8A0D148CA16F000779BD /* NINetworkJSONRequest.h in Headers */,
				667A8A11148CA178000779BD /* NINetworkJSONRequest.h in Headers */,
				666F73AD14BBFF2A00D1A32F /* NimbusOperations+Namespace.h in Headers */,
			);
			runOnlyForDeploymentPostprocessing = 0;
		};
		6675731013E771380076F555 /* Headers */ = {
			isa = PBXHeadersBuildPhase;
			buildActionMask = 2147483647;
			files = (
				6675733E13E7718B0076F555 /* NIInterapp.h in Headers */,
				6675734513E773AA0076F555 /* NimbusInterapp.h in Headers */,
				666F73A514BBFEB500D1A32F /* NimbusInterapp+Namespace.h in Headers */,
			);
			runOnlyForDeploymentPostprocessing = 0;
		};
		66A03C0713E6E85E00B514F3 /* Headers */ = {
			isa = PBXHeadersBuildPhase;
			buildActionMask = 2147483647;
			files = (
				66A03C7013E6E8D100B514F3 /* NIBlocks.h in Headers */,
				66A03C7113E6E8D100B514F3 /* NICommonMetrics.h in Headers */,
				66A03C7313E6E8D100B514F3 /* NIDataStructures.h in Headers */,
				66A03C7513E6E8D100B514F3 /* NIDebuggingTools.h in Headers */,
				66A03C7713E6E8D100B514F3 /* NIDeviceOrientation.h in Headers */,
				66A03C7913E6E8D100B514F3 /* NIError.h in Headers */,
				66A03C7B13E6E8D100B514F3 /* NIFoundationMethods.h in Headers */,
				66A03C7D13E6E8D100B514F3 /* NIInMemoryCache.h in Headers */,
				66A03C7F13E6E8D100B514F3 /* NimbusCore+Additions.h in Headers */,
				66A03C8013E6E8D100B514F3 /* NimbusCore.h in Headers */,
				66A03C8113E6E8D100B514F3 /* NINetworkActivity.h in Headers */,
				66A03C8513E6E8D100B514F3 /* NINonRetainingCollections.h in Headers */,
				66A03C8713E6E8D100B514F3 /* NIOperations.h in Headers */,
				66A03C8913E6E8D100B514F3 /* NIPaths.h in Headers */,
				66A03C8B13E6E8D100B514F3 /* NIPreprocessorMacros.h in Headers */,
				66A03C8C13E6E8D100B514F3 /* NIRuntimeClassModifications.h in Headers */,
				66A03C8E13E6E8D100B514F3 /* NISDKAvailability.h in Headers */,
				66A03CB813E6EFB000B514F3 /* NSData+NimbusCore.h in Headers */,
				66A03CB913E6EFB000B514F3 /* NSString+NimbusCore.h in Headers */,
				66A03C9013E6E8D100B514F3 /* NIState.h in Headers */,
				FD01BEDB14179D940023D783 /* NINavigationAppearance.h in Headers */,
				6675E4B31455FCC5007D172F /* NIViewRecycler.h in Headers */,
				66C115411486ACE3003C9AC6 /* NIOperations+Subclassing.h in Headers */,
				666F738014BBC65A00D1A32F /* NimbusCore+Namespace.h in Headers */,
				66A0B0CC14BD15CA003FA413 /* UIView+NimbusCore.h in Headers */,
				66E8CEE414D08F8200600592 /* NINonEmptyCollectionTesting.h in Headers */,
			);
			runOnlyForDeploymentPostprocessing = 0;
		};
		66A03CBD13E6F0ED00B514F3 /* Headers */ = {
			isa = PBXHeadersBuildPhase;
			buildActionMask = 2147483647;
			files = (
				66A03CF113E6F10C00B514F3 /* NILauncherView.h in Headers */,
				66A03CF313E6F10C00B514F3 /* NILauncherViewController.h in Headers */,
				66A03CF513E6F10C00B514F3 /* NimbusLauncher.h in Headers */,
				666F73A714BBFECD00D1A32F /* NimbusLauncher+Namespace.h in Headers */,
			);
			runOnlyForDeploymentPostprocessing = 0;
		};
		66A03D2513E6F97500B514F3 /* Headers */ = {
			isa = PBXHeadersBuildPhase;
			buildActionMask = 2147483647;
			files = (
				66A03D5613E6F99400B514F3 /* NINetworkImageRequest.h in Headers */,
				66A03D5813E6F99400B514F3 /* NimbusNetworkImage.h in Headers */,
				66A03D5913E6F99400B514F3 /* NINetworkImageView.h in Headers */,
				666F73AB14BBFEF400D1A32F /* NimbusNetworkImage+Namespace.h in Headers */,
			);
			runOnlyForDeploymentPostprocessing = 0;
		};
		66A0B09714BD1069003FA413 /* Headers */ = {
			isa = PBXHeadersBuildPhase;
			buildActionMask = 2147483647;
			files = (
				66A0B0C214BD1116003FA413 /* NimbusNetworkControllers.h in Headers */,
				66A0B0C314BD1116003FA413 /* NINetworkTableViewController.h in Headers */,
				66A0B0D014BD1635003FA413 /* NimbusNetworkControllers+Namespace.h in Headers */,
			);
			runOnlyForDeploymentPostprocessing = 0;
		};
		66C3A69F143D61130048542F /* Headers */ = {
			isa = PBXHeadersBuildPhase;
			buildActionMask = 2147483647;
			files = (
<<<<<<< HEAD
				66832CB9143D681B003E413C /* NimbusCSS.h in Headers */,
				66832CC4143D7898003E413C /* NICSSParser.h in Headers */,
				66832CF2143E0AD9003E413C /* CSSTokens.h in Headers */,
				66832CF6143E0C35003E413C /* NIStylesheet.h in Headers */,
				66832CFC143E2C0D003E413C /* NIDOM.h in Headers */,
				66832D07143E3A30003E413C /* NICSSRuleset.h in Headers */,
				66832D0A143E3B55003E413C /* NIStyleable.h in Headers */,
				66832D0F143E3C32003E413C /* UILabel+NIStyleable.h in Headers */,
				66832D1314416368003E413C /* UIView+NIStyleable.h in Headers */,
				66832DA214421B4A003E413C /* UINavigationBar+NIStyleable.h in Headers */,
				66832E0614435071003E413C /* NIChameleonObserver.h in Headers */,
				66B10900144C931F004576D1 /* UIButton+NIStyleable.h in Headers */,
				668ECDC71455C17200455266 /* NIStylesheetCache.h in Headers */,
				666F73A314BBFEA300D1A32F /* NimbusCss+Namespace.h in Headers */,
				443589C8155190B300757E50 /* UISearchBar+NIStyleable.h in Headers */,
				443589C9155190CA00757E50 /* UIToolbar+NIStyleable.h in Headers */,
				664EFB6215598CDF009826AB /* UIActivityIndicatorView+NIStyleable.h in Headers */,
				666903851561B46900C44A70 /* UITableView+NIStyleable.h in Headers */,
				666903891561B6A000C44A70 /* UIScrollView+NIStyleable.h in Headers */,
=======
				DB84BDAC13EFDF5900DACCFE /* NimbusWebController.h in Headers */,
				DB84BDAD13EFDF5900DACCFE /* NIWebController.h in Headers */,
				DB84BE0C13FBE10700DACCFE /* NimbusWebController_Prefix.pch in Headers */,
			);
			runOnlyForDeploymentPostprocessing = 0;
		};
		DB84BDD713FBCA4400DACCFE /* Headers */ = {
			isa = PBXHeadersBuildPhase;
			buildActionMask = 2147483647;
			files = (
				DB84BE0213FBCAB200DACCFE /* NimbusBadge_Prefix.pch in Headers */,
				DB84BE0613FBCAC400DACCFE /* NIBadgeView.h in Headers */,
				DB84BE0813FBCAC400DACCFE /* NimbusBadge.h in Headers */,
>>>>>>> 9dee5cff
			);
			runOnlyForDeploymentPostprocessing = 0;
		};
		DB3A230713FD4B8E00614220 /* Headers */ = {
			isa = PBXHeadersBuildPhase;
			buildActionMask = 2147483647;
			files = (
				DB3A233613FD4BE500614220 /* NIAttributedLabel.h in Headers */,
				DB3A233813FD4BE500614220 /* NimbusAttributedLabel.h in Headers */,
				666F739F14BBFE6800D1A32F /* NimbusAttributedLabel+Namespace.h in Headers */,
			);
			runOnlyForDeploymentPostprocessing = 0;
		};
		DB84BD7213EFDDC900DACCFE /* Headers */ = {
			isa = PBXHeadersBuildPhase;
			buildActionMask = 2147483647;
			files = (
				DB84BDAC13EFDF5900DACCFE /* NimbusWebController.h in Headers */,
				DB84BDAD13EFDF5900DACCFE /* NIWebController.h in Headers */,
				666F73B514BBFFC100D1A32F /* NimbusWebController+Namespace.h in Headers */,
			);
			runOnlyForDeploymentPostprocessing = 0;
		};
/* End PBXHeadersBuildPhase section */

/* Begin PBXLegacyTarget section */
		66832C9D143D649D003E413C /* Nimbus CSS Grammar */ = {
			isa = PBXLegacyTarget;
			buildArgumentsString = "$(ACTION)";
			buildConfigurationList = 66832C9E143D649D003E413C /* Build configuration list for PBXLegacyTarget "Nimbus CSS Grammar" */;
			buildPhases = (
			);
			buildToolPath = ./generate;
			buildWorkingDirectory = css/grammar;
			dependencies = (
			);
			name = "Nimbus CSS Grammar";
			passBuildSettingsInEnvironment = 1;
			productName = "Nimbus CSS Grammar";
		};
/* End PBXLegacyTarget section */

/* Begin PBXNativeTarget section */
		663B523E1445052700CC26DF /* NimbusPagingScrollView */ = {
			isa = PBXNativeTarget;
			buildConfigurationList = 663B525C1445052800CC26DF /* Build configuration list for PBXNativeTarget "NimbusPagingScrollView" */;
			buildPhases = (
				663B523B1445052700CC26DF /* Sources */,
				663B523C1445052700CC26DF /* Frameworks */,
				663B523D1445052700CC26DF /* Headers */,
				666F739914BBFD6400D1A32F /* ShellScript */,
			);
			buildRules = (
			);
			dependencies = (
			);
			name = NimbusPagingScrollView;
			productName = NimbusPagingScrollView;
			productReference = 663B523F1445052700CC26DF /* libNimbusPagingScrollView.a */;
			productType = "com.apple.product-type.library.static";
		};
		663B524B1445052800CC26DF /* NimbusPagingScrollViewTests */ = {
			isa = PBXNativeTarget;
			buildConfigurationList = 663B525F1445052800CC26DF /* Build configuration list for PBXNativeTarget "NimbusPagingScrollViewTests" */;
			buildPhases = (
				663B52471445052800CC26DF /* Sources */,
				663B52481445052800CC26DF /* Frameworks */,
				663B52491445052800CC26DF /* Resources */,
				663B524A1445052800CC26DF /* ShellScript */,
			);
			buildRules = (
			);
			dependencies = (
				666C3D5F14D0B19C00F337D6 /* PBXTargetDependency */,
				663B52511445052800CC26DF /* PBXTargetDependency */,
			);
			name = NimbusPagingScrollViewTests;
			productName = NimbusPagingScrollViewTests;
			productReference = 663B524C1445052800CC26DF /* NimbusPagingScrollViewTests.octest */;
			productType = "com.apple.product-type.bundle";
		};
		6661BBCB13F1A3BB00D14F92 /* NimbusModels */ = {
			isa = PBXNativeTarget;
			buildConfigurationList = 6661BBEA13F1A3BC00D14F92 /* Build configuration list for PBXNativeTarget "NimbusModels" */;
			buildPhases = (
				6661BBC813F1A3BB00D14F92 /* Sources */,
				6661BBC913F1A3BB00D14F92 /* Frameworks */,
				6661BBCA13F1A3BB00D14F92 /* Headers */,
				666F739C14BBFD7400D1A32F /* ShellScript */,
			);
			buildRules = (
			);
			dependencies = (
			);
			name = NimbusModels;
			productName = NimbusTables;
			productReference = 6661BBCC13F1A3BB00D14F92 /* libNimbusModels.a */;
			productType = "com.apple.product-type.library.static";
		};
		6661BBD813F1A3BB00D14F92 /* NimbusModelsTests */ = {
			isa = PBXNativeTarget;
			buildConfigurationList = 6661BBED13F1A3BC00D14F92 /* Build configuration list for PBXNativeTarget "NimbusModelsTests" */;
			buildPhases = (
				6661BBD413F1A3BB00D14F92 /* Sources */,
				6661BBD513F1A3BB00D14F92 /* Frameworks */,
				6661BBD613F1A3BB00D14F92 /* Resources */,
				6661BBD713F1A3BB00D14F92 /* ShellScript */,
			);
			buildRules = (
			);
			dependencies = (
				666C3D6A14D0B1BA00F337D6 /* PBXTargetDependency */,
				6661BBDF13F1A3BB00D14F92 /* PBXTargetDependency */,
			);
			name = NimbusModelsTests;
			productName = NimbusTablesTests;
			productReference = 6661BBD913F1A3BB00D14F92 /* NimbusModelsTests.octest */;
			productType = "com.apple.product-type.bundle";
		};
		6675722813E765BF0076F555 /* NimbusOverview */ = {
			isa = PBXNativeTarget;
			buildConfigurationList = 6675724C13E765BF0076F555 /* Build configuration list for PBXNativeTarget "NimbusOverview" */;
			buildPhases = (
				6675722513E765BF0076F555 /* Sources */,
				6675722613E765BF0076F555 /* Frameworks */,
				6675722713E765BF0076F555 /* Headers */,
				666F739814BBFD5F00D1A32F /* ShellScript */,
			);
			buildRules = (
			);
			dependencies = (
			);
			name = NimbusOverview;
			productName = NimbusOverview;
			productReference = 6675722913E765BF0076F555 /* libNimbusOverview.a */;
			productType = "com.apple.product-type.library.static";
		};
		6675723513E765BF0076F555 /* NimbusOverviewTests */ = {
			isa = PBXNativeTarget;
			buildConfigurationList = 6675724D13E765BF0076F555 /* Build configuration list for PBXNativeTarget "NimbusOverviewTests" */;
			buildPhases = (
				6675723113E765BF0076F555 /* Sources */,
				6675723213E765BF0076F555 /* Frameworks */,
				6675723313E765BF0076F555 /* Resources */,
				6675723413E765BF0076F555 /* ShellScript */,
			);
			buildRules = (
			);
			dependencies = (
				666C3D5914D0B18400F337D6 /* PBXTargetDependency */,
				6675723C13E765BF0076F555 /* PBXTargetDependency */,
			);
			name = NimbusOverviewTests;
			productName = NimbusOverviewTests;
			productReference = 6675723613E765BF0076F555 /* NimbusOverviewTests.octest */;
			productType = "com.apple.product-type.bundle";
		};
		6675727913E769150076F555 /* NimbusPhotos */ = {
			isa = PBXNativeTarget;
			buildConfigurationList = 6675729913E769150076F555 /* Build configuration list for PBXNativeTarget "NimbusPhotos" */;
			buildPhases = (
				6675727613E769150076F555 /* Sources */,
				6675727713E769150076F555 /* Frameworks */,
				6675727813E769150076F555 /* Headers */,
				666F739A14BBFD6900D1A32F /* ShellScript */,
			);
			buildRules = (
			);
			dependencies = (
			);
			name = NimbusPhotos;
			productName = NimbusPhotos;
			productReference = 6675727A13E769150076F555 /* libNimbusPhotos.a */;
			productType = "com.apple.product-type.library.static";
		};
		6675728613E769150076F555 /* NimbusPhotosTests */ = {
			isa = PBXNativeTarget;
			buildConfigurationList = 6675729C13E769150076F555 /* Build configuration list for PBXNativeTarget "NimbusPhotosTests" */;
			buildPhases = (
				6675728213E769150076F555 /* Sources */,
				6675728313E769150076F555 /* Frameworks */,
				6675728413E769150076F555 /* Resources */,
				6675728513E769150076F555 /* ShellScript */,
			);
			buildRules = (
			);
			dependencies = (
				666C3D6414D0B1AA00F337D6 /* PBXTargetDependency */,
				666C3D6614D0B1AA00F337D6 /* PBXTargetDependency */,
				6675728D13E769150076F555 /* PBXTargetDependency */,
			);
			name = NimbusPhotosTests;
			productName = NimbusPhotosTests;
			productReference = 6675728713E769150076F555 /* NimbusPhotosTests.octest */;
			productType = "com.apple.product-type.bundle";
		};
		667572BC13E76F460076F555 /* NimbusOperations */ = {
			isa = PBXNativeTarget;
			buildConfigurationList = 667572DC13E76F460076F555 /* Build configuration list for PBXNativeTarget "NimbusOperations" */;
			buildPhases = (
				667572B913E76F460076F555 /* Sources */,
				667572BA13E76F460076F555 /* Frameworks */,
				667572BB13E76F460076F555 /* Headers */,
				666F739B14BBFD6E00D1A32F /* ShellScript */,
			);
			buildRules = (
			);
			dependencies = (
			);
			name = NimbusOperations;
			productName = NimbusProcessors;
			productReference = 667572BD13E76F460076F555 /* libNimbusOperations.a */;
			productType = "com.apple.product-type.library.static";
		};
		667572C913E76F460076F555 /* NimbusOperationsTests */ = {
			isa = PBXNativeTarget;
			buildConfigurationList = 667572DF13E76F460076F555 /* Build configuration list for PBXNativeTarget "NimbusOperationsTests" */;
			buildPhases = (
				667572C513E76F460076F555 /* Sources */,
				667572C613E76F460076F555 /* Frameworks */,
				667572C713E76F460076F555 /* Resources */,
				667572C813E76F460076F555 /* ShellScript */,
			);
			buildRules = (
			);
			dependencies = (
				666C3D4714D0AFD300F337D6 /* PBXTargetDependency */,
				667572D013E76F460076F555 /* PBXTargetDependency */,
			);
			name = NimbusOperationsTests;
			productName = NimbusProcessorsTests;
			productReference = 667572CA13E76F460076F555 /* NimbusOperationsTests.octest */;
			productType = "com.apple.product-type.bundle";
		};
		6675731113E771380076F555 /* NimbusInterapp */ = {
			isa = PBXNativeTarget;
			buildConfigurationList = 6675733113E771380076F555 /* Build configuration list for PBXNativeTarget "NimbusInterapp" */;
			buildPhases = (
				6675730E13E771380076F555 /* Sources */,
				6675730F13E771380076F555 /* Frameworks */,
				6675731013E771380076F555 /* Headers */,
				666F739514BBFD4F00D1A32F /* ShellScript */,
			);
			buildRules = (
			);
			dependencies = (
			);
			name = NimbusInterapp;
			productName = NimbusInterapp;
			productReference = 6675731213E771380076F555 /* libNimbusInterapp.a */;
			productType = "com.apple.product-type.library.static";
		};
		6675731E13E771380076F555 /* NimbusInterappTests */ = {
			isa = PBXNativeTarget;
			buildConfigurationList = 6675733413E771380076F555 /* Build configuration list for PBXNativeTarget "NimbusInterappTests" */;
			buildPhases = (
				6675731A13E771380076F555 /* Sources */,
				6675731B13E771380076F555 /* Frameworks */,
				6675731C13E771380076F555 /* Resources */,
				6675731D13E771380076F555 /* ShellScript */,
			);
			buildRules = (
			);
			dependencies = (
				666C3D2E14D0ACDD00F337D6 /* PBXTargetDependency */,
				6675732513E771380076F555 /* PBXTargetDependency */,
			);
			name = NimbusInterappTests;
			productName = NimbusInterappTests;
			productReference = 6675731F13E771380076F555 /* NimbusInterappTests.octest */;
			productType = "com.apple.product-type.bundle";
		};
		66A03C0813E6E85E00B514F3 /* NimbusCore */ = {
			isa = PBXNativeTarget;
			buildConfigurationList = 66A03C2E13E6E85E00B514F3 /* Build configuration list for PBXNativeTarget "NimbusCore" */;
			buildPhases = (
				66A03C0513E6E85E00B514F3 /* Sources */,
				66A03C0613E6E85E00B514F3 /* Frameworks */,
				66A03C0713E6E85E00B514F3 /* Headers */,
				666F736214BBBFF300D1A32F /* ShellScript */,
			);
			buildRules = (
			);
			dependencies = (
			);
			name = NimbusCore;
			productName = NimbusCore;
			productReference = 66A03C0913E6E85E00B514F3 /* libNimbusCore.a */;
			productType = "com.apple.product-type.library.static";
		};
		66A03C1813E6E85E00B514F3 /* NimbusCoreTests */ = {
			isa = PBXNativeTarget;
			buildConfigurationList = 66A03C3113E6E85E00B514F3 /* Build configuration list for PBXNativeTarget "NimbusCoreTests" */;
			buildPhases = (
				66A03C1413E6E85E00B514F3 /* Sources */,
				66A03C1513E6E85E00B514F3 /* Frameworks */,
				66A03C1613E6E85E00B514F3 /* Resources */,
				66A03C1713E6E85E00B514F3 /* ShellScript */,
			);
			buildRules = (
			);
			dependencies = (
				66A03C2213E6E85E00B514F3 /* PBXTargetDependency */,
			);
			name = NimbusCoreTests;
			productName = NimbusCoreTests;
			productReference = 66A03C1913E6E85E00B514F3 /* NimbusCoreTests.octest */;
			productType = "com.apple.product-type.bundle";
		};
		66A03CBE13E6F0ED00B514F3 /* NimbusLauncher */ = {
			isa = PBXNativeTarget;
			buildConfigurationList = 66A03CDE13E6F0EE00B514F3 /* Build configuration list for PBXNativeTarget "NimbusLauncher" */;
			buildPhases = (
				66A03CBB13E6F0ED00B514F3 /* Sources */,
				66A03CBC13E6F0ED00B514F3 /* Frameworks */,
				66A03CBD13E6F0ED00B514F3 /* Headers */,
				666F739614BBFD5500D1A32F /* ShellScript */,
			);
			buildRules = (
			);
			dependencies = (
			);
			name = NimbusLauncher;
			productName = NimbusLauncher;
			productReference = 66A03CBF13E6F0ED00B514F3 /* libNimbusLauncher.a */;
			productType = "com.apple.product-type.library.static";
		};
		66A03CCB13E6F0EE00B514F3 /* NimbusLauncherTests */ = {
			isa = PBXNativeTarget;
			buildConfigurationList = 66A03CE113E6F0EE00B514F3 /* Build configuration list for PBXNativeTarget "NimbusLauncherTests" */;
			buildPhases = (
				66A03CC713E6F0EE00B514F3 /* Sources */,
				66A03CC813E6F0EE00B514F3 /* Frameworks */,
				66A03CC913E6F0EE00B514F3 /* Resources */,
				66A03CCA13E6F0EE00B514F3 /* ShellScript */,
			);
			buildRules = (
			);
			dependencies = (
				666C3D4314D0AF8000F337D6 /* PBXTargetDependency */,
				66A03CD213E6F0EE00B514F3 /* PBXTargetDependency */,
			);
			name = NimbusLauncherTests;
			productName = NimbusLauncherTests;
			productReference = 66A03CCC13E6F0EE00B514F3 /* NimbusLauncherTests.octest */;
			productType = "com.apple.product-type.bundle";
		};
		66A03D2613E6F97500B514F3 /* NimbusNetworkImage */ = {
			isa = PBXNativeTarget;
			buildConfigurationList = 66A03D4613E6F97600B514F3 /* Build configuration list for PBXNativeTarget "NimbusNetworkImage" */;
			buildPhases = (
				66A03D2313E6F97500B514F3 /* Sources */,
				66A03D2413E6F97500B514F3 /* Frameworks */,
				66A03D2513E6F97500B514F3 /* Headers */,
				666F739714BBFD5A00D1A32F /* ShellScript */,
			);
			buildRules = (
			);
			dependencies = (
			);
			name = NimbusNetworkImage;
			productName = NimbusNetworkImage;
			productReference = 66A03D2713E6F97500B514F3 /* libNimbusNetworkImage.a */;
			productType = "com.apple.product-type.library.static";
		};
		66A03D3313E6F97500B514F3 /* NimbusNetworkImageTests */ = {
			isa = PBXNativeTarget;
			buildConfigurationList = 66A03D4913E6F97600B514F3 /* Build configuration list for PBXNativeTarget "NimbusNetworkImageTests" */;
			buildPhases = (
				66A03D2F13E6F97500B514F3 /* Sources */,
				66A03D3013E6F97500B514F3 /* Frameworks */,
				66A03D3113E6F97500B514F3 /* Resources */,
				66A03D3213E6F97500B514F3 /* ShellScript */,
			);
			buildRules = (
			);
			dependencies = (
				666C3D5514D0B14200F337D6 /* PBXTargetDependency */,
				66A03D3A13E6F97500B514F3 /* PBXTargetDependency */,
			);
			name = NimbusNetworkImageTests;
			productName = NimbusNetworkImageTests;
			productReference = 66A03D3413E6F97500B514F3 /* NimbusNetworkImageTests.octest */;
			productType = "com.apple.product-type.bundle";
		};
		66A0B09814BD1069003FA413 /* NimbusNetworkControllers */ = {
			isa = PBXNativeTarget;
			buildConfigurationList = 66A0B0BA14BD106A003FA413 /* Build configuration list for PBXNativeTarget "NimbusNetworkControllers" */;
			buildPhases = (
				66A0B09514BD1069003FA413 /* Sources */,
				66A0B09614BD1069003FA413 /* Frameworks */,
				66A0B09714BD1069003FA413 /* Headers */,
				66A0B0CE14BD1625003FA413 /* ShellScript */,
			);
			buildRules = (
			);
			dependencies = (
			);
			name = NimbusNetworkControllers;
			productName = NetworkControllers;
			productReference = 66A0B09914BD1069003FA413 /* libNimbusNetworkControllers.a */;
			productType = "com.apple.product-type.library.static";
		};
		66A0B0A514BD1069003FA413 /* NimbusNetworkControllersTests */ = {
			isa = PBXNativeTarget;
			buildConfigurationList = 66A0B0BB14BD106A003FA413 /* Build configuration list for PBXNativeTarget "NimbusNetworkControllersTests" */;
			buildPhases = (
				66A0B0A114BD1069003FA413 /* Sources */,
				66A0B0A214BD1069003FA413 /* Frameworks */,
				66A0B0A314BD1069003FA413 /* Resources */,
				66A0B0A414BD1069003FA413 /* ShellScript */,
			);
			buildRules = (
			);
			dependencies = (
				66A0B0AB14BD1069003FA413 /* PBXTargetDependency */,
			);
			name = NimbusNetworkControllersTests;
			productName = NetworkControllersTests;
			productReference = 66A0B0A614BD1069003FA413 /* NimbusNetworkControllersTests.octest */;
			productType = "com.apple.product-type.bundle";
		};
		66C3A6A0143D61130048542F /* NimbusCss */ = {
			isa = PBXNativeTarget;
			buildConfigurationList = 66C3A6BE143D61140048542F /* Build configuration list for PBXNativeTarget "NimbusCss" */;
			buildPhases = (
				66C3A69D143D61130048542F /* Sources */,
				66C3A69E143D61130048542F /* Frameworks */,
				66C3A69F143D61130048542F /* Headers */,
				666F739214BBFD3D00D1A32F /* ShellScript */,
			);
			buildRules = (
			);
			dependencies = (
			);
			name = NimbusCss;
			productName = NimbusCss;
			productReference = 66C3A6A1143D61130048542F /* libNimbusCss.a */;
			productType = "com.apple.product-type.library.static";
		};
		66C3A6AD143D61140048542F /* NimbusCssTests */ = {
			isa = PBXNativeTarget;
			buildConfigurationList = 66C3A6C1143D61140048542F /* Build configuration list for PBXNativeTarget "NimbusCssTests" */;
			buildPhases = (
				66C3A6A9143D61140048542F /* Sources */,
				66C3A6AA143D61140048542F /* Frameworks */,
				66C3A6AB143D61140048542F /* Resources */,
				66C3A6AC143D61140048542F /* ShellScript */,
			);
			buildRules = (
			);
			dependencies = (
				66832CCB143D7A92003E413C /* PBXTargetDependency */,
				66C3A6B3143D61140048542F /* PBXTargetDependency */,
			);
			name = NimbusCssTests;
			productName = NimbusCssTests;
			productReference = 66C3A6AE143D61140048542F /* NimbusCssTests.octest */;
			productType = "com.apple.product-type.bundle";
		};
		DB3A230813FD4B8E00614220 /* NimbusAttributedLabel */ = {
			isa = PBXNativeTarget;
			buildConfigurationList = DB3A232C13FD4B8F00614220 /* Build configuration list for PBXNativeTarget "NimbusAttributedLabel" */;
			buildPhases = (
				DB3A230513FD4B8E00614220 /* Sources */,
				DB3A230613FD4B8E00614220 /* Frameworks */,
				DB3A230713FD4B8E00614220 /* Headers */,
				666F739414BBFD4800D1A32F /* ShellScript */,
			);
			buildRules = (
			);
			dependencies = (
			);
			name = NimbusAttributedLabel;
			productName = NimbusAttributedLabel;
			productReference = DB3A230913FD4B8E00614220 /* libNimbusAttributedLabel.a */;
			productType = "com.apple.product-type.library.static";
		};
		DB3A231513FD4B8E00614220 /* NimbusAttributedLabelTests */ = {
			isa = PBXNativeTarget;
			buildConfigurationList = DB3A232D13FD4B8F00614220 /* Build configuration list for PBXNativeTarget "NimbusAttributedLabelTests" */;
			buildPhases = (
				DB3A231113FD4B8E00614220 /* Sources */,
				DB3A231213FD4B8E00614220 /* Frameworks */,
				DB3A231313FD4B8E00614220 /* Resources */,
				DB3A231413FD4B8E00614220 /* ShellScript */,
			);
			buildRules = (
			);
			dependencies = (
				666C3D2514D0AC7300F337D6 /* PBXTargetDependency */,
				DB3A231C13FD4B8E00614220 /* PBXTargetDependency */,
			);
			name = NimbusAttributedLabelTests;
			productName = NimbusAttributedLabelTests;
			productReference = DB3A231613FD4B8E00614220 /* NimbusAttributedLabelTests.octest */;
			productType = "com.apple.product-type.bundle";
		};
		DB84BD7313EFDDC900DACCFE /* NimbusWebController */ = {
			isa = PBXNativeTarget;
			buildConfigurationList = DB84BD9713EFDDCA00DACCFE /* Build configuration list for PBXNativeTarget "NimbusWebController" */;
			buildPhases = (
				DB84BD7013EFDDC900DACCFE /* Sources */,
				DB84BD7113EFDDC900DACCFE /* Frameworks */,
				DB84BD7213EFDDC900DACCFE /* Headers */,
				666F739D14BBFD7B00D1A32F /* ShellScript */,
			);
			buildRules = (
			);
			dependencies = (
			);
			name = NimbusWebController;
			productName = NimbusWebController;
			productReference = DB84BD7413EFDDC900DACCFE /* libNimbusWebController.a */;
			productType = "com.apple.product-type.library.static";
		};
		DB84BD8013EFDDCA00DACCFE /* NimbusWebControllerTests */ = {
			isa = PBXNativeTarget;
			buildConfigurationList = DB84BD9813EFDDCA00DACCFE /* Build configuration list for PBXNativeTarget "NimbusWebControllerTests" */;
			buildPhases = (
				DB84BD7C13EFDDCA00DACCFE /* Sources */,
				DB84BD7D13EFDDCA00DACCFE /* Frameworks */,
				DB84BD7E13EFDDCA00DACCFE /* Resources */,
				DB84BD7F13EFDDCA00DACCFE /* ShellScript */,
			);
			buildRules = (
			);
			dependencies = (
				666C3D6E14D0B1CF00F337D6 /* PBXTargetDependency */,
				DB84BD8713EFDDCA00DACCFE /* PBXTargetDependency */,
			);
			name = NimbusWebControllerTests;
			productName = NimbusWebControllerTests;
			productReference = DB84BD8113EFDDCA00DACCFE /* NimbusWebControllerTests.octest */;
			productType = "com.apple.product-type.bundle";
		};
		DB84BDD813FBCA4400DACCFE /* NimbusBadge */ = {
			isa = PBXNativeTarget;
			buildConfigurationList = DB84BDF813FBCA4400DACCFE /* Build configuration list for PBXNativeTarget "NimbusBadge" */;
			buildPhases = (
				DB84BDD513FBCA4400DACCFE /* Sources */,
				DB84BDD613FBCA4400DACCFE /* Frameworks */,
				DB84BDD713FBCA4400DACCFE /* Headers */,
			);
			buildRules = (
			);
			dependencies = (
			);
			name = NimbusBadge;
			productName = NimbusBadge;
			productReference = DB84BDD913FBCA4400DACCFE /* libNimbusBadge.a */;
			productType = "com.apple.product-type.library.static";
		};
		DB84BDE513FBCA4400DACCFE /* NimbusBadgeTests */ = {
			isa = PBXNativeTarget;
			buildConfigurationList = DB84BDFB13FBCA4400DACCFE /* Build configuration list for PBXNativeTarget "NimbusBadgeTests" */;
			buildPhases = (
				DB84BDE113FBCA4400DACCFE /* Sources */,
				DB84BDE213FBCA4400DACCFE /* Frameworks */,
				DB84BDE313FBCA4400DACCFE /* Resources */,
				DB84BDE413FBCA4400DACCFE /* ShellScript */,
			);
			buildRules = (
			);
			dependencies = (
				DB84BDEC13FBCA4400DACCFE /* PBXTargetDependency */,
			);
			name = NimbusBadgeTests;
			productName = NimbusBadgeTests;
			productReference = DB84BDE613FBCA4400DACCFE /* NimbusBadgeTests.octest */;
			productType = "com.apple.product-type.bundle";
		};
/* End PBXNativeTarget section */

/* Begin PBXProject section */
		66A03BFE13E6E84800B514F3 /* Project object */ = {
			isa = PBXProject;
			attributes = {
				LastUpgradeCheck = 0450;
				ORGANIZATIONNAME = "Jeff Verkoeyen";
			};
			buildConfigurationList = 66A03C0113E6E84800B514F3 /* Build configuration list for PBXProject "Nimbus" */;
			compatibilityVersion = "Xcode 3.2";
			developmentRegion = English;
			hasScannedForEncodings = 0;
			knownRegions = (
				en,
			);
			mainGroup = 66A03BFC13E6E84800B514F3;
			productRefGroup = 66A03C0A13E6E85E00B514F3 /* Products */;
			projectDirPath = "";
			projectReferences = (
				{
					ProductGroup = 664EFAFB15598A40009826AB /* Products */;
					ProjectRef = 664EFAFA15598A40009826AB /* BasicLauncher.xcodeproj */;
				},
				{
					ProductGroup = 664EFB0F15598A52009826AB /* Products */;
					ProjectRef = 664EFB0E15598A52009826AB /* BasicNetworkImage.xcodeproj */;
				},
				{
					ProductGroup = 664EFB2315598A67009826AB /* Products */;
					ProjectRef = 664EFB2215598A67009826AB /* BasicWebController.xcodeproj */;
				},
				{
					ProductGroup = 664EFAE315598A07009826AB /* Products */;
					ProjectRef = 664EFAE215598A07009826AB /* CSSDemo.xcodeproj */;
				},
				{
					ProductGroup = 664EFAED15598A27009826AB /* Products */;
					ProjectRef = 664EFAEC15598A27009826AB /* InterAppCatalog.xcodeproj */;
				},
				{
					ProductGroup = 664EFB0515598A49009826AB /* Products */;
					ProjectRef = 664EFB0415598A49009826AB /* ModelCatalog.xcodeproj */;
				},
				{
					ProductGroup = 664EFB1915598A5E009826AB /* Products */;
					ProjectRef = 664EFB1815598A5E009826AB /* NetworkPhotoAlbum.xcodeproj */;
				},
				{
					ProductGroup = 6693C149158A648500950D42 /* Products */;
					ProjectRef = 6693C106158A63E600950D42 /* NimbusCatalog.xcodeproj */;
				},
			);
			projectRoot = "";
			targets = (
				DB3A230813FD4B8E00614220 /* NimbusAttributedLabel */,
				DB3A231513FD4B8E00614220 /* NimbusAttributedLabelTests */,
				66A03C0813E6E85E00B514F3 /* NimbusCore */,
				66A03C1813E6E85E00B514F3 /* NimbusCoreTests */,
				66C3A6A0143D61130048542F /* NimbusCss */,
				66C3A6AD143D61140048542F /* NimbusCssTests */,
				66832C9D143D649D003E413C /* Nimbus CSS Grammar */,
				6675731113E771380076F555 /* NimbusInterapp */,
				6675731E13E771380076F555 /* NimbusInterappTests */,
				66A03CBE13E6F0ED00B514F3 /* NimbusLauncher */,
				66A03CCB13E6F0EE00B514F3 /* NimbusLauncherTests */,
				66A0B09814BD1069003FA413 /* NimbusNetworkControllers */,
				66A0B0A514BD1069003FA413 /* NimbusNetworkControllersTests */,
				66A03D2613E6F97500B514F3 /* NimbusNetworkImage */,
				66A03D3313E6F97500B514F3 /* NimbusNetworkImageTests */,
				667572BC13E76F460076F555 /* NimbusOperations */,
				667572C913E76F460076F555 /* NimbusOperationsTests */,
				6675722813E765BF0076F555 /* NimbusOverview */,
				6675723513E765BF0076F555 /* NimbusOverviewTests */,
				663B523E1445052700CC26DF /* NimbusPagingScrollView */,
				663B524B1445052800CC26DF /* NimbusPagingScrollViewTests */,
				6675727913E769150076F555 /* NimbusPhotos */,
				6675728613E769150076F555 /* NimbusPhotosTests */,
				6661BBCB13F1A3BB00D14F92 /* NimbusModels */,
				6661BBD813F1A3BB00D14F92 /* NimbusModelsTests */,
				DB84BD7313EFDDC900DACCFE /* NimbusWebController */,
				DB84BD8013EFDDCA00DACCFE /* NimbusWebControllerTests */,
				DB84BDD813FBCA4400DACCFE /* NimbusBadge */,
				DB84BDE513FBCA4400DACCFE /* NimbusBadgeTests */,
				66A03CF713E6F15300B514F3 /* Nimbus */,
			);
		};
/* End PBXProject section */

/* Begin PBXReferenceProxy section */
		664EFAEB15598A07009826AB /* CSSDemo.app */ = {
			isa = PBXReferenceProxy;
			fileType = wrapper.application;
			path = CSSDemo.app;
			remoteRef = 664EFAEA15598A07009826AB /* PBXContainerItemProxy */;
			sourceTree = BUILT_PRODUCTS_DIR;
		};
		664EFAF515598A27009826AB /* InterAppCatalog.app */ = {
			isa = PBXReferenceProxy;
			fileType = wrapper.application;
			path = InterAppCatalog.app;
			remoteRef = 664EFAF415598A27009826AB /* PBXContainerItemProxy */;
			sourceTree = BUILT_PRODUCTS_DIR;
		};
		664EFB0315598A40009826AB /* BasicLauncher.app */ = {
			isa = PBXReferenceProxy;
			fileType = wrapper.application;
			path = BasicLauncher.app;
			remoteRef = 664EFB0215598A40009826AB /* PBXContainerItemProxy */;
			sourceTree = BUILT_PRODUCTS_DIR;
		};
		664EFB0D15598A49009826AB /* ModelCatalog.app */ = {
			isa = PBXReferenceProxy;
			fileType = wrapper.application;
			path = ModelCatalog.app;
			remoteRef = 664EFB0C15598A49009826AB /* PBXContainerItemProxy */;
			sourceTree = BUILT_PRODUCTS_DIR;
		};
		664EFB1715598A53009826AB /* BasicNetworkImage.app */ = {
			isa = PBXReferenceProxy;
			fileType = wrapper.application;
			path = BasicNetworkImage.app;
			remoteRef = 664EFB1615598A53009826AB /* PBXContainerItemProxy */;
			sourceTree = BUILT_PRODUCTS_DIR;
		};
		664EFB2115598A5E009826AB /* NetworkPhotoAlbum.app */ = {
			isa = PBXReferenceProxy;
			fileType = wrapper.application;
			path = NetworkPhotoAlbum.app;
			remoteRef = 664EFB2015598A5E009826AB /* PBXContainerItemProxy */;
			sourceTree = BUILT_PRODUCTS_DIR;
		};
		664EFB2B15598A67009826AB /* BasicWebController.app */ = {
			isa = PBXReferenceProxy;
			fileType = wrapper.application;
			path = BasicWebController.app;
			remoteRef = 664EFB2A15598A67009826AB /* PBXContainerItemProxy */;
			sourceTree = BUILT_PRODUCTS_DIR;
		};
		6693C14D158A648500950D42 /* Nimbus.app */ = {
			isa = PBXReferenceProxy;
			fileType = wrapper.application;
			path = Nimbus.app;
			remoteRef = 6693C14C158A648500950D42 /* PBXContainerItemProxy */;
			sourceTree = BUILT_PRODUCTS_DIR;
		};
/* End PBXReferenceProxy section */

/* Begin PBXResourcesBuildPhase section */
		663B52491445052800CC26DF /* Resources */ = {
			isa = PBXResourcesBuildPhase;
			buildActionMask = 2147483647;
			files = (
			);
			runOnlyForDeploymentPostprocessing = 0;
		};
		6661BBD613F1A3BB00D14F92 /* Resources */ = {
			isa = PBXResourcesBuildPhase;
			buildActionMask = 2147483647;
			files = (
			);
			runOnlyForDeploymentPostprocessing = 0;
		};
		6675723313E765BF0076F555 /* Resources */ = {
			isa = PBXResourcesBuildPhase;
			buildActionMask = 2147483647;
			files = (
			);
			runOnlyForDeploymentPostprocessing = 0;
		};
		6675728413E769150076F555 /* Resources */ = {
			isa = PBXResourcesBuildPhase;
			buildActionMask = 2147483647;
			files = (
			);
			runOnlyForDeploymentPostprocessing = 0;
		};
		667572C713E76F460076F555 /* Resources */ = {
			isa = PBXResourcesBuildPhase;
			buildActionMask = 2147483647;
			files = (
			);
			runOnlyForDeploymentPostprocessing = 0;
		};
		6675731C13E771380076F555 /* Resources */ = {
			isa = PBXResourcesBuildPhase;
			buildActionMask = 2147483647;
			files = (
				666C3D2714D0ACA900F337D6 /* NIInterappTests.m in Resources */,
			);
			runOnlyForDeploymentPostprocessing = 0;
		};
		66A03C1613E6E85E00B514F3 /* Resources */ = {
			isa = PBXResourcesBuildPhase;
			buildActionMask = 2147483647;
			files = (
				66A03CB413E6EF1F00B514F3 /* nimbus64x64.png in Resources */,
			);
			runOnlyForDeploymentPostprocessing = 0;
		};
		66A03CC913E6F0EE00B514F3 /* Resources */ = {
			isa = PBXResourcesBuildPhase;
			buildActionMask = 2147483647;
			files = (
			);
			runOnlyForDeploymentPostprocessing = 0;
		};
		66A03D3113E6F97500B514F3 /* Resources */ = {
			isa = PBXResourcesBuildPhase;
			buildActionMask = 2147483647;
			files = (
			);
			runOnlyForDeploymentPostprocessing = 0;
		};
		66A0B0A314BD1069003FA413 /* Resources */ = {
			isa = PBXResourcesBuildPhase;
			buildActionMask = 2147483647;
			files = (
			);
			runOnlyForDeploymentPostprocessing = 0;
		};
		66C3A6AB143D61140048542F /* Resources */ = {
			isa = PBXResourcesBuildPhase;
			buildActionMask = 2147483647;
			files = (
				66832CCE143D7B2C003E413C /* empty-rulesets.css in Resources */,
				66832CD0143D7B38003E413C /* empty.css in Resources */,
				66832CD2143D833B003E413C /* comments.css in Resources */,
				66832CD4143D8989003E413C /* rulesets.css in Resources */,
				66832CD6143D8AB7003E413C /* rulesets-overrides.css in Resources */,
				66832CD8143E062C003E413C /* malformed.css in Resources */,
				66832CFF143E3294003E413C /* UILabel.css in Resources */,
				66FCC634144FB42E0029F1A6 /* includee.css in Resources */,
				66FCC635144FB42E0029F1A6 /* includer.css in Resources */,
			);
			runOnlyForDeploymentPostprocessing = 0;
		};
		DB3A231313FD4B8E00614220 /* Resources */ = {
			isa = PBXResourcesBuildPhase;
			buildActionMask = 2147483647;
			files = (
			);
			runOnlyForDeploymentPostprocessing = 0;
		};
		DB84BD7E13EFDDCA00DACCFE /* Resources */ = {
			isa = PBXResourcesBuildPhase;
			buildActionMask = 2147483647;
			files = (
			);
			runOnlyForDeploymentPostprocessing = 0;
		};
		DB84BDE313FBCA4400DACCFE /* Resources */ = {
			isa = PBXResourcesBuildPhase;
			buildActionMask = 2147483647;
			files = (
				DB84BE0A13FBE05C00DACCFE /* NimbusBadgeTests-Info.plist in Resources */,
			);
			runOnlyForDeploymentPostprocessing = 0;
		};
/* End PBXResourcesBuildPhase section */

/* Begin PBXShellScriptBuildPhase section */
		663B524A1445052800CC26DF /* ShellScript */ = {
			isa = PBXShellScriptBuildPhase;
			buildActionMask = 2147483647;
			files = (
			);
			inputPaths = (
			);
			outputPaths = (
			);
			runOnlyForDeploymentPostprocessing = 0;
			shellPath = "/bin/sh ../scripts/run_unit_test.sh";
			shellScript = "";
		};
		6661BBD713F1A3BB00D14F92 /* ShellScript */ = {
			isa = PBXShellScriptBuildPhase;
			buildActionMask = 2147483647;
			files = (
			);
			inputPaths = (
			);
			outputPaths = (
			);
			runOnlyForDeploymentPostprocessing = 0;
			shellPath = "/bin/sh ../scripts/run_unit_test.sh";
			shellScript = "";
		};
		666F736214BBBFF300D1A32F /* ShellScript */ = {
			isa = PBXShellScriptBuildPhase;
			buildActionMask = 2147483647;
			files = (
			);
			inputPaths = (
			);
			outputPaths = (
			);
			runOnlyForDeploymentPostprocessing = 0;
			shellPath = "/bin/sh ../scripts/generate_namespace_header";
			shellScript = "";
		};
		666F739214BBFD3D00D1A32F /* ShellScript */ = {
			isa = PBXShellScriptBuildPhase;
			buildActionMask = 2147483647;
			files = (
			);
			inputPaths = (
			);
			outputPaths = (
			);
			runOnlyForDeploymentPostprocessing = 0;
			shellPath = "/bin/sh ../scripts/generate_namespace_header";
			shellScript = "";
		};
		666F739414BBFD4800D1A32F /* ShellScript */ = {
			isa = PBXShellScriptBuildPhase;
			buildActionMask = 2147483647;
			files = (
			);
			inputPaths = (
			);
			outputPaths = (
			);
			runOnlyForDeploymentPostprocessing = 0;
			shellPath = "/bin/sh ../scripts/generate_namespace_header";
			shellScript = "";
		};
		666F739514BBFD4F00D1A32F /* ShellScript */ = {
			isa = PBXShellScriptBuildPhase;
			buildActionMask = 2147483647;
			files = (
			);
			inputPaths = (
			);
			outputPaths = (
			);
			runOnlyForDeploymentPostprocessing = 0;
			shellPath = "/bin/sh ../scripts/generate_namespace_header";
			shellScript = "";
		};
		666F739614BBFD5500D1A32F /* ShellScript */ = {
			isa = PBXShellScriptBuildPhase;
			buildActionMask = 2147483647;
			files = (
			);
			inputPaths = (
			);
			outputPaths = (
			);
			runOnlyForDeploymentPostprocessing = 0;
			shellPath = "/bin/sh ../scripts/generate_namespace_header";
			shellScript = "";
		};
		666F739714BBFD5A00D1A32F /* ShellScript */ = {
			isa = PBXShellScriptBuildPhase;
			buildActionMask = 2147483647;
			files = (
			);
			inputPaths = (
			);
			outputPaths = (
			);
			runOnlyForDeploymentPostprocessing = 0;
			shellPath = "/bin/sh ../scripts/generate_namespace_header";
			shellScript = "";
		};
<<<<<<< HEAD
		666F739814BBFD5F00D1A32F /* ShellScript */ = {
			isa = PBXShellScriptBuildPhase;
=======
		DB84BDE413FBCA4400DACCFE /* ShellScript */ = {
			isa = PBXShellScriptBuildPhase;
			buildActionMask = 2147483647;
			files = (
			);
			inputPaths = (
			);
			outputPaths = (
			);
			runOnlyForDeploymentPostprocessing = 0;
			shellPath = /bin/sh;
			shellScript = "# Run the unit tests in this test bundle.\n\"${SYSTEM_DEVELOPER_DIR}/Tools/RunUnitTests\"\n";
		};
/* End PBXShellScriptBuildPhase section */

/* Begin PBXSourcesBuildPhase section */
		6675722513E765BF0076F555 /* Sources */ = {
			isa = PBXSourcesBuildPhase;
>>>>>>> 9dee5cff
			buildActionMask = 2147483647;
			files = (
			);
			inputPaths = (
			);
			outputPaths = (
			);
			runOnlyForDeploymentPostprocessing = 0;
			shellPath = "/bin/sh ../scripts/generate_namespace_header";
			shellScript = "";
		};
		666F739914BBFD6400D1A32F /* ShellScript */ = {
			isa = PBXShellScriptBuildPhase;
			buildActionMask = 2147483647;
			files = (
			);
			inputPaths = (
			);
			outputPaths = (
			);
			runOnlyForDeploymentPostprocessing = 0;
			shellPath = "/bin/sh ../scripts/generate_namespace_header";
			shellScript = "";
		};
		666F739A14BBFD6900D1A32F /* ShellScript */ = {
			isa = PBXShellScriptBuildPhase;
			buildActionMask = 2147483647;
			files = (
			);
			inputPaths = (
			);
			outputPaths = (
			);
			runOnlyForDeploymentPostprocessing = 0;
			shellPath = "/bin/sh ../scripts/generate_namespace_header";
			shellScript = "";
		};
		666F739B14BBFD6E00D1A32F /* ShellScript */ = {
			isa = PBXShellScriptBuildPhase;
			buildActionMask = 2147483647;
			files = (
			);
			inputPaths = (
			);
			outputPaths = (
			);
			runOnlyForDeploymentPostprocessing = 0;
			shellPath = "/bin/sh ../scripts/generate_namespace_header";
			shellScript = "";
		};
		666F739C14BBFD7400D1A32F /* ShellScript */ = {
			isa = PBXShellScriptBuildPhase;
			buildActionMask = 2147483647;
			files = (
			);
			inputPaths = (
			);
			outputPaths = (
			);
			runOnlyForDeploymentPostprocessing = 0;
			shellPath = "/bin/sh ../scripts/generate_namespace_header";
			shellScript = "";
		};
		666F739D14BBFD7B00D1A32F /* ShellScript */ = {
			isa = PBXShellScriptBuildPhase;
			buildActionMask = 2147483647;
			files = (
			);
			inputPaths = (
			);
			outputPaths = (
			);
			runOnlyForDeploymentPostprocessing = 0;
			shellPath = "/bin/sh ../scripts/generate_namespace_header";
			shellScript = "";
		};
		6675723413E765BF0076F555 /* ShellScript */ = {
			isa = PBXShellScriptBuildPhase;
			buildActionMask = 2147483647;
			files = (
			);
			inputPaths = (
			);
			outputPaths = (
			);
			runOnlyForDeploymentPostprocessing = 0;
			shellPath = "/bin/sh ../scripts/run_unit_test.sh";
			shellScript = "";
		};
		6675728513E769150076F555 /* ShellScript */ = {
			isa = PBXShellScriptBuildPhase;
			buildActionMask = 2147483647;
			files = (
			);
			inputPaths = (
			);
			outputPaths = (
			);
			runOnlyForDeploymentPostprocessing = 0;
			shellPath = "/bin/sh ../scripts/run_unit_test.sh";
			shellScript = "";
		};
		667572C813E76F460076F555 /* ShellScript */ = {
			isa = PBXShellScriptBuildPhase;
			buildActionMask = 2147483647;
			files = (
			);
			inputPaths = (
			);
			outputPaths = (
			);
			runOnlyForDeploymentPostprocessing = 0;
			shellPath = "/bin/sh ../scripts/run_unit_test.sh";
			shellScript = "";
		};
		6675731D13E771380076F555 /* ShellScript */ = {
			isa = PBXShellScriptBuildPhase;
			buildActionMask = 2147483647;
			files = (
			);
			inputPaths = (
			);
			outputPaths = (
			);
			runOnlyForDeploymentPostprocessing = 0;
			shellPath = "/bin/sh ../scripts/run_unit_test.sh";
			shellScript = "";
		};
		66A03C1713E6E85E00B514F3 /* ShellScript */ = {
			isa = PBXShellScriptBuildPhase;
			buildActionMask = 2147483647;
			files = (
			);
			inputPaths = (
			);
			outputPaths = (
			);
			runOnlyForDeploymentPostprocessing = 0;
			shellPath = "/bin/sh ../scripts/run_unit_test.sh";
			shellScript = "";
		};
		66A03CCA13E6F0EE00B514F3 /* ShellScript */ = {
			isa = PBXShellScriptBuildPhase;
			buildActionMask = 2147483647;
			files = (
			);
			inputPaths = (
			);
			outputPaths = (
			);
			runOnlyForDeploymentPostprocessing = 0;
			shellPath = "/bin/sh ../scripts/run_unit_test.sh";
			shellScript = "";
		};
		66A03D3213E6F97500B514F3 /* ShellScript */ = {
			isa = PBXShellScriptBuildPhase;
			buildActionMask = 2147483647;
			files = (
			);
			inputPaths = (
			);
			outputPaths = (
			);
			runOnlyForDeploymentPostprocessing = 0;
			shellPath = "/bin/sh ../scripts/run_unit_test.sh";
			shellScript = "";
		};
		66A0B0A414BD1069003FA413 /* ShellScript */ = {
			isa = PBXShellScriptBuildPhase;
			buildActionMask = 2147483647;
			files = (
			);
			inputPaths = (
			);
			outputPaths = (
			);
			runOnlyForDeploymentPostprocessing = 0;
			shellPath = "/bin/sh ../scripts/run_unit_test.sh";
			shellScript = "";
		};
		66A0B0CE14BD1625003FA413 /* ShellScript */ = {
			isa = PBXShellScriptBuildPhase;
			buildActionMask = 2147483647;
			files = (
			);
			inputPaths = (
			);
			outputPaths = (
			);
			runOnlyForDeploymentPostprocessing = 0;
			shellPath = "/bin/sh ../scripts/generate_namespace_header";
			shellScript = "";
		};
		66C3A6AC143D61140048542F /* ShellScript */ = {
			isa = PBXShellScriptBuildPhase;
			buildActionMask = 2147483647;
			files = (
			);
			inputPaths = (
			);
			outputPaths = (
			);
			runOnlyForDeploymentPostprocessing = 0;
			shellPath = "/bin/sh ../scripts/run_unit_test.sh";
			shellScript = "";
		};
		DB3A231413FD4B8E00614220 /* ShellScript */ = {
			isa = PBXShellScriptBuildPhase;
			buildActionMask = 2147483647;
			files = (
			);
			inputPaths = (
			);
			outputPaths = (
			);
			runOnlyForDeploymentPostprocessing = 0;
			shellPath = "/bin/sh ../scripts/run_unit_test.sh";
			shellScript = "";
		};
		DB84BD7F13EFDDCA00DACCFE /* ShellScript */ = {
			isa = PBXShellScriptBuildPhase;
			buildActionMask = 2147483647;
			files = (
			);
			inputPaths = (
			);
			outputPaths = (
			);
			runOnlyForDeploymentPostprocessing = 0;
			shellPath = "/bin/sh ../scripts/run_unit_test.sh";
			shellScript = "";
		};
/* End PBXShellScriptBuildPhase section */

/* Begin PBXSourcesBuildPhase section */
		663B523B1445052700CC26DF /* Sources */ = {
			isa = PBXSourcesBuildPhase;
			buildActionMask = 2147483647;
			files = (
				663B526B1445070100CC26DF /* NIPagingScrollView.m in Sources */,
				66F27D56145B7A5F00AFCA08 /* NIPageView.m in Sources */,
			);
			runOnlyForDeploymentPostprocessing = 0;
		};
		663B52471445052800CC26DF /* Sources */ = {
			isa = PBXSourcesBuildPhase;
			buildActionMask = 2147483647;
			files = (
				666C3D3514D0AE7B00F337D6 /* NIPagingScrollViewTests.m in Sources */,
			);
			runOnlyForDeploymentPostprocessing = 0;
		};
		6661BBC813F1A3BB00D14F92 /* Sources */ = {
			isa = PBXSourcesBuildPhase;
			buildActionMask = 2147483647;
			files = (
				66FE7D6D13FB83620061B987 /* NITableViewModel.m in Sources */,
				667A74A013FE20BD009D277D /* NIFormCellCatalog.m in Sources */,
				667A74A213FE20BD009D277D /* NICellFactory.m in Sources */,
				66688680156AD148006E874F /* NICellCatalog.m in Sources */,
				66688689156ADDB3006E874F /* NIRadioGroup.m in Sources */,
				6641617C156B516E0018AC1C /* NITableViewActions.m in Sources */,
				667DD36C156D78980045ABBB /* NIRadioGroupController.m in Sources */,
			);
			runOnlyForDeploymentPostprocessing = 0;
		};
		6661BBD413F1A3BB00D14F92 /* Sources */ = {
			isa = PBXSourcesBuildPhase;
			buildActionMask = 2147483647;
			files = (
				6623EB6D1402ECE400E0E61A /* NITableViewModelTests.m in Sources */,
			);
			runOnlyForDeploymentPostprocessing = 0;
		};
		6675722513E765BF0076F555 /* Sources */ = {
			isa = PBXSourcesBuildPhase;
			buildActionMask = 2147483647;
			files = (
				6675726413E765F70076F555 /* NIDeviceInfo.m in Sources */,
				6675726713E765F70076F555 /* NIOverview.m in Sources */,
				6675726913E765F70076F555 /* NIOverviewGraphView.m in Sources */,
				6675726B13E765F70076F555 /* NIOverviewLogger.m in Sources */,
				6675726D13E765F70076F555 /* NIOverviewPageView.m in Sources */,
				6675726F13E765F70076F555 /* NIOverviewSwizzling.m in Sources */,
				6675727113E765F70076F555 /* NIOverviewView.m in Sources */,
				669F0D00158000810069B972 /* NIOverviewMemoryCacheController.m in Sources */,
			);
			runOnlyForDeploymentPostprocessing = 0;
		};
		6675723113E765BF0076F555 /* Sources */ = {
			isa = PBXSourcesBuildPhase;
			buildActionMask = 2147483647;
			files = (
				666C3D3D14D0AF0C00F337D6 /* NIOverviewTests.m in Sources */,
			);
			runOnlyForDeploymentPostprocessing = 0;
		};
		6675727613E769150076F555 /* Sources */ = {
			isa = PBXSourcesBuildPhase;
			buildActionMask = 2147483647;
			files = (
				667572B013E7692F0076F555 /* NIPhotoAlbumScrollView.m in Sources */,
				667572B213E7692F0076F555 /* NIPhotoScrollView.m in Sources */,
				667572B413E7692F0076F555 /* NIPhotoScrubberView.m in Sources */,
				667572B613E7692F0076F555 /* NIToolbarPhotoViewController.m in Sources */,
			);
			runOnlyForDeploymentPostprocessing = 0;
		};
		6675728213E769150076F555 /* Sources */ = {
			isa = PBXSourcesBuildPhase;
			buildActionMask = 2147483647;
			files = (
				666C3D3714D0AEA300F337D6 /* NIPhotoScrollViewTests.m in Sources */,
			);
			runOnlyForDeploymentPostprocessing = 0;
		};
		667572B913E76F460076F555 /* Sources */ = {
			isa = PBXSourcesBuildPhase;
			buildActionMask = 2147483647;
			files = (
				667A8A0E148CA16F000779BD /* NINetworkJSONRequest.m in Sources */,
				667A8A12148CA178000779BD /* NINetworkJSONRequest.m in Sources */,
				664D443314993010008B4C42 /* JSONKit.m in Sources */,
			);
			runOnlyForDeploymentPostprocessing = 0;
		};
		667572C513E76F460076F555 /* Sources */ = {
			isa = PBXSourcesBuildPhase;
			buildActionMask = 2147483647;
			files = (
				666C3D3B14D0AEDD00F337D6 /* NIOperationTests.m in Sources */,
			);
			runOnlyForDeploymentPostprocessing = 0;
		};
		6675730E13E771380076F555 /* Sources */ = {
			isa = PBXSourcesBuildPhase;
			buildActionMask = 2147483647;
			files = (
				6675733F13E7718B0076F555 /* NIInterapp.m in Sources */,
			);
			runOnlyForDeploymentPostprocessing = 0;
		};
		6675731A13E771380076F555 /* Sources */ = {
			isa = PBXSourcesBuildPhase;
			buildActionMask = 2147483647;
			files = (
				666C3D2F14D0ADF800F337D6 /* NIInterappTests.m in Sources */,
			);
			runOnlyForDeploymentPostprocessing = 0;
		};
		66A03C0513E6E85E00B514F3 /* Sources */ = {
			isa = PBXSourcesBuildPhase;
			buildActionMask = 2147483647;
			files = (
				66A03C7213E6E8D100B514F3 /* NICommonMetrics.m in Sources */,
				66A03C7413E6E8D100B514F3 /* NIDataStructures.m in Sources */,
				66A03C7613E6E8D100B514F3 /* NIDebuggingTools.m in Sources */,
				66A03C7813E6E8D100B514F3 /* NIDeviceOrientation.m in Sources */,
				66A03C7A13E6E8D100B514F3 /* NIError.m in Sources */,
				66A03C7C13E6E8D100B514F3 /* NIFoundationMethods.m in Sources */,
				66A03C7E13E6E8D100B514F3 /* NIInMemoryCache.m in Sources */,
				66A03C8213E6E8D100B514F3 /* NINetworkActivity.m in Sources */,
				66A03C8413E6E8D100B514F3 /* NINonEmptyCollectionTesting.m in Sources */,
				66A03C8613E6E8D100B514F3 /* NINonRetainingCollections.m in Sources */,
				66A03C8813E6E8D100B514F3 /* NIOperations.m in Sources */,
				66A03C8A13E6E8D100B514F3 /* NIPaths.m in Sources */,
				66A03C8D13E6E8D100B514F3 /* NIRuntimeClassModifications.m in Sources */,
				66A03C8F13E6E8D100B514F3 /* NISDKAvailability.m in Sources */,
				66A03C9113E6E8D100B514F3 /* NIState.m in Sources */,
				66A03C9213E6E8D100B514F3 /* NSData+NimbusCore.m in Sources */,
				66A03C9313E6E8D100B514F3 /* NSString+NimbusCore.m in Sources */,
				FD01BEDC14179D940023D783 /* NINavigationAppearance.m in Sources */,
				6675E4B41455FCC5007D172F /* NIViewRecycler.m in Sources */,
				66A0B0CD14BD15CA003FA413 /* UIView+NimbusCore.m in Sources */,
			);
			runOnlyForDeploymentPostprocessing = 0;
		};
		66A03C1413E6E85E00B514F3 /* Sources */ = {
			isa = PBXSourcesBuildPhase;
			buildActionMask = 2147483647;
			files = (
				66A03CAA13E6E90500B514F3 /* NICoreAdditionTests.m in Sources */,
				66A03CAB13E6E90500B514F3 /* NIDataStructureTests.m in Sources */,
				66A03CAC13E6E90500B514F3 /* NIFoundationMethodsTests.m in Sources */,
				66A03CAD13E6E90500B514F3 /* NIMemoryCacheTests.m in Sources */,
				66A03CAE13E6E90500B514F3 /* NINonEmptyCollectionTestingTests.m in Sources */,
				66A03CAF13E6E90500B514F3 /* NINonRetainingCollectionsTests.m in Sources */,
				66A03CB013E6E90500B514F3 /* NIOperationsTests.m in Sources */,
				66A03CB113E6E90500B514F3 /* NIRuntimeClassModificationsTests.m in Sources */,
				66A03CB213E6E90500B514F3 /* NSDate+UnitTesting.m in Sources */,
				FD01BED814179AB60023D783 /* NINavigationAppearanceTests.m in Sources */,
				6675E4BC145603DA007D172F /* NIViewRecyclerTests.m in Sources */,
				66E8CED214D089E500600592 /* NICommonMetricsTests.m in Sources */,
				6607851C14D245BF00FE3283 /* NINetworkActivityTests.m in Sources */,
				6607852014D33EAA00FE3283 /* NIStateTests.m in Sources */,
			);
			runOnlyForDeploymentPostprocessing = 0;
		};
		66A03CBB13E6F0ED00B514F3 /* Sources */ = {
			isa = PBXSourcesBuildPhase;
			buildActionMask = 2147483647;
			files = (
				66A03CEF13E6F10C00B514F3 /* NILauncherButton.m in Sources */,
				66A03CF013E6F10C00B514F3 /* NILauncherItemDetails.m in Sources */,
				66A03CF213E6F10C00B514F3 /* NILauncherView.m in Sources */,
				66A03CF413E6F10C00B514F3 /* NILauncherViewController.m in Sources */,
			);
			runOnlyForDeploymentPostprocessing = 0;
		};
		66A03CC713E6F0EE00B514F3 /* Sources */ = {
			isa = PBXSourcesBuildPhase;
			buildActionMask = 2147483647;
			files = (
				666C3D3314D0AE4F00F337D6 /* NILauncherViewTests.m in Sources */,
			);
			runOnlyForDeploymentPostprocessing = 0;
		};
		66A03D2313E6F97500B514F3 /* Sources */ = {
			isa = PBXSourcesBuildPhase;
			buildActionMask = 2147483647;
			files = (
				66A03D5713E6F99400B514F3 /* NINetworkImageRequest.m in Sources */,
				66A03D5A13E6F99400B514F3 /* NINetworkImageView.m in Sources */,
			);
			runOnlyForDeploymentPostprocessing = 0;
		};
		66A03D2F13E6F97500B514F3 /* Sources */ = {
			isa = PBXSourcesBuildPhase;
			buildActionMask = 2147483647;
			files = (
				666C3D5014D0B0F200F337D6 /* NINetworkImageViewTests.m in Sources */,
			);
			runOnlyForDeploymentPostprocessing = 0;
		};
		66A0B09514BD1069003FA413 /* Sources */ = {
			isa = PBXSourcesBuildPhase;
			buildActionMask = 2147483647;
			files = (
				66A0B0C414BD1116003FA413 /* NINetworkTableViewController.m in Sources */,
			);
			runOnlyForDeploymentPostprocessing = 0;
		};
		66A0B0A114BD1069003FA413 /* Sources */ = {
			isa = PBXSourcesBuildPhase;
			buildActionMask = 2147483647;
			files = (
				666C3D4D14D0B05C00F337D6 /* NINetworkTableViewControllerTests.m in Sources */,
			);
			runOnlyForDeploymentPostprocessing = 0;
		};
		66C3A69D143D61130048542F /* Sources */ = {
			isa = PBXSourcesBuildPhase;
			buildActionMask = 2147483647;
			files = (
				66832CC5143D7898003E413C /* NICSSParser.m in Sources */,
				66832CF1143E0AD9003E413C /* CSSTokenizer.m in Sources */,
				66832CF3143E0AD9003E413C /* CSSTokens.m in Sources */,
				66832CF7143E0C35003E413C /* NIStylesheet.m in Sources */,
				66832CFD143E2C0D003E413C /* NIDOM.m in Sources */,
				66832D08143E3A30003E413C /* NICSSRuleset.m in Sources */,
				66832D10143E3C32003E413C /* UILabel+NIStyleable.m in Sources */,
				66832D1414416368003E413C /* UIView+NIStyleable.m in Sources */,
				66832DA314421B4A003E413C /* UINavigationBar+NIStyleable.m in Sources */,
				66832E0714435071003E413C /* NIChameleonObserver.m in Sources */,
				66B10901144C931F004576D1 /* UIButton+NIStyleable.m in Sources */,
				668ECDC81455C17200455266 /* NIStylesheetCache.m in Sources */,
				443589CA1551914400757E50 /* UISearchBar+NIStyleable.m in Sources */,
				443589CB1551914800757E50 /* UIToolbar+NIStyleable.m in Sources */,
				664EFB6315598CDF009826AB /* UIActivityIndicatorView+NIStyleable.m in Sources */,
				666903861561B46900C44A70 /* UITableView+NIStyleable.m in Sources */,
				6669038A1561B6A000C44A70 /* UIScrollView+NIStyleable.m in Sources */,
			);
			runOnlyForDeploymentPostprocessing = 0;
		};
		66C3A6A9143D61140048542F /* Sources */ = {
			isa = PBXSourcesBuildPhase;
			buildActionMask = 2147483647;
			files = (
				66832CC1143D7883003E413C /* NICSSParserTests.m in Sources */,
				66832CF9143E1C0C003E413C /* NIStylesheetTests.m in Sources */,
			);
			runOnlyForDeploymentPostprocessing = 0;
		};
		DB3A230513FD4B8E00614220 /* Sources */ = {
			isa = PBXSourcesBuildPhase;
			buildActionMask = 2147483647;
			files = (
				DB3A233713FD4BE500614220 /* NIAttributedLabel.m in Sources */,
			);
			runOnlyForDeploymentPostprocessing = 0;
		};
		DB3A231113FD4B8E00614220 /* Sources */ = {
			isa = PBXSourcesBuildPhase;
			buildActionMask = 2147483647;
			files = (
				666C3D1C14D0AB7E00F337D6 /* NIAttributedLabelTests.m in Sources */,
			);
			runOnlyForDeploymentPostprocessing = 0;
		};
		DB84BD7013EFDDC900DACCFE /* Sources */ = {
			isa = PBXSourcesBuildPhase;
			buildActionMask = 2147483647;
			files = (
				DB84BDAE13EFDF5900DACCFE /* NIWebController.m in Sources */,
			);
			runOnlyForDeploymentPostprocessing = 0;
		};
		DB84BD7C13EFDDCA00DACCFE /* Sources */ = {
			isa = PBXSourcesBuildPhase;
			buildActionMask = 2147483647;
			files = (
				666C3D3914D0AEBF00F337D6 /* NIWebControllerTests.m in Sources */,
			);
			runOnlyForDeploymentPostprocessing = 0;
		};
		DB84BDD513FBCA4400DACCFE /* Sources */ = {
			isa = PBXSourcesBuildPhase;
			buildActionMask = 2147483647;
			files = (
				DB84BE0713FBCAC400DACCFE /* NIBadgeView.m in Sources */,
			);
			runOnlyForDeploymentPostprocessing = 0;
		};
		DB84BDE113FBCA4400DACCFE /* Sources */ = {
			isa = PBXSourcesBuildPhase;
			buildActionMask = 2147483647;
			files = (
			);
			runOnlyForDeploymentPostprocessing = 0;
		};
/* End PBXSourcesBuildPhase section */

/* Begin PBXTargetDependency section */
		663B52511445052800CC26DF /* PBXTargetDependency */ = {
			isa = PBXTargetDependency;
			target = 663B523E1445052700CC26DF /* NimbusPagingScrollView */;
			targetProxy = 663B52501445052800CC26DF /* PBXContainerItemProxy */;
		};
		663B526D1445074A00CC26DF /* PBXTargetDependency */ = {
			isa = PBXTargetDependency;
			target = DB3A230813FD4B8E00614220 /* NimbusAttributedLabel */;
			targetProxy = 663B526C1445074A00CC26DF /* PBXContainerItemProxy */;
		};
		663B526F1445074A00CC26DF /* PBXTargetDependency */ = {
			isa = PBXTargetDependency;
			target = 663B523E1445052700CC26DF /* NimbusPagingScrollView */;
			targetProxy = 663B526E1445074A00CC26DF /* PBXContainerItemProxy */;
		};
		6661BBDF13F1A3BB00D14F92 /* PBXTargetDependency */ = {
			isa = PBXTargetDependency;
			target = 6661BBCB13F1A3BB00D14F92 /* NimbusModels */;
			targetProxy = 6661BBDE13F1A3BB00D14F92 /* PBXContainerItemProxy */;
		};
		6661BBFC13F1A42600D14F92 /* PBXTargetDependency */ = {
			isa = PBXTargetDependency;
			target = 6661BBCB13F1A3BB00D14F92 /* NimbusModels */;
			targetProxy = 6661BBFB13F1A42600D14F92 /* PBXContainerItemProxy */;
		};
		666C3D2514D0AC7300F337D6 /* PBXTargetDependency */ = {
			isa = PBXTargetDependency;
			target = 66A03C0813E6E85E00B514F3 /* NimbusCore */;
			targetProxy = 666C3D2414D0AC7300F337D6 /* PBXContainerItemProxy */;
		};
		666C3D2E14D0ACDD00F337D6 /* PBXTargetDependency */ = {
			isa = PBXTargetDependency;
			target = 66A03C0813E6E85E00B514F3 /* NimbusCore */;
			targetProxy = 666C3D2D14D0ACDD00F337D6 /* PBXContainerItemProxy */;
		};
		666C3D4314D0AF8000F337D6 /* PBXTargetDependency */ = {
			isa = PBXTargetDependency;
			target = 66A03C0813E6E85E00B514F3 /* NimbusCore */;
			targetProxy = 666C3D4214D0AF8000F337D6 /* PBXContainerItemProxy */;
		};
		666C3D4714D0AFD300F337D6 /* PBXTargetDependency */ = {
			isa = PBXTargetDependency;
			target = 66A03C0813E6E85E00B514F3 /* NimbusCore */;
			targetProxy = 666C3D4614D0AFD300F337D6 /* PBXContainerItemProxy */;
		};
		666C3D5514D0B14200F337D6 /* PBXTargetDependency */ = {
			isa = PBXTargetDependency;
			target = 66A03C0813E6E85E00B514F3 /* NimbusCore */;
			targetProxy = 666C3D5414D0B14200F337D6 /* PBXContainerItemProxy */;
		};
		666C3D5914D0B18400F337D6 /* PBXTargetDependency */ = {
			isa = PBXTargetDependency;
			target = 66A03C0813E6E85E00B514F3 /* NimbusCore */;
			targetProxy = 666C3D5814D0B18400F337D6 /* PBXContainerItemProxy */;
		};
		666C3D5F14D0B19C00F337D6 /* PBXTargetDependency */ = {
			isa = PBXTargetDependency;
			target = 66A03C0813E6E85E00B514F3 /* NimbusCore */;
			targetProxy = 666C3D5E14D0B19C00F337D6 /* PBXContainerItemProxy */;
		};
		666C3D6414D0B1AA00F337D6 /* PBXTargetDependency */ = {
			isa = PBXTargetDependency;
			target = 66A03C0813E6E85E00B514F3 /* NimbusCore */;
			targetProxy = 666C3D6314D0B1AA00F337D6 /* PBXContainerItemProxy */;
		};
		666C3D6614D0B1AA00F337D6 /* PBXTargetDependency */ = {
			isa = PBXTargetDependency;
			target = 663B523E1445052700CC26DF /* NimbusPagingScrollView */;
			targetProxy = 666C3D6514D0B1AA00F337D6 /* PBXContainerItemProxy */;
		};
		666C3D6A14D0B1BA00F337D6 /* PBXTargetDependency */ = {
			isa = PBXTargetDependency;
			target = 66A03C0813E6E85E00B514F3 /* NimbusCore */;
			targetProxy = 666C3D6914D0B1BA00F337D6 /* PBXContainerItemProxy */;
		};
		666C3D6E14D0B1CF00F337D6 /* PBXTargetDependency */ = {
			isa = PBXTargetDependency;
			target = 66A03C0813E6E85E00B514F3 /* NimbusCore */;
			targetProxy = 666C3D6D14D0B1CF00F337D6 /* PBXContainerItemProxy */;
		};
		666F73A114BBFE8C00D1A32F /* PBXTargetDependency */ = {
			isa = PBXTargetDependency;
			target = 66C3A6A0143D61130048542F /* NimbusCss */;
			targetProxy = 666F73A014BBFE8C00D1A32F /* PBXContainerItemProxy */;
		};
		6675723C13E765BF0076F555 /* PBXTargetDependency */ = {
			isa = PBXTargetDependency;
			target = 6675722813E765BF0076F555 /* NimbusOverview */;
			targetProxy = 6675723B13E765BF0076F555 /* PBXContainerItemProxy */;
		};
		6675727513E766980076F555 /* PBXTargetDependency */ = {
			isa = PBXTargetDependency;
			target = 6675722813E765BF0076F555 /* NimbusOverview */;
			targetProxy = 6675727413E766980076F555 /* PBXContainerItemProxy */;
		};
		6675728D13E769150076F555 /* PBXTargetDependency */ = {
			isa = PBXTargetDependency;
			target = 6675727913E769150076F555 /* NimbusPhotos */;
			targetProxy = 6675728C13E769150076F555 /* PBXContainerItemProxy */;
		};
		667572B813E7698E0076F555 /* PBXTargetDependency */ = {
			isa = PBXTargetDependency;
			target = 6675727913E769150076F555 /* NimbusPhotos */;
			targetProxy = 667572B713E7698E0076F555 /* PBXContainerItemProxy */;
		};
		667572D013E76F460076F555 /* PBXTargetDependency */ = {
			isa = PBXTargetDependency;
			target = 667572BC13E76F460076F555 /* NimbusOperations */;
			targetProxy = 667572CF13E76F460076F555 /* PBXContainerItemProxy */;
		};
		667572F213E76FB90076F555 /* PBXTargetDependency */ = {
			isa = PBXTargetDependency;
			target = 667572BC13E76F460076F555 /* NimbusOperations */;
			targetProxy = 667572F113E76FB90076F555 /* PBXContainerItemProxy */;
		};
		6675732513E771380076F555 /* PBXTargetDependency */ = {
			isa = PBXTargetDependency;
			target = 6675731113E771380076F555 /* NimbusInterapp */;
			targetProxy = 6675732413E771380076F555 /* PBXContainerItemProxy */;
		};
		6675734113E771D90076F555 /* PBXTargetDependency */ = {
			isa = PBXTargetDependency;
			target = 6675731113E771380076F555 /* NimbusInterapp */;
			targetProxy = 6675734013E771D90076F555 /* PBXContainerItemProxy */;
		};
		66832CCB143D7A92003E413C /* PBXTargetDependency */ = {
			isa = PBXTargetDependency;
			target = 66A03C0813E6E85E00B514F3 /* NimbusCore */;
			targetProxy = 66832CCA143D7A92003E413C /* PBXContainerItemProxy */;
		};
		66A03C2213E6E85E00B514F3 /* PBXTargetDependency */ = {
			isa = PBXTargetDependency;
			target = 66A03C0813E6E85E00B514F3 /* NimbusCore */;
			targetProxy = 66A03C2113E6E85E00B514F3 /* PBXContainerItemProxy */;
		};
		66A03CD213E6F0EE00B514F3 /* PBXTargetDependency */ = {
			isa = PBXTargetDependency;
			target = 66A03CBE13E6F0ED00B514F3 /* NimbusLauncher */;
			targetProxy = 66A03CD113E6F0EE00B514F3 /* PBXContainerItemProxy */;
		};
		66A03D0013E6F75B00B514F3 /* PBXTargetDependency */ = {
			isa = PBXTargetDependency;
			target = 66A03C0813E6E85E00B514F3 /* NimbusCore */;
			targetProxy = 66A03CFF13E6F75B00B514F3 /* PBXContainerItemProxy */;
		};
		66A03D0413E6F75B00B514F3 /* PBXTargetDependency */ = {
			isa = PBXTargetDependency;
			target = 66A03CBE13E6F0ED00B514F3 /* NimbusLauncher */;
			targetProxy = 66A03D0313E6F75B00B514F3 /* PBXContainerItemProxy */;
		};
		66A03D3A13E6F97500B514F3 /* PBXTargetDependency */ = {
			isa = PBXTargetDependency;
			target = 66A03D2613E6F97500B514F3 /* NimbusNetworkImage */;
			targetProxy = 66A03D3913E6F97500B514F3 /* PBXContainerItemProxy */;
		};
		66A03D6313E6FA4B00B514F3 /* PBXTargetDependency */ = {
			isa = PBXTargetDependency;
			target = 66A03D2613E6F97500B514F3 /* NimbusNetworkImage */;
			targetProxy = 66A03D6213E6FA4B00B514F3 /* PBXContainerItemProxy */;
		};
		66A0B0AB14BD1069003FA413 /* PBXTargetDependency */ = {
			isa = PBXTargetDependency;
			target = 66A0B09814BD1069003FA413 /* NimbusNetworkControllers */;
			targetProxy = 66A0B0AA14BD1069003FA413 /* PBXContainerItemProxy */;
		};
		66C3A6B3143D61140048542F /* PBXTargetDependency */ = {
			isa = PBXTargetDependency;
			target = 66C3A6A0143D61130048542F /* NimbusCss */;
			targetProxy = 66C3A6B2143D61140048542F /* PBXContainerItemProxy */;
		};
		DB3A231C13FD4B8E00614220 /* PBXTargetDependency */ = {
			isa = PBXTargetDependency;
			target = DB3A230813FD4B8E00614220 /* NimbusAttributedLabel */;
			targetProxy = DB3A231B13FD4B8E00614220 /* PBXContainerItemProxy */;
		};
		DB84BD8713EFDDCA00DACCFE /* PBXTargetDependency */ = {
			isa = PBXTargetDependency;
			target = DB84BD7313EFDDC900DACCFE /* NimbusWebController */;
			targetProxy = DB84BD8613EFDDCA00DACCFE /* PBXContainerItemProxy */;
		};
		DB84BDB313EFDF8F00DACCFE /* PBXTargetDependency */ = {
			isa = PBXTargetDependency;
			target = DB84BD7313EFDDC900DACCFE /* NimbusWebController */;
			targetProxy = DB84BDB213EFDF8F00DACCFE /* PBXContainerItemProxy */;
		};
/* End PBXTargetDependency section */

/* Begin XCBuildConfiguration section */
		663B525D1445052800CC26DF /* Debug */ = {
			isa = XCBuildConfiguration;
			baseConfigurationReference = 66E8CED514D08B9F00600592 /* lib.xcconfig */;
			buildSettings = {
				ALWAYS_SEARCH_USER_PATHS = NO;
				COPY_PHASE_STRIP = NO;
				DSTROOT = /tmp/NimbusPagingScrollView.dst;
				GCC_C_LANGUAGE_STANDARD = gnu99;
				GCC_DYNAMIC_NO_PIC = NO;
				GCC_OPTIMIZATION_LEVEL = 0;
				GCC_PRECOMPILE_PREFIX_HEADER = YES;
				GCC_PREPROCESSOR_DEFINITIONS = (
					"DEBUG=1",
					"$(inherited)",
				);
				GCC_SYMBOLS_PRIVATE_EXTERN = NO;
				GCC_WARN_ABOUT_MISSING_PROTOTYPES = YES;
				NIMBUS_FEATURE_NAME = pagingscrollview;
				PRODUCT_NAME = "$(TARGET_NAME)";
				SKIP_INSTALL = YES;
			};
			name = Debug;
		};
		663B525E1445052800CC26DF /* Release */ = {
			isa = XCBuildConfiguration;
			baseConfigurationReference = 66E8CED514D08B9F00600592 /* lib.xcconfig */;
			buildSettings = {
				ALWAYS_SEARCH_USER_PATHS = NO;
				COPY_PHASE_STRIP = YES;
				DSTROOT = /tmp/NimbusPagingScrollView.dst;
				GCC_C_LANGUAGE_STANDARD = gnu99;
				GCC_PRECOMPILE_PREFIX_HEADER = YES;
				GCC_WARN_ABOUT_MISSING_PROTOTYPES = YES;
				NIMBUS_FEATURE_NAME = pagingscrollview;
				PRODUCT_NAME = "$(TARGET_NAME)";
				SKIP_INSTALL = YES;
				VALIDATE_PRODUCT = YES;
			};
			name = Release;
		};
		663B52601445052800CC26DF /* Debug */ = {
			isa = XCBuildConfiguration;
			baseConfigurationReference = 66E8CED614D08BAE00600592 /* unittest.xcconfig */;
			buildSettings = {
				ALWAYS_SEARCH_USER_PATHS = NO;
				ARCHS = "$(ARCHS_STANDARD_32_BIT)";
				COPY_PHASE_STRIP = NO;
				FRAMEWORK_SEARCH_PATHS = (
					"$(SDKROOT)/Developer/Library/Frameworks",
					"$(DEVELOPER_LIBRARY_DIR)/Frameworks",
				);
				GCC_C_LANGUAGE_STANDARD = gnu99;
				GCC_DYNAMIC_NO_PIC = NO;
				GCC_OPTIMIZATION_LEVEL = 0;
				GCC_PREPROCESSOR_DEFINITIONS = (
					"DEBUG=1",
					"$(inherited)",
				);
				GCC_SYMBOLS_PRIVATE_EXTERN = NO;
				GCC_WARN_ABOUT_MISSING_PROTOTYPES = YES;
				INFOPLIST_FILE = "pagingscrollview/unittests/NimbusPagingScrollViewTests-Info.plist";
				NIMBUS_FEATURE_NAME = pagingscrollview;
				NIMBUS_TARGET_NAME = NimbusPagingScrollView;
				PRODUCT_NAME = "$(TARGET_NAME)";
				SDKROOT = iphoneos;
				WRAPPER_EXTENSION = octest;
			};
			name = Debug;
		};
		663B52611445052800CC26DF /* Release */ = {
			isa = XCBuildConfiguration;
			baseConfigurationReference = 66E8CED614D08BAE00600592 /* unittest.xcconfig */;
			buildSettings = {
				ALWAYS_SEARCH_USER_PATHS = NO;
				ARCHS = "$(ARCHS_STANDARD_32_BIT)";
				COPY_PHASE_STRIP = YES;
				FRAMEWORK_SEARCH_PATHS = (
					"$(SDKROOT)/Developer/Library/Frameworks",
					"$(DEVELOPER_LIBRARY_DIR)/Frameworks",
				);
				GCC_C_LANGUAGE_STANDARD = gnu99;
				GCC_WARN_ABOUT_MISSING_PROTOTYPES = YES;
				INFOPLIST_FILE = "pagingscrollview/unittests/NimbusPagingScrollViewTests-Info.plist";
				NIMBUS_FEATURE_NAME = pagingscrollview;
				NIMBUS_TARGET_NAME = NimbusPagingScrollView;
				PRODUCT_NAME = "$(TARGET_NAME)";
				SDKROOT = iphoneos;
				VALIDATE_PRODUCT = YES;
				WRAPPER_EXTENSION = octest;
			};
			name = Release;
		};
		6661BBEB13F1A3BC00D14F92 /* Debug */ = {
			isa = XCBuildConfiguration;
			baseConfigurationReference = 66E8CED514D08B9F00600592 /* lib.xcconfig */;
			buildSettings = {
				ALWAYS_SEARCH_USER_PATHS = NO;
				COPY_PHASE_STRIP = NO;
				DSTROOT = /tmp/NimbusModels.dst;
				GCC_C_LANGUAGE_STANDARD = gnu99;
				GCC_DYNAMIC_NO_PIC = NO;
				GCC_OPTIMIZATION_LEVEL = 0;
				GCC_PREPROCESSOR_DEFINITIONS = (
					"DEBUG=1",
					"$(inherited)",
				);
				GCC_SYMBOLS_PRIVATE_EXTERN = NO;
				GCC_WARN_ABOUT_MISSING_PROTOTYPES = YES;
				NIMBUS_FEATURE_NAME = models;
				PRODUCT_NAME = "$(TARGET_NAME)";
				SKIP_INSTALL = YES;
			};
			name = Debug;
		};
		6661BBEC13F1A3BC00D14F92 /* Release */ = {
			isa = XCBuildConfiguration;
			baseConfigurationReference = 66E8CED514D08B9F00600592 /* lib.xcconfig */;
			buildSettings = {
				ALWAYS_SEARCH_USER_PATHS = NO;
				COPY_PHASE_STRIP = YES;
				DSTROOT = /tmp/NimbusModels.dst;
				GCC_C_LANGUAGE_STANDARD = gnu99;
				GCC_WARN_ABOUT_MISSING_PROTOTYPES = YES;
				NIMBUS_FEATURE_NAME = models;
				PRODUCT_NAME = "$(TARGET_NAME)";
				SKIP_INSTALL = YES;
				VALIDATE_PRODUCT = YES;
			};
			name = Release;
		};
		6661BBEE13F1A3BC00D14F92 /* Debug */ = {
			isa = XCBuildConfiguration;
			baseConfigurationReference = 66E8CED614D08BAE00600592 /* unittest.xcconfig */;
			buildSettings = {
				ALWAYS_SEARCH_USER_PATHS = NO;
				ARCHS = "$(ARCHS_STANDARD_32_BIT)";
				COPY_PHASE_STRIP = NO;
				FRAMEWORK_SEARCH_PATHS = (
					"$(SDKROOT)/Developer/Library/Frameworks",
					"$(DEVELOPER_LIBRARY_DIR)/Frameworks",
				);
				GCC_C_LANGUAGE_STANDARD = gnu99;
				GCC_DYNAMIC_NO_PIC = NO;
				GCC_OPTIMIZATION_LEVEL = 0;
				GCC_PREPROCESSOR_DEFINITIONS = (
					"DEBUG=1",
					"$(inherited)",
				);
				GCC_SYMBOLS_PRIVATE_EXTERN = NO;
				GCC_WARN_ABOUT_MISSING_PROTOTYPES = YES;
				INFOPLIST_FILE = "models/unittests/NimbusModelsTests-Info.plist";
				NIMBUS_FEATURE_NAME = models;
				NIMBUS_TARGET_NAME = NimbusModels;
				PRODUCT_NAME = "$(TARGET_NAME)";
				SDKROOT = iphoneos;
				WRAPPER_EXTENSION = octest;
			};
			name = Debug;
		};
		6661BBEF13F1A3BC00D14F92 /* Release */ = {
			isa = XCBuildConfiguration;
			baseConfigurationReference = 66E8CED614D08BAE00600592 /* unittest.xcconfig */;
			buildSettings = {
				ALWAYS_SEARCH_USER_PATHS = NO;
				ARCHS = "$(ARCHS_STANDARD_32_BIT)";
				COPY_PHASE_STRIP = YES;
				FRAMEWORK_SEARCH_PATHS = (
					"$(SDKROOT)/Developer/Library/Frameworks",
					"$(DEVELOPER_LIBRARY_DIR)/Frameworks",
				);
				GCC_C_LANGUAGE_STANDARD = gnu99;
				GCC_WARN_ABOUT_MISSING_PROTOTYPES = YES;
				INFOPLIST_FILE = "models/unittests/NimbusModelsTests-Info.plist";
				NIMBUS_FEATURE_NAME = models;
				NIMBUS_TARGET_NAME = NimbusModels;
				PRODUCT_NAME = "$(TARGET_NAME)";
				SDKROOT = iphoneos;
				VALIDATE_PRODUCT = YES;
				WRAPPER_EXTENSION = octest;
			};
			name = Release;
		};
<<<<<<< HEAD
=======
		DB84BDEC13FBCA4400DACCFE /* PBXTargetDependency */ = {
			isa = PBXTargetDependency;
			target = DB84BDD813FBCA4400DACCFE /* NimbusBadge */;
			targetProxy = DB84BDEB13FBCA4400DACCFE /* PBXContainerItemProxy */;
		};
/* End PBXTargetDependency section */

/* Begin XCBuildConfiguration section */
>>>>>>> 9dee5cff
		6675724813E765BF0076F555 /* Debug */ = {
			isa = XCBuildConfiguration;
			baseConfigurationReference = 66E8CED514D08B9F00600592 /* lib.xcconfig */;
			buildSettings = {
				ALWAYS_SEARCH_USER_PATHS = NO;
				COPY_PHASE_STRIP = NO;
				DSTROOT = /tmp/NimbusOverview.dst;
				GCC_C_LANGUAGE_STANDARD = gnu99;
				GCC_DYNAMIC_NO_PIC = NO;
				GCC_OPTIMIZATION_LEVEL = 0;
				GCC_PREPROCESSOR_DEFINITIONS = (
					"DEBUG=1",
					"$(inherited)",
				);
				GCC_SYMBOLS_PRIVATE_EXTERN = NO;
				GCC_WARN_ABOUT_MISSING_PROTOTYPES = YES;
				NIMBUS_FEATURE_NAME = overview;
				PRODUCT_NAME = "$(TARGET_NAME)";
				SKIP_INSTALL = YES;
			};
			name = Debug;
		};
		6675724913E765BF0076F555 /* Release */ = {
			isa = XCBuildConfiguration;
			baseConfigurationReference = 66E8CED514D08B9F00600592 /* lib.xcconfig */;
			buildSettings = {
				ALWAYS_SEARCH_USER_PATHS = NO;
				COPY_PHASE_STRIP = YES;
				DSTROOT = /tmp/NimbusOverview.dst;
				GCC_C_LANGUAGE_STANDARD = gnu99;
				GCC_WARN_ABOUT_MISSING_PROTOTYPES = YES;
				NIMBUS_FEATURE_NAME = overview;
				PRODUCT_NAME = "$(TARGET_NAME)";
				SKIP_INSTALL = YES;
				VALIDATE_PRODUCT = YES;
			};
			name = Release;
		};
		6675724A13E765BF0076F555 /* Debug */ = {
			isa = XCBuildConfiguration;
			baseConfigurationReference = 66E8CED614D08BAE00600592 /* unittest.xcconfig */;
			buildSettings = {
				ALWAYS_SEARCH_USER_PATHS = NO;
				ARCHS = "$(ARCHS_STANDARD_32_BIT)";
				COPY_PHASE_STRIP = NO;
				FRAMEWORK_SEARCH_PATHS = (
					"$(SDKROOT)/Developer/Library/Frameworks",
					"$(DEVELOPER_LIBRARY_DIR)/Frameworks",
				);
				GCC_C_LANGUAGE_STANDARD = gnu99;
				GCC_DYNAMIC_NO_PIC = NO;
				GCC_OPTIMIZATION_LEVEL = 0;
				GCC_PREPROCESSOR_DEFINITIONS = (
					"DEBUG=1",
					"$(inherited)",
				);
				GCC_SYMBOLS_PRIVATE_EXTERN = NO;
				GCC_WARN_ABOUT_MISSING_PROTOTYPES = YES;
				INFOPLIST_FILE = "overview/unittests/NimbusOverviewTests-Info.plist";
				NIMBUS_FEATURE_NAME = overview;
				NIMBUS_TARGET_NAME = NimbusOverview;
				PRODUCT_NAME = "$(TARGET_NAME)";
				SDKROOT = iphoneos;
				WRAPPER_EXTENSION = octest;
			};
			name = Debug;
		};
		6675724B13E765BF0076F555 /* Release */ = {
			isa = XCBuildConfiguration;
			baseConfigurationReference = 66E8CED614D08BAE00600592 /* unittest.xcconfig */;
			buildSettings = {
				ALWAYS_SEARCH_USER_PATHS = NO;
				ARCHS = "$(ARCHS_STANDARD_32_BIT)";
				COPY_PHASE_STRIP = YES;
				FRAMEWORK_SEARCH_PATHS = (
					"$(SDKROOT)/Developer/Library/Frameworks",
					"$(DEVELOPER_LIBRARY_DIR)/Frameworks",
				);
				GCC_C_LANGUAGE_STANDARD = gnu99;
				GCC_WARN_ABOUT_MISSING_PROTOTYPES = YES;
				INFOPLIST_FILE = "overview/unittests/NimbusOverviewTests-Info.plist";
				NIMBUS_FEATURE_NAME = overview;
				NIMBUS_TARGET_NAME = NimbusOverview;
				PRODUCT_NAME = "$(TARGET_NAME)";
				SDKROOT = iphoneos;
				VALIDATE_PRODUCT = YES;
				WRAPPER_EXTENSION = octest;
			};
			name = Release;
		};
		6675729A13E769150076F555 /* Debug */ = {
			isa = XCBuildConfiguration;
			baseConfigurationReference = 66E8CED514D08B9F00600592 /* lib.xcconfig */;
			buildSettings = {
				ALWAYS_SEARCH_USER_PATHS = NO;
				COPY_PHASE_STRIP = NO;
				DSTROOT = /tmp/NimbusPhotos.dst;
				GCC_C_LANGUAGE_STANDARD = gnu99;
				GCC_DYNAMIC_NO_PIC = NO;
				GCC_OPTIMIZATION_LEVEL = 0;
				GCC_PREPROCESSOR_DEFINITIONS = (
					"DEBUG=1",
					"$(inherited)",
				);
				GCC_SYMBOLS_PRIVATE_EXTERN = NO;
				GCC_WARN_ABOUT_MISSING_PROTOTYPES = YES;
				NIMBUS_FEATURE_NAME = photos;
				PRODUCT_NAME = "$(TARGET_NAME)";
				SKIP_INSTALL = YES;
			};
			name = Debug;
		};
		6675729B13E769150076F555 /* Release */ = {
			isa = XCBuildConfiguration;
			baseConfigurationReference = 66E8CED514D08B9F00600592 /* lib.xcconfig */;
			buildSettings = {
				ALWAYS_SEARCH_USER_PATHS = NO;
				COPY_PHASE_STRIP = YES;
				DSTROOT = /tmp/NimbusPhotos.dst;
				GCC_C_LANGUAGE_STANDARD = gnu99;
				GCC_WARN_ABOUT_MISSING_PROTOTYPES = YES;
				NIMBUS_FEATURE_NAME = photos;
				PRODUCT_NAME = "$(TARGET_NAME)";
				SKIP_INSTALL = YES;
				VALIDATE_PRODUCT = YES;
			};
			name = Release;
		};
		6675729D13E769150076F555 /* Debug */ = {
			isa = XCBuildConfiguration;
			baseConfigurationReference = 66E8CED614D08BAE00600592 /* unittest.xcconfig */;
			buildSettings = {
				ALWAYS_SEARCH_USER_PATHS = NO;
				ARCHS = "$(ARCHS_STANDARD_32_BIT)";
				COPY_PHASE_STRIP = NO;
				FRAMEWORK_SEARCH_PATHS = (
					"$(SDKROOT)/Developer/Library/Frameworks",
					"$(DEVELOPER_LIBRARY_DIR)/Frameworks",
				);
				GCC_C_LANGUAGE_STANDARD = gnu99;
				GCC_DYNAMIC_NO_PIC = NO;
				GCC_OPTIMIZATION_LEVEL = 0;
				GCC_PREPROCESSOR_DEFINITIONS = (
					"DEBUG=1",
					"$(inherited)",
				);
				GCC_SYMBOLS_PRIVATE_EXTERN = NO;
				GCC_WARN_ABOUT_MISSING_PROTOTYPES = YES;
				INFOPLIST_FILE = "photos/unittests/NimbusPhotosTests-Info.plist";
				NIMBUS_FEATURE_NAME = photos;
				NIMBUS_TARGET_NAME = NimbusPhotos;
				PRODUCT_NAME = "$(TARGET_NAME)";
				SDKROOT = iphoneos;
				WRAPPER_EXTENSION = octest;
			};
			name = Debug;
		};
		6675729E13E769150076F555 /* Release */ = {
			isa = XCBuildConfiguration;
			baseConfigurationReference = 66E8CED614D08BAE00600592 /* unittest.xcconfig */;
			buildSettings = {
				ALWAYS_SEARCH_USER_PATHS = NO;
				ARCHS = "$(ARCHS_STANDARD_32_BIT)";
				COPY_PHASE_STRIP = YES;
				FRAMEWORK_SEARCH_PATHS = (
					"$(SDKROOT)/Developer/Library/Frameworks",
					"$(DEVELOPER_LIBRARY_DIR)/Frameworks",
				);
				GCC_C_LANGUAGE_STANDARD = gnu99;
				GCC_WARN_ABOUT_MISSING_PROTOTYPES = YES;
				INFOPLIST_FILE = "photos/unittests/NimbusPhotosTests-Info.plist";
				NIMBUS_FEATURE_NAME = photos;
				NIMBUS_TARGET_NAME = NimbusPhotos;
				PRODUCT_NAME = "$(TARGET_NAME)";
				SDKROOT = iphoneos;
				VALIDATE_PRODUCT = YES;
				WRAPPER_EXTENSION = octest;
			};
			name = Release;
		};
		667572DD13E76F460076F555 /* Debug */ = {
			isa = XCBuildConfiguration;
			baseConfigurationReference = 66E8CED514D08B9F00600592 /* lib.xcconfig */;
			buildSettings = {
				ALWAYS_SEARCH_USER_PATHS = NO;
				COPY_PHASE_STRIP = NO;
				DSTROOT = /tmp/NimbusProcessors.dst;
				GCC_C_LANGUAGE_STANDARD = gnu99;
				GCC_DYNAMIC_NO_PIC = NO;
				GCC_OPTIMIZATION_LEVEL = 0;
				GCC_PREPROCESSOR_DEFINITIONS = (
					"DEBUG=1",
					"$(inherited)",
				);
				GCC_SYMBOLS_PRIVATE_EXTERN = NO;
				GCC_WARN_ABOUT_MISSING_PROTOTYPES = YES;
				NIMBUS_FEATURE_NAME = operations;
				PRODUCT_NAME = "$(TARGET_NAME)";
				SKIP_INSTALL = YES;
			};
			name = Debug;
		};
		667572DE13E76F460076F555 /* Release */ = {
			isa = XCBuildConfiguration;
			baseConfigurationReference = 66E8CED514D08B9F00600592 /* lib.xcconfig */;
			buildSettings = {
				ALWAYS_SEARCH_USER_PATHS = NO;
				COPY_PHASE_STRIP = YES;
				DSTROOT = /tmp/NimbusProcessors.dst;
				GCC_C_LANGUAGE_STANDARD = gnu99;
				GCC_WARN_ABOUT_MISSING_PROTOTYPES = YES;
				NIMBUS_FEATURE_NAME = operations;
				PRODUCT_NAME = "$(TARGET_NAME)";
				SKIP_INSTALL = YES;
				VALIDATE_PRODUCT = YES;
			};
			name = Release;
		};
		667572E013E76F460076F555 /* Debug */ = {
			isa = XCBuildConfiguration;
			baseConfigurationReference = 66E8CED614D08BAE00600592 /* unittest.xcconfig */;
			buildSettings = {
				ALWAYS_SEARCH_USER_PATHS = NO;
				ARCHS = "$(ARCHS_STANDARD_32_BIT)";
				COPY_PHASE_STRIP = NO;
				FRAMEWORK_SEARCH_PATHS = (
					"$(SDKROOT)/Developer/Library/Frameworks",
					"$(DEVELOPER_LIBRARY_DIR)/Frameworks",
				);
				GCC_C_LANGUAGE_STANDARD = gnu99;
				GCC_DYNAMIC_NO_PIC = NO;
				GCC_OPTIMIZATION_LEVEL = 0;
				GCC_PREPROCESSOR_DEFINITIONS = (
					"DEBUG=1",
					"$(inherited)",
				);
				GCC_SYMBOLS_PRIVATE_EXTERN = NO;
				GCC_WARN_ABOUT_MISSING_PROTOTYPES = YES;
				INFOPLIST_FILE = "operations/unittests/NimbusProcessorsTests-Info.plist";
				NIMBUS_FEATURE_NAME = operations;
				NIMBUS_TARGET_NAME = NimbusOperations;
				PRODUCT_NAME = "$(TARGET_NAME)";
				SDKROOT = iphoneos;
				WRAPPER_EXTENSION = octest;
			};
			name = Debug;
		};
		667572E113E76F460076F555 /* Release */ = {
			isa = XCBuildConfiguration;
			baseConfigurationReference = 66E8CED614D08BAE00600592 /* unittest.xcconfig */;
			buildSettings = {
				ALWAYS_SEARCH_USER_PATHS = NO;
				ARCHS = "$(ARCHS_STANDARD_32_BIT)";
				COPY_PHASE_STRIP = YES;
				FRAMEWORK_SEARCH_PATHS = (
					"$(SDKROOT)/Developer/Library/Frameworks",
					"$(DEVELOPER_LIBRARY_DIR)/Frameworks",
				);
				GCC_C_LANGUAGE_STANDARD = gnu99;
				GCC_WARN_ABOUT_MISSING_PROTOTYPES = YES;
				INFOPLIST_FILE = "operations/unittests/NimbusProcessorsTests-Info.plist";
				NIMBUS_FEATURE_NAME = operations;
				NIMBUS_TARGET_NAME = NimbusOperations;
				PRODUCT_NAME = "$(TARGET_NAME)";
				SDKROOT = iphoneos;
				VALIDATE_PRODUCT = YES;
				WRAPPER_EXTENSION = octest;
			};
			name = Release;
		};
		6675733213E771380076F555 /* Debug */ = {
			isa = XCBuildConfiguration;
			baseConfigurationReference = 66E8CED514D08B9F00600592 /* lib.xcconfig */;
			buildSettings = {
				ALWAYS_SEARCH_USER_PATHS = NO;
				COPY_PHASE_STRIP = NO;
				DSTROOT = /tmp/NimbusInterapp.dst;
				GCC_C_LANGUAGE_STANDARD = gnu99;
				GCC_DYNAMIC_NO_PIC = NO;
				GCC_OPTIMIZATION_LEVEL = 0;
				GCC_PREPROCESSOR_DEFINITIONS = (
					"DEBUG=1",
					"$(inherited)",
				);
				GCC_SYMBOLS_PRIVATE_EXTERN = NO;
				GCC_WARN_ABOUT_MISSING_PROTOTYPES = YES;
				NIMBUS_FEATURE_NAME = interapp;
				PRODUCT_NAME = "$(TARGET_NAME)";
				SKIP_INSTALL = YES;
			};
			name = Debug;
		};
		6675733313E771380076F555 /* Release */ = {
			isa = XCBuildConfiguration;
			baseConfigurationReference = 66E8CED514D08B9F00600592 /* lib.xcconfig */;
			buildSettings = {
				ALWAYS_SEARCH_USER_PATHS = NO;
				COPY_PHASE_STRIP = YES;
				DSTROOT = /tmp/NimbusInterapp.dst;
				GCC_C_LANGUAGE_STANDARD = gnu99;
				GCC_WARN_ABOUT_MISSING_PROTOTYPES = YES;
				NIMBUS_FEATURE_NAME = interapp;
				PRODUCT_NAME = "$(TARGET_NAME)";
				SKIP_INSTALL = YES;
				VALIDATE_PRODUCT = YES;
			};
			name = Release;
		};
		6675733513E771380076F555 /* Debug */ = {
			isa = XCBuildConfiguration;
			baseConfigurationReference = 66E8CED614D08BAE00600592 /* unittest.xcconfig */;
			buildSettings = {
				ALWAYS_SEARCH_USER_PATHS = NO;
				ARCHS = "$(ARCHS_STANDARD_32_BIT)";
				COPY_PHASE_STRIP = NO;
				FRAMEWORK_SEARCH_PATHS = (
					"$(SDKROOT)/Developer/Library/Frameworks",
					"$(DEVELOPER_LIBRARY_DIR)/Frameworks",
				);
				GCC_C_LANGUAGE_STANDARD = gnu99;
				GCC_DYNAMIC_NO_PIC = NO;
				GCC_OPTIMIZATION_LEVEL = 0;
				GCC_PREPROCESSOR_DEFINITIONS = (
					"DEBUG=1",
					"$(inherited)",
				);
				GCC_SYMBOLS_PRIVATE_EXTERN = NO;
				GCC_WARN_ABOUT_MISSING_PROTOTYPES = YES;
				INFOPLIST_FILE = "interapp/unittests/NimbusInterappTests-Info.plist";
				NIMBUS_FEATURE_NAME = interapp;
				NIMBUS_TARGET_NAME = NimbusInterapp;
				PRODUCT_NAME = "$(TARGET_NAME)";
				SDKROOT = iphoneos;
				WRAPPER_EXTENSION = octest;
			};
			name = Debug;
		};
		6675733613E771380076F555 /* Release */ = {
			isa = XCBuildConfiguration;
			baseConfigurationReference = 66E8CED614D08BAE00600592 /* unittest.xcconfig */;
			buildSettings = {
				ALWAYS_SEARCH_USER_PATHS = NO;
				ARCHS = "$(ARCHS_STANDARD_32_BIT)";
				COPY_PHASE_STRIP = YES;
				FRAMEWORK_SEARCH_PATHS = (
					"$(SDKROOT)/Developer/Library/Frameworks",
					"$(DEVELOPER_LIBRARY_DIR)/Frameworks",
				);
				GCC_C_LANGUAGE_STANDARD = gnu99;
				GCC_WARN_ABOUT_MISSING_PROTOTYPES = YES;
				INFOPLIST_FILE = "interapp/unittests/NimbusInterappTests-Info.plist";
				NIMBUS_FEATURE_NAME = interapp;
				NIMBUS_TARGET_NAME = NimbusInterapp;
				PRODUCT_NAME = "$(TARGET_NAME)";
				SDKROOT = iphoneos;
				VALIDATE_PRODUCT = YES;
				WRAPPER_EXTENSION = octest;
			};
			name = Release;
		};
		66832C9F143D649D003E413C /* Debug */ = {
			isa = XCBuildConfiguration;
			buildSettings = {
				ALWAYS_SEARCH_USER_PATHS = NO;
				ARCHS = "$(ARCHS_STANDARD_64_BIT)";
				COPY_PHASE_STRIP = NO;
				DEBUGGING_SYMBOLS = YES;
				GCC_C_LANGUAGE_STANDARD = gnu99;
				GCC_DYNAMIC_NO_PIC = NO;
				GCC_ENABLE_OBJC_EXCEPTIONS = YES;
				GCC_GENERATE_DEBUGGING_SYMBOLS = YES;
				GCC_OPTIMIZATION_LEVEL = 0;
				GCC_PREPROCESSOR_DEFINITIONS = (
					"DEBUG=1",
					"$(inherited)",
				);
				GCC_SYMBOLS_PRIVATE_EXTERN = NO;
				GCC_VERSION = com.apple.compilers.llvm.clang.1_0;
				GCC_WARN_ABOUT_MISSING_PROTOTYPES = YES;
				MACOSX_DEPLOYMENT_TARGET = 10.7;
				ONLY_ACTIVE_ARCH = YES;
				OTHER_CFLAGS = "";
				OTHER_LDFLAGS = "";
				PRODUCT_NAME = "$(TARGET_NAME)";
				SDKROOT = macosx;
			};
			name = Debug;
		};
		66832CA0143D649D003E413C /* Release */ = {
			isa = XCBuildConfiguration;
			buildSettings = {
				ALWAYS_SEARCH_USER_PATHS = NO;
				ARCHS = "$(ARCHS_STANDARD_64_BIT)";
				COPY_PHASE_STRIP = YES;
				DEBUG_INFORMATION_FORMAT = "dwarf-with-dsym";
				GCC_C_LANGUAGE_STANDARD = gnu99;
				GCC_ENABLE_OBJC_EXCEPTIONS = YES;
				GCC_VERSION = com.apple.compilers.llvm.clang.1_0;
				GCC_WARN_ABOUT_MISSING_PROTOTYPES = YES;
				MACOSX_DEPLOYMENT_TARGET = 10.7;
				OTHER_CFLAGS = "";
				OTHER_LDFLAGS = "";
				PRODUCT_NAME = "$(TARGET_NAME)";
				SDKROOT = macosx;
			};
			name = Release;
		};
		66A03C0313E6E84800B514F3 /* Debug */ = {
			isa = XCBuildConfiguration;
			buildSettings = {
				ARCHS = "$(ARCHS_STANDARD_32_BIT)";
				CLANG_ENABLE_OBJC_ARC = YES;
				COMBINE_HIDPI_IMAGES = YES;
				GCC_PRECOMPILE_PREFIX_HEADER = YES;
				GCC_PREFIX_HEADER = Nimbus_Prefix.pch;
				GCC_VERSION = com.apple.compilers.llvm.clang.1_0;
				GCC_WARN_64_TO_32_BIT_CONVERSION = YES;
				GCC_WARN_ABOUT_RETURN_TYPE = YES;
				GCC_WARN_EFFECTIVE_CPLUSPLUS_VIOLATIONS = YES;
				GCC_WARN_SHADOW = YES;
				GCC_WARN_UNUSED_VARIABLE = YES;
				IPHONEOS_DEPLOYMENT_TARGET = 4.0;
				LIBRARY_SEARCH_PATHS = "\"$(DEVELOPER_DIR)/Platforms/iPhoneOS.platform/Developer/usr/lib\"";
				RUN_CLANG_STATIC_ANALYZER = YES;
				SDKROOT = iphoneos;
				TEST_AFTER_BUILD = NO;
			};
			name = Debug;
		};
		66A03C0413E6E84800B514F3 /* Release */ = {
			isa = XCBuildConfiguration;
			buildSettings = {
				ARCHS = "$(ARCHS_STANDARD_32_BIT)";
				CLANG_ENABLE_OBJC_ARC = YES;
				COMBINE_HIDPI_IMAGES = YES;
				GCC_PRECOMPILE_PREFIX_HEADER = YES;
				GCC_PREFIX_HEADER = Nimbus_Prefix.pch;
				GCC_VERSION = com.apple.compilers.llvm.clang.1_0;
				GCC_WARN_64_TO_32_BIT_CONVERSION = YES;
				GCC_WARN_ABOUT_RETURN_TYPE = YES;
				GCC_WARN_EFFECTIVE_CPLUSPLUS_VIOLATIONS = YES;
				GCC_WARN_SHADOW = YES;
				GCC_WARN_UNUSED_VARIABLE = YES;
				IPHONEOS_DEPLOYMENT_TARGET = 4.0;
				LIBRARY_SEARCH_PATHS = "\"$(DEVELOPER_DIR)/Platforms/iPhoneOS.platform/Developer/usr/lib\"";
				RUN_CLANG_STATIC_ANALYZER = YES;
				SDKROOT = iphoneos;
				TEST_AFTER_BUILD = NO;
			};
			name = Release;
		};
		66A03C2F13E6E85E00B514F3 /* Debug */ = {
			isa = XCBuildConfiguration;
			baseConfigurationReference = 66E8CED514D08B9F00600592 /* lib.xcconfig */;
			buildSettings = {
				ALWAYS_SEARCH_USER_PATHS = NO;
				COPY_PHASE_STRIP = NO;
				DSTROOT = /tmp/NimbusCore.dst;
				GCC_C_LANGUAGE_STANDARD = gnu99;
				GCC_DYNAMIC_NO_PIC = NO;
				GCC_OPTIMIZATION_LEVEL = 0;
				GCC_PREPROCESSOR_DEFINITIONS = (
					"DEBUG=1",
					"$(inherited)",
				);
				GCC_SYMBOLS_PRIVATE_EXTERN = NO;
				GCC_WARN_ABOUT_MISSING_PROTOTYPES = YES;
				GCC_WARN_ABOUT_RETURN_TYPE = YES;
				GCC_WARN_UNUSED_VARIABLE = YES;
				NIMBUS_FEATURE_NAME = core;
				PRODUCT_NAME = "$(TARGET_NAME)";
				SKIP_INSTALL = YES;
			};
			name = Debug;
		};
		66A03C3013E6E85E00B514F3 /* Release */ = {
			isa = XCBuildConfiguration;
			baseConfigurationReference = 66E8CED514D08B9F00600592 /* lib.xcconfig */;
			buildSettings = {
				ALWAYS_SEARCH_USER_PATHS = NO;
				COPY_PHASE_STRIP = YES;
				DSTROOT = /tmp/NimbusCore.dst;
				GCC_C_LANGUAGE_STANDARD = gnu99;
				GCC_WARN_ABOUT_MISSING_PROTOTYPES = YES;
				GCC_WARN_ABOUT_RETURN_TYPE = YES;
				GCC_WARN_UNUSED_VARIABLE = YES;
				NIMBUS_FEATURE_NAME = core;
				PRODUCT_NAME = "$(TARGET_NAME)";
				SKIP_INSTALL = YES;
				VALIDATE_PRODUCT = YES;
			};
			name = Release;
		};
		66A03C3213E6E85E00B514F3 /* Debug */ = {
			isa = XCBuildConfiguration;
			baseConfigurationReference = 66E8CED614D08BAE00600592 /* unittest.xcconfig */;
			buildSettings = {
				ALWAYS_SEARCH_USER_PATHS = NO;
				ARCHS = "$(ARCHS_STANDARD_32_BIT)";
				COPY_PHASE_STRIP = NO;
				FRAMEWORK_SEARCH_PATHS = (
					"$(SDKROOT)/Developer/Library/Frameworks",
					"$(DEVELOPER_LIBRARY_DIR)/Frameworks",
				);
				GCC_C_LANGUAGE_STANDARD = gnu99;
				GCC_DYNAMIC_NO_PIC = NO;
				GCC_OPTIMIZATION_LEVEL = 0;
				GCC_PREPROCESSOR_DEFINITIONS = (
					"DEBUG=1",
					"$(inherited)",
				);
				GCC_SYMBOLS_PRIVATE_EXTERN = NO;
				GCC_WARN_ABOUT_MISSING_PROTOTYPES = YES;
				GCC_WARN_ABOUT_RETURN_TYPE = YES;
				GCC_WARN_UNUSED_VARIABLE = YES;
				INFOPLIST_FILE = "core/unittests/NimbusCoreTests-Info.plist";
				NIMBUS_FEATURE_NAME = core;
				NIMBUS_TARGET_NAME = NimbusCore;
				PRODUCT_NAME = "$(TARGET_NAME)";
				SDKROOT = iphoneos;
				WRAPPER_EXTENSION = octest;
			};
			name = Debug;
		};
		66A03C3313E6E85E00B514F3 /* Release */ = {
			isa = XCBuildConfiguration;
			baseConfigurationReference = 66E8CED614D08BAE00600592 /* unittest.xcconfig */;
			buildSettings = {
				ALWAYS_SEARCH_USER_PATHS = NO;
				ARCHS = "$(ARCHS_STANDARD_32_BIT)";
				COPY_PHASE_STRIP = YES;
				FRAMEWORK_SEARCH_PATHS = (
					"$(SDKROOT)/Developer/Library/Frameworks",
					"$(DEVELOPER_LIBRARY_DIR)/Frameworks",
				);
				GCC_C_LANGUAGE_STANDARD = gnu99;
				GCC_WARN_ABOUT_MISSING_PROTOTYPES = YES;
				GCC_WARN_ABOUT_RETURN_TYPE = YES;
				GCC_WARN_UNUSED_VARIABLE = YES;
				INFOPLIST_FILE = "core/unittests/NimbusCoreTests-Info.plist";
				NIMBUS_FEATURE_NAME = core;
				NIMBUS_TARGET_NAME = NimbusCore;
				PRODUCT_NAME = "$(TARGET_NAME)";
				SDKROOT = iphoneos;
				VALIDATE_PRODUCT = YES;
				WRAPPER_EXTENSION = octest;
			};
			name = Release;
		};
		66A03CDF13E6F0EE00B514F3 /* Debug */ = {
			isa = XCBuildConfiguration;
			baseConfigurationReference = 66E8CED514D08B9F00600592 /* lib.xcconfig */;
			buildSettings = {
				ALWAYS_SEARCH_USER_PATHS = NO;
				COPY_PHASE_STRIP = NO;
				DSTROOT = /tmp/NimbusLauncher.dst;
				GCC_C_LANGUAGE_STANDARD = gnu99;
				GCC_DYNAMIC_NO_PIC = NO;
				GCC_OPTIMIZATION_LEVEL = 0;
				GCC_PREPROCESSOR_DEFINITIONS = (
					"DEBUG=1",
					"$(inherited)",
				);
				GCC_SYMBOLS_PRIVATE_EXTERN = NO;
				GCC_WARN_ABOUT_MISSING_PROTOTYPES = YES;
				NIMBUS_FEATURE_NAME = launcher;
				PRODUCT_NAME = "$(TARGET_NAME)";
				SKIP_INSTALL = YES;
			};
			name = Debug;
		};
		66A03CE013E6F0EE00B514F3 /* Release */ = {
			isa = XCBuildConfiguration;
			baseConfigurationReference = 66E8CED514D08B9F00600592 /* lib.xcconfig */;
			buildSettings = {
				ALWAYS_SEARCH_USER_PATHS = NO;
				COPY_PHASE_STRIP = YES;
				DSTROOT = /tmp/NimbusLauncher.dst;
				GCC_C_LANGUAGE_STANDARD = gnu99;
				GCC_WARN_ABOUT_MISSING_PROTOTYPES = YES;
				NIMBUS_FEATURE_NAME = launcher;
				PRODUCT_NAME = "$(TARGET_NAME)";
				SKIP_INSTALL = YES;
				VALIDATE_PRODUCT = YES;
			};
			name = Release;
		};
		66A03CE213E6F0EE00B514F3 /* Debug */ = {
			isa = XCBuildConfiguration;
			baseConfigurationReference = 66E8CED614D08BAE00600592 /* unittest.xcconfig */;
			buildSettings = {
				ALWAYS_SEARCH_USER_PATHS = NO;
				ARCHS = "$(ARCHS_STANDARD_32_BIT)";
				COPY_PHASE_STRIP = NO;
				FRAMEWORK_SEARCH_PATHS = (
					"$(SDKROOT)/Developer/Library/Frameworks",
					"$(DEVELOPER_LIBRARY_DIR)/Frameworks",
				);
				GCC_C_LANGUAGE_STANDARD = gnu99;
				GCC_DYNAMIC_NO_PIC = NO;
				GCC_OPTIMIZATION_LEVEL = 0;
				GCC_PREPROCESSOR_DEFINITIONS = (
					"DEBUG=1",
					"$(inherited)",
				);
				GCC_SYMBOLS_PRIVATE_EXTERN = NO;
				GCC_WARN_ABOUT_MISSING_PROTOTYPES = YES;
				INFOPLIST_FILE = "launcher/unittests/NimbusLauncherTests-Info.plist";
				NIMBUS_FEATURE_NAME = launcher;
				NIMBUS_TARGET_NAME = NimbusLauncher;
				PRODUCT_NAME = "$(TARGET_NAME)";
				SDKROOT = iphoneos;
				WRAPPER_EXTENSION = octest;
			};
			name = Debug;
		};
		66A03CE313E6F0EE00B514F3 /* Release */ = {
			isa = XCBuildConfiguration;
			baseConfigurationReference = 66E8CED614D08BAE00600592 /* unittest.xcconfig */;
			buildSettings = {
				ALWAYS_SEARCH_USER_PATHS = NO;
				ARCHS = "$(ARCHS_STANDARD_32_BIT)";
				COPY_PHASE_STRIP = YES;
				FRAMEWORK_SEARCH_PATHS = (
					"$(SDKROOT)/Developer/Library/Frameworks",
					"$(DEVELOPER_LIBRARY_DIR)/Frameworks",
				);
				GCC_C_LANGUAGE_STANDARD = gnu99;
				GCC_WARN_ABOUT_MISSING_PROTOTYPES = YES;
				INFOPLIST_FILE = "launcher/unittests/NimbusLauncherTests-Info.plist";
				NIMBUS_FEATURE_NAME = launcher;
				NIMBUS_TARGET_NAME = NimbusLauncher;
				PRODUCT_NAME = "$(TARGET_NAME)";
				SDKROOT = iphoneos;
				VALIDATE_PRODUCT = YES;
				WRAPPER_EXTENSION = octest;
			};
			name = Release;
		};
		66A03CF913E6F15300B514F3 /* Debug */ = {
			isa = XCBuildConfiguration;
			buildSettings = {
				PRODUCT_NAME = "$(TARGET_NAME)";
			};
			name = Debug;
		};
		66A03CFA13E6F15300B514F3 /* Release */ = {
			isa = XCBuildConfiguration;
			buildSettings = {
				PRODUCT_NAME = "$(TARGET_NAME)";
			};
			name = Release;
		};
		66A03D4713E6F97600B514F3 /* Debug */ = {
			isa = XCBuildConfiguration;
			baseConfigurationReference = 66E8CED514D08B9F00600592 /* lib.xcconfig */;
			buildSettings = {
				ALWAYS_SEARCH_USER_PATHS = NO;
				COPY_PHASE_STRIP = NO;
				DSTROOT = /tmp/NimbusNetworkImage.dst;
				GCC_C_LANGUAGE_STANDARD = gnu99;
				GCC_DYNAMIC_NO_PIC = NO;
				GCC_OPTIMIZATION_LEVEL = 0;
				GCC_PREPROCESSOR_DEFINITIONS = (
					"DEBUG=1",
					"$(inherited)",
				);
				GCC_SYMBOLS_PRIVATE_EXTERN = NO;
				GCC_WARN_ABOUT_MISSING_PROTOTYPES = YES;
				NIMBUS_FEATURE_NAME = networkimage;
				PRODUCT_NAME = "$(TARGET_NAME)";
				SKIP_INSTALL = YES;
			};
			name = Debug;
		};
		66A03D4813E6F97600B514F3 /* Release */ = {
			isa = XCBuildConfiguration;
			baseConfigurationReference = 66E8CED514D08B9F00600592 /* lib.xcconfig */;
			buildSettings = {
				ALWAYS_SEARCH_USER_PATHS = NO;
				COPY_PHASE_STRIP = YES;
				DSTROOT = /tmp/NimbusNetworkImage.dst;
				GCC_C_LANGUAGE_STANDARD = gnu99;
				GCC_WARN_ABOUT_MISSING_PROTOTYPES = YES;
				NIMBUS_FEATURE_NAME = networkimage;
				PRODUCT_NAME = "$(TARGET_NAME)";
				SKIP_INSTALL = YES;
				VALIDATE_PRODUCT = YES;
			};
			name = Release;
		};
		66A03D4A13E6F97600B514F3 /* Debug */ = {
			isa = XCBuildConfiguration;
			baseConfigurationReference = 66E8CED614D08BAE00600592 /* unittest.xcconfig */;
			buildSettings = {
				ALWAYS_SEARCH_USER_PATHS = NO;
				ARCHS = "$(ARCHS_STANDARD_32_BIT)";
				COPY_PHASE_STRIP = NO;
				FRAMEWORK_SEARCH_PATHS = (
					"$(SDKROOT)/Developer/Library/Frameworks",
					"$(DEVELOPER_LIBRARY_DIR)/Frameworks",
				);
				GCC_C_LANGUAGE_STANDARD = gnu99;
				GCC_DYNAMIC_NO_PIC = NO;
				GCC_OPTIMIZATION_LEVEL = 0;
				GCC_PREPROCESSOR_DEFINITIONS = (
					"DEBUG=1",
					"$(inherited)",
				);
				GCC_SYMBOLS_PRIVATE_EXTERN = NO;
				GCC_WARN_ABOUT_MISSING_PROTOTYPES = YES;
				INFOPLIST_FILE = "networkimage/unittests/NimbusNetworkImageTests-Info.plist";
				NIMBUS_FEATURE_NAME = networkimage;
				NIMBUS_TARGET_NAME = NimbusNetworkImage;
				PRODUCT_NAME = "$(TARGET_NAME)";
				SDKROOT = iphoneos;
				WRAPPER_EXTENSION = octest;
			};
			name = Debug;
		};
		66A03D4B13E6F97600B514F3 /* Release */ = {
			isa = XCBuildConfiguration;
			baseConfigurationReference = 66E8CED614D08BAE00600592 /* unittest.xcconfig */;
			buildSettings = {
				ALWAYS_SEARCH_USER_PATHS = NO;
				ARCHS = "$(ARCHS_STANDARD_32_BIT)";
				COPY_PHASE_STRIP = YES;
				FRAMEWORK_SEARCH_PATHS = (
					"$(SDKROOT)/Developer/Library/Frameworks",
					"$(DEVELOPER_LIBRARY_DIR)/Frameworks",
				);
				GCC_C_LANGUAGE_STANDARD = gnu99;
				GCC_WARN_ABOUT_MISSING_PROTOTYPES = YES;
				INFOPLIST_FILE = "networkimage/unittests/NimbusNetworkImageTests-Info.plist";
				NIMBUS_FEATURE_NAME = networkimage;
				NIMBUS_TARGET_NAME = NimbusNetworkImage;
				PRODUCT_NAME = "$(TARGET_NAME)";
				SDKROOT = iphoneos;
				VALIDATE_PRODUCT = YES;
				WRAPPER_EXTENSION = octest;
			};
			name = Release;
		};
		66A0B0B614BD1069003FA413 /* Debug */ = {
			isa = XCBuildConfiguration;
			baseConfigurationReference = 66E8CED514D08B9F00600592 /* lib.xcconfig */;
			buildSettings = {
				ALWAYS_SEARCH_USER_PATHS = NO;
				COPY_PHASE_STRIP = NO;
				DSTROOT = /tmp/NimbusNetworkControllers.dst;
				GCC_C_LANGUAGE_STANDARD = gnu99;
				GCC_DYNAMIC_NO_PIC = NO;
				GCC_OPTIMIZATION_LEVEL = 0;
				GCC_PRECOMPILE_PREFIX_HEADER = YES;
				GCC_PREPROCESSOR_DEFINITIONS = (
					"DEBUG=1",
					"$(inherited)",
				);
				GCC_SYMBOLS_PRIVATE_EXTERN = NO;
				GCC_WARN_ABOUT_MISSING_PROTOTYPES = YES;
				NIMBUS_FEATURE_NAME = networkcontrollers;
				PRODUCT_NAME = "$(TARGET_NAME)";
				SKIP_INSTALL = YES;
			};
			name = Debug;
		};
		66A0B0B714BD1069003FA413 /* Release */ = {
			isa = XCBuildConfiguration;
			baseConfigurationReference = 66E8CED514D08B9F00600592 /* lib.xcconfig */;
			buildSettings = {
				ALWAYS_SEARCH_USER_PATHS = NO;
				COPY_PHASE_STRIP = YES;
				DSTROOT = /tmp/NimbusNetworkControllers.dst;
				GCC_C_LANGUAGE_STANDARD = gnu99;
				GCC_PRECOMPILE_PREFIX_HEADER = YES;
				GCC_WARN_ABOUT_MISSING_PROTOTYPES = YES;
				NIMBUS_FEATURE_NAME = networkcontrollers;
				PRODUCT_NAME = "$(TARGET_NAME)";
				SKIP_INSTALL = YES;
				VALIDATE_PRODUCT = YES;
			};
			name = Release;
		};
		66A0B0B814BD1069003FA413 /* Debug */ = {
			isa = XCBuildConfiguration;
			baseConfigurationReference = 66E8CED614D08BAE00600592 /* unittest.xcconfig */;
			buildSettings = {
				ALWAYS_SEARCH_USER_PATHS = NO;
				COPY_PHASE_STRIP = NO;
				FRAMEWORK_SEARCH_PATHS = (
					"$(SDKROOT)/Developer/Library/Frameworks",
					"$(DEVELOPER_LIBRARY_DIR)/Frameworks",
				);
				GCC_C_LANGUAGE_STANDARD = gnu99;
				GCC_DYNAMIC_NO_PIC = NO;
				GCC_OPTIMIZATION_LEVEL = 0;
				GCC_PREPROCESSOR_DEFINITIONS = (
					"DEBUG=1",
					"$(inherited)",
				);
				GCC_SYMBOLS_PRIVATE_EXTERN = NO;
				GCC_WARN_ABOUT_MISSING_PROTOTYPES = YES;
				INFOPLIST_FILE = "networkcontrollers/unittests/NetworkControllersTests-Info.plist";
				NIMBUS_FEATURE_NAME = networkcontrollers;
				NIMBUS_TARGET_NAME = NimbusNetworkControllers;
				PRODUCT_NAME = "$(TARGET_NAME)";
				WRAPPER_EXTENSION = octest;
			};
			name = Debug;
		};
		66A0B0B914BD1069003FA413 /* Release */ = {
			isa = XCBuildConfiguration;
			baseConfigurationReference = 66E8CED614D08BAE00600592 /* unittest.xcconfig */;
			buildSettings = {
				ALWAYS_SEARCH_USER_PATHS = NO;
				COPY_PHASE_STRIP = YES;
				FRAMEWORK_SEARCH_PATHS = (
					"$(SDKROOT)/Developer/Library/Frameworks",
					"$(DEVELOPER_LIBRARY_DIR)/Frameworks",
				);
				GCC_C_LANGUAGE_STANDARD = gnu99;
				GCC_WARN_ABOUT_MISSING_PROTOTYPES = YES;
				INFOPLIST_FILE = "networkcontrollers/unittests/NetworkControllersTests-Info.plist";
				NIMBUS_FEATURE_NAME = networkcontrollers;
				NIMBUS_TARGET_NAME = NimbusNetworkControllers;
				PRODUCT_NAME = "$(TARGET_NAME)";
				VALIDATE_PRODUCT = YES;
				WRAPPER_EXTENSION = octest;
			};
			name = Release;
		};
		66C3A6BF143D61140048542F /* Debug */ = {
			isa = XCBuildConfiguration;
			baseConfigurationReference = 66E8CED514D08B9F00600592 /* lib.xcconfig */;
			buildSettings = {
				ALWAYS_SEARCH_USER_PATHS = NO;
				COPY_PHASE_STRIP = NO;
				DSTROOT = /tmp/NimbusCss.dst;
				GCC_C_LANGUAGE_STANDARD = gnu99;
				GCC_DYNAMIC_NO_PIC = NO;
				GCC_OPTIMIZATION_LEVEL = 0;
				GCC_PREPROCESSOR_DEFINITIONS = (
					"DEBUG=1",
					"$(inherited)",
				);
				GCC_SYMBOLS_PRIVATE_EXTERN = NO;
				GCC_WARN_ABOUT_MISSING_PROTOTYPES = YES;
				NIMBUS_FEATURE_NAME = css;
				PRODUCT_NAME = "$(TARGET_NAME)";
				SKIP_INSTALL = YES;
			};
			name = Debug;
		};
		66C3A6C0143D61140048542F /* Release */ = {
			isa = XCBuildConfiguration;
			baseConfigurationReference = 66E8CED514D08B9F00600592 /* lib.xcconfig */;
			buildSettings = {
				ALWAYS_SEARCH_USER_PATHS = NO;
				COPY_PHASE_STRIP = YES;
				DSTROOT = /tmp/NimbusCss.dst;
				GCC_C_LANGUAGE_STANDARD = gnu99;
				GCC_WARN_ABOUT_MISSING_PROTOTYPES = YES;
				NIMBUS_FEATURE_NAME = css;
				PRODUCT_NAME = "$(TARGET_NAME)";
				SKIP_INSTALL = YES;
				VALIDATE_PRODUCT = YES;
			};
			name = Release;
		};
		66C3A6C2143D61140048542F /* Debug */ = {
			isa = XCBuildConfiguration;
			baseConfigurationReference = 66E8CED614D08BAE00600592 /* unittest.xcconfig */;
			buildSettings = {
				ALWAYS_SEARCH_USER_PATHS = NO;
				ARCHS = "$(ARCHS_STANDARD_32_BIT)";
				COPY_PHASE_STRIP = NO;
				FRAMEWORK_SEARCH_PATHS = (
					"$(SDKROOT)/Developer/Library/Frameworks",
					"$(DEVELOPER_LIBRARY_DIR)/Frameworks",
				);
				GCC_C_LANGUAGE_STANDARD = gnu99;
				GCC_DYNAMIC_NO_PIC = NO;
				GCC_OPTIMIZATION_LEVEL = 0;
				GCC_PREPROCESSOR_DEFINITIONS = (
					"DEBUG=1",
					"$(inherited)",
				);
				GCC_SYMBOLS_PRIVATE_EXTERN = NO;
				GCC_WARN_ABOUT_MISSING_PROTOTYPES = YES;
				INFOPLIST_FILE = "css/unittests/NimbusCSSTests-Info.plist";
				NIMBUS_FEATURE_NAME = css;
				NIMBUS_TARGET_NAME = NimbusCss;
				PRODUCT_NAME = "$(TARGET_NAME)";
				SDKROOT = iphoneos;
				WRAPPER_EXTENSION = octest;
			};
			name = Debug;
		};
		66C3A6C3143D61140048542F /* Release */ = {
			isa = XCBuildConfiguration;
			baseConfigurationReference = 66E8CED614D08BAE00600592 /* unittest.xcconfig */;
			buildSettings = {
				ALWAYS_SEARCH_USER_PATHS = NO;
				ARCHS = "$(ARCHS_STANDARD_32_BIT)";
				COPY_PHASE_STRIP = YES;
				FRAMEWORK_SEARCH_PATHS = (
					"$(SDKROOT)/Developer/Library/Frameworks",
					"$(DEVELOPER_LIBRARY_DIR)/Frameworks",
				);
				GCC_C_LANGUAGE_STANDARD = gnu99;
				GCC_WARN_ABOUT_MISSING_PROTOTYPES = YES;
				INFOPLIST_FILE = "css/unittests/NimbusCSSTests-Info.plist";
				NIMBUS_FEATURE_NAME = css;
				NIMBUS_TARGET_NAME = NimbusCss;
				PRODUCT_NAME = "$(TARGET_NAME)";
				SDKROOT = iphoneos;
				VALIDATE_PRODUCT = YES;
				WRAPPER_EXTENSION = octest;
			};
			name = Release;
		};
		DB3A232813FD4B8E00614220 /* Debug */ = {
			isa = XCBuildConfiguration;
			baseConfigurationReference = 66E8CED514D08B9F00600592 /* lib.xcconfig */;
			buildSettings = {
				ALWAYS_SEARCH_USER_PATHS = NO;
				COPY_PHASE_STRIP = NO;
				DSTROOT = /tmp/NimbusAttributedLabel.dst;
				GCC_C_LANGUAGE_STANDARD = gnu99;
				GCC_DYNAMIC_NO_PIC = NO;
				GCC_OPTIMIZATION_LEVEL = 0;
				GCC_PRECOMPILE_PREFIX_HEADER = YES;
				GCC_PREPROCESSOR_DEFINITIONS = (
					"DEBUG=1",
					"$(inherited)",
				);
				GCC_SYMBOLS_PRIVATE_EXTERN = NO;
				GCC_WARN_ABOUT_MISSING_PROTOTYPES = YES;
				NIMBUS_FEATURE_NAME = attributedlabel;
				PRODUCT_NAME = "$(TARGET_NAME)";
				SKIP_INSTALL = YES;
			};
			name = Debug;
		};
		DB3A232913FD4B8E00614220 /* Release */ = {
			isa = XCBuildConfiguration;
			baseConfigurationReference = 66E8CED514D08B9F00600592 /* lib.xcconfig */;
			buildSettings = {
				ALWAYS_SEARCH_USER_PATHS = NO;
				COPY_PHASE_STRIP = YES;
				DSTROOT = /tmp/NimbusAttributedLabel.dst;
				GCC_C_LANGUAGE_STANDARD = gnu99;
				GCC_PRECOMPILE_PREFIX_HEADER = YES;
				GCC_WARN_ABOUT_MISSING_PROTOTYPES = YES;
				NIMBUS_FEATURE_NAME = attributedlabel;
				PRODUCT_NAME = "$(TARGET_NAME)";
				SKIP_INSTALL = YES;
				VALIDATE_PRODUCT = YES;
			};
			name = Release;
		};
		DB3A232A13FD4B8E00614220 /* Debug */ = {
			isa = XCBuildConfiguration;
			baseConfigurationReference = 66E8CED614D08BAE00600592 /* unittest.xcconfig */;
			buildSettings = {
				ALWAYS_SEARCH_USER_PATHS = NO;
				ARCHS = "$(ARCHS_STANDARD_32_BIT)";
				COPY_PHASE_STRIP = NO;
				FRAMEWORK_SEARCH_PATHS = (
					"$(SDKROOT)/Developer/Library/Frameworks",
					"$(DEVELOPER_LIBRARY_DIR)/Frameworks",
				);
				GCC_C_LANGUAGE_STANDARD = gnu99;
				GCC_DYNAMIC_NO_PIC = NO;
				GCC_OPTIMIZATION_LEVEL = 0;
				GCC_PREPROCESSOR_DEFINITIONS = (
					"DEBUG=1",
					"$(inherited)",
				);
				GCC_SYMBOLS_PRIVATE_EXTERN = NO;
				GCC_WARN_ABOUT_MISSING_PROTOTYPES = YES;
				INFOPLIST_FILE = "attributedlabel/unittests/NimbusAttributedLabelTests-Info.plist";
				NIMBUS_FEATURE_NAME = attributedlabel;
				NIMBUS_TARGET_NAME = NimbusAttributedLabel;
				PRODUCT_NAME = "$(TARGET_NAME)";
				SDKROOT = iphoneos;
				WRAPPER_EXTENSION = octest;
			};
			name = Debug;
		};
		DB3A232B13FD4B8E00614220 /* Release */ = {
			isa = XCBuildConfiguration;
			baseConfigurationReference = 66E8CED614D08BAE00600592 /* unittest.xcconfig */;
			buildSettings = {
				ALWAYS_SEARCH_USER_PATHS = NO;
				ARCHS = "$(ARCHS_STANDARD_32_BIT)";
				COPY_PHASE_STRIP = YES;
				FRAMEWORK_SEARCH_PATHS = (
					"$(SDKROOT)/Developer/Library/Frameworks",
					"$(DEVELOPER_LIBRARY_DIR)/Frameworks",
				);
				GCC_C_LANGUAGE_STANDARD = gnu99;
				GCC_WARN_ABOUT_MISSING_PROTOTYPES = YES;
				INFOPLIST_FILE = "attributedlabel/unittests/NimbusAttributedLabelTests-Info.plist";
				NIMBUS_FEATURE_NAME = attributedlabel;
				NIMBUS_TARGET_NAME = NimbusAttributedLabel;
				PRODUCT_NAME = "$(TARGET_NAME)";
				SDKROOT = iphoneos;
				VALIDATE_PRODUCT = YES;
				WRAPPER_EXTENSION = octest;
			};
			name = Release;
		};
		DB84BD9313EFDDCA00DACCFE /* Debug */ = {
			isa = XCBuildConfiguration;
			baseConfigurationReference = 66E8CED514D08B9F00600592 /* lib.xcconfig */;
			buildSettings = {
				ALWAYS_SEARCH_USER_PATHS = NO;
				COPY_PHASE_STRIP = NO;
				DSTROOT = /tmp/NimbusWebController.dst;
				GCC_C_LANGUAGE_STANDARD = gnu99;
				GCC_DYNAMIC_NO_PIC = NO;
				GCC_OPTIMIZATION_LEVEL = 0;
				GCC_PREPROCESSOR_DEFINITIONS = (
					"DEBUG=1",
					"$(inherited)",
				);
				GCC_SYMBOLS_PRIVATE_EXTERN = NO;
				GCC_WARN_ABOUT_MISSING_PROTOTYPES = YES;
				NIMBUS_FEATURE_NAME = webcontroller;
				PRODUCT_NAME = "$(TARGET_NAME)";
				SKIP_INSTALL = YES;
			};
			name = Debug;
		};
		DB84BD9413EFDDCA00DACCFE /* Release */ = {
			isa = XCBuildConfiguration;
			baseConfigurationReference = 66E8CED514D08B9F00600592 /* lib.xcconfig */;
			buildSettings = {
				ALWAYS_SEARCH_USER_PATHS = NO;
				COPY_PHASE_STRIP = YES;
				DSTROOT = /tmp/NimbusWebController.dst;
				GCC_C_LANGUAGE_STANDARD = gnu99;
				GCC_WARN_ABOUT_MISSING_PROTOTYPES = YES;
				NIMBUS_FEATURE_NAME = webcontroller;
				PRODUCT_NAME = "$(TARGET_NAME)";
				SKIP_INSTALL = YES;
				VALIDATE_PRODUCT = YES;
			};
			name = Release;
		};
		DB84BD9513EFDDCA00DACCFE /* Debug */ = {
			isa = XCBuildConfiguration;
			baseConfigurationReference = 66E8CED614D08BAE00600592 /* unittest.xcconfig */;
			buildSettings = {
				ALWAYS_SEARCH_USER_PATHS = NO;
				ARCHS = "$(ARCHS_STANDARD_32_BIT)";
				COPY_PHASE_STRIP = NO;
				FRAMEWORK_SEARCH_PATHS = (
					"$(SDKROOT)/Developer/Library/Frameworks",
					"$(DEVELOPER_LIBRARY_DIR)/Frameworks",
				);
				GCC_C_LANGUAGE_STANDARD = gnu99;
				GCC_DYNAMIC_NO_PIC = NO;
				GCC_OPTIMIZATION_LEVEL = 0;
				GCC_PREPROCESSOR_DEFINITIONS = (
					"DEBUG=1",
					"$(inherited)",
				);
				GCC_SYMBOLS_PRIVATE_EXTERN = NO;
				GCC_WARN_ABOUT_MISSING_PROTOTYPES = YES;
				INFOPLIST_FILE = "webcontroller/unittests/NimbusWebControllerTests-Info.plist";
				NIMBUS_FEATURE_NAME = webcontroller;
				NIMBUS_TARGET_NAME = NimbusWebController;
				PRODUCT_NAME = "$(TARGET_NAME)";
				SDKROOT = iphoneos;
				WRAPPER_EXTENSION = octest;
			};
			name = Debug;
		};
		DB84BD9613EFDDCA00DACCFE /* Release */ = {
			isa = XCBuildConfiguration;
			baseConfigurationReference = 66E8CED614D08BAE00600592 /* unittest.xcconfig */;
			buildSettings = {
				ALWAYS_SEARCH_USER_PATHS = NO;
				ARCHS = "$(ARCHS_STANDARD_32_BIT)";
				COPY_PHASE_STRIP = YES;
				FRAMEWORK_SEARCH_PATHS = (
					"$(SDKROOT)/Developer/Library/Frameworks",
					"$(DEVELOPER_LIBRARY_DIR)/Frameworks",
				);
				GCC_C_LANGUAGE_STANDARD = gnu99;
				GCC_WARN_ABOUT_MISSING_PROTOTYPES = YES;
				INFOPLIST_FILE = "webcontroller/unittests/NimbusWebControllerTests-Info.plist";
				NIMBUS_FEATURE_NAME = webcontroller;
				NIMBUS_TARGET_NAME = NimbusWebController;
				PRODUCT_NAME = "$(TARGET_NAME)";
				SDKROOT = iphoneos;
				VALIDATE_PRODUCT = YES;
				WRAPPER_EXTENSION = octest;
			};
			name = Release;
		};
		DB84BDF913FBCA4400DACCFE /* Debug */ = {
			isa = XCBuildConfiguration;
			buildSettings = {
				ALWAYS_SEARCH_USER_PATHS = NO;
				ARCHS = "$(ARCHS_STANDARD_32_BIT)";
				COPY_PHASE_STRIP = NO;
				DSTROOT = /tmp/NimbusBadge.dst;
				GCC_C_LANGUAGE_STANDARD = gnu99;
				GCC_DYNAMIC_NO_PIC = NO;
				GCC_OPTIMIZATION_LEVEL = 0;
				GCC_PRECOMPILE_PREFIX_HEADER = YES;
				GCC_PREFIX_HEADER = badge/lib/NimbusBadge_Prefix.pch;
				GCC_PREPROCESSOR_DEFINITIONS = (
					"DEBUG=1",
					"$(inherited)",
				);
				GCC_SYMBOLS_PRIVATE_EXTERN = NO;
				GCC_VERSION = com.apple.compilers.llvmgcc42;
				GCC_WARN_ABOUT_MISSING_PROTOTYPES = YES;
				OTHER_LDFLAGS = "-ObjC";
				PRODUCT_NAME = "$(TARGET_NAME)";
				SDKROOT = iphoneos;
				SKIP_INSTALL = YES;
			};
			name = Debug;
		};
		DB84BDFA13FBCA4400DACCFE /* Release */ = {
			isa = XCBuildConfiguration;
			buildSettings = {
				ALWAYS_SEARCH_USER_PATHS = NO;
				ARCHS = "$(ARCHS_STANDARD_32_BIT)";
				COPY_PHASE_STRIP = YES;
				DSTROOT = /tmp/NimbusBadge.dst;
				GCC_C_LANGUAGE_STANDARD = gnu99;
				GCC_PRECOMPILE_PREFIX_HEADER = YES;
				GCC_PREFIX_HEADER = badge/lib/NimbusBadge_Prefix.pch;
				GCC_VERSION = com.apple.compilers.llvmgcc42;
				GCC_WARN_ABOUT_MISSING_PROTOTYPES = YES;
				OTHER_LDFLAGS = "-ObjC";
				PRODUCT_NAME = "$(TARGET_NAME)";
				SDKROOT = iphoneos;
				SKIP_INSTALL = YES;
				VALIDATE_PRODUCT = YES;
			};
			name = Release;
		};
		DB84BDFC13FBCA4400DACCFE /* Debug */ = {
			isa = XCBuildConfiguration;
			buildSettings = {
				ALWAYS_SEARCH_USER_PATHS = NO;
				ARCHS = "$(ARCHS_STANDARD_32_BIT)";
				COPY_PHASE_STRIP = NO;
				FRAMEWORK_SEARCH_PATHS = (
					"$(SDKROOT)/Developer/Library/Frameworks",
					"$(DEVELOPER_LIBRARY_DIR)/Frameworks",
				);
				GCC_C_LANGUAGE_STANDARD = gnu99;
				GCC_DYNAMIC_NO_PIC = NO;
				GCC_OPTIMIZATION_LEVEL = 0;
				GCC_PRECOMPILE_PREFIX_HEADER = YES;
				GCC_PREFIX_HEADER = "NimbusBadge/NimbusBadge-Prefix.pch";
				GCC_PREPROCESSOR_DEFINITIONS = (
					"DEBUG=1",
					"$(inherited)",
				);
				GCC_SYMBOLS_PRIVATE_EXTERN = NO;
				GCC_VERSION = com.apple.compilers.llvmgcc42;
				GCC_WARN_ABOUT_MISSING_PROTOTYPES = YES;
				INFOPLIST_FILE = "NimbusBadgeTests/NimbusBadgeTests-Info.plist";
				IPHONEOS_DEPLOYMENT_TARGET = 4.3;
				PRODUCT_NAME = "$(TARGET_NAME)";
				SDKROOT = iphoneos;
				WRAPPER_EXTENSION = octest;
			};
			name = Debug;
		};
		DB84BDFD13FBCA4400DACCFE /* Release */ = {
			isa = XCBuildConfiguration;
			buildSettings = {
				ALWAYS_SEARCH_USER_PATHS = NO;
				ARCHS = "$(ARCHS_STANDARD_32_BIT)";
				COPY_PHASE_STRIP = YES;
				FRAMEWORK_SEARCH_PATHS = (
					"$(SDKROOT)/Developer/Library/Frameworks",
					"$(DEVELOPER_LIBRARY_DIR)/Frameworks",
				);
				GCC_C_LANGUAGE_STANDARD = gnu99;
				GCC_PRECOMPILE_PREFIX_HEADER = YES;
				GCC_PREFIX_HEADER = "NimbusBadge/NimbusBadge-Prefix.pch";
				GCC_VERSION = com.apple.compilers.llvmgcc42;
				GCC_WARN_ABOUT_MISSING_PROTOTYPES = YES;
				INFOPLIST_FILE = "NimbusBadgeTests/NimbusBadgeTests-Info.plist";
				IPHONEOS_DEPLOYMENT_TARGET = 4.3;
				PRODUCT_NAME = "$(TARGET_NAME)";
				SDKROOT = iphoneos;
				VALIDATE_PRODUCT = YES;
				WRAPPER_EXTENSION = octest;
			};
			name = Release;
		};
/* End XCBuildConfiguration section */

/* Begin XCConfigurationList section */
		663B525C1445052800CC26DF /* Build configuration list for PBXNativeTarget "NimbusPagingScrollView" */ = {
			isa = XCConfigurationList;
			buildConfigurations = (
				663B525D1445052800CC26DF /* Debug */,
				663B525E1445052800CC26DF /* Release */,
			);
			defaultConfigurationIsVisible = 0;
			defaultConfigurationName = Release;
		};
		663B525F1445052800CC26DF /* Build configuration list for PBXNativeTarget "NimbusPagingScrollViewTests" */ = {
			isa = XCConfigurationList;
			buildConfigurations = (
				663B52601445052800CC26DF /* Debug */,
				663B52611445052800CC26DF /* Release */,
			);
			defaultConfigurationIsVisible = 0;
			defaultConfigurationName = Release;
		};
		6661BBEA13F1A3BC00D14F92 /* Build configuration list for PBXNativeTarget "NimbusModels" */ = {
			isa = XCConfigurationList;
			buildConfigurations = (
				6661BBEB13F1A3BC00D14F92 /* Debug */,
				6661BBEC13F1A3BC00D14F92 /* Release */,
			);
			defaultConfigurationIsVisible = 0;
			defaultConfigurationName = Release;
		};
		6661BBED13F1A3BC00D14F92 /* Build configuration list for PBXNativeTarget "NimbusModelsTests" */ = {
			isa = XCConfigurationList;
			buildConfigurations = (
				6661BBEE13F1A3BC00D14F92 /* Debug */,
				6661BBEF13F1A3BC00D14F92 /* Release */,
			);
			defaultConfigurationIsVisible = 0;
			defaultConfigurationName = Release;
		};
		6675724C13E765BF0076F555 /* Build configuration list for PBXNativeTarget "NimbusOverview" */ = {
			isa = XCConfigurationList;
			buildConfigurations = (
				6675724813E765BF0076F555 /* Debug */,
				6675724913E765BF0076F555 /* Release */,
			);
			defaultConfigurationIsVisible = 0;
			defaultConfigurationName = Release;
		};
		6675724D13E765BF0076F555 /* Build configuration list for PBXNativeTarget "NimbusOverviewTests" */ = {
			isa = XCConfigurationList;
			buildConfigurations = (
				6675724A13E765BF0076F555 /* Debug */,
				6675724B13E765BF0076F555 /* Release */,
			);
			defaultConfigurationIsVisible = 0;
			defaultConfigurationName = Release;
		};
		6675729913E769150076F555 /* Build configuration list for PBXNativeTarget "NimbusPhotos" */ = {
			isa = XCConfigurationList;
			buildConfigurations = (
				6675729A13E769150076F555 /* Debug */,
				6675729B13E769150076F555 /* Release */,
			);
			defaultConfigurationIsVisible = 0;
			defaultConfigurationName = Release;
		};
		6675729C13E769150076F555 /* Build configuration list for PBXNativeTarget "NimbusPhotosTests" */ = {
			isa = XCConfigurationList;
			buildConfigurations = (
				6675729D13E769150076F555 /* Debug */,
				6675729E13E769150076F555 /* Release */,
			);
			defaultConfigurationIsVisible = 0;
			defaultConfigurationName = Release;
		};
		667572DC13E76F460076F555 /* Build configuration list for PBXNativeTarget "NimbusOperations" */ = {
			isa = XCConfigurationList;
			buildConfigurations = (
				667572DD13E76F460076F555 /* Debug */,
				667572DE13E76F460076F555 /* Release */,
			);
			defaultConfigurationIsVisible = 0;
			defaultConfigurationName = Release;
		};
		667572DF13E76F460076F555 /* Build configuration list for PBXNativeTarget "NimbusOperationsTests" */ = {
			isa = XCConfigurationList;
			buildConfigurations = (
				667572E013E76F460076F555 /* Debug */,
				667572E113E76F460076F555 /* Release */,
			);
			defaultConfigurationIsVisible = 0;
			defaultConfigurationName = Release;
		};
		6675733113E771380076F555 /* Build configuration list for PBXNativeTarget "NimbusInterapp" */ = {
			isa = XCConfigurationList;
			buildConfigurations = (
				6675733213E771380076F555 /* Debug */,
				6675733313E771380076F555 /* Release */,
			);
			defaultConfigurationIsVisible = 0;
			defaultConfigurationName = Release;
		};
		6675733413E771380076F555 /* Build configuration list for PBXNativeTarget "NimbusInterappTests" */ = {
			isa = XCConfigurationList;
			buildConfigurations = (
				6675733513E771380076F555 /* Debug */,
				6675733613E771380076F555 /* Release */,
			);
			defaultConfigurationIsVisible = 0;
			defaultConfigurationName = Release;
		};
		66832C9E143D649D003E413C /* Build configuration list for PBXLegacyTarget "Nimbus CSS Grammar" */ = {
			isa = XCConfigurationList;
			buildConfigurations = (
				66832C9F143D649D003E413C /* Debug */,
				66832CA0143D649D003E413C /* Release */,
			);
			defaultConfigurationIsVisible = 0;
			defaultConfigurationName = Release;
		};
		66A03C0113E6E84800B514F3 /* Build configuration list for PBXProject "Nimbus" */ = {
			isa = XCConfigurationList;
			buildConfigurations = (
				66A03C0313E6E84800B514F3 /* Debug */,
				66A03C0413E6E84800B514F3 /* Release */,
			);
			defaultConfigurationIsVisible = 0;
			defaultConfigurationName = Release;
		};
		66A03C2E13E6E85E00B514F3 /* Build configuration list for PBXNativeTarget "NimbusCore" */ = {
			isa = XCConfigurationList;
			buildConfigurations = (
				66A03C2F13E6E85E00B514F3 /* Debug */,
				66A03C3013E6E85E00B514F3 /* Release */,
			);
			defaultConfigurationIsVisible = 0;
			defaultConfigurationName = Release;
		};
		66A03C3113E6E85E00B514F3 /* Build configuration list for PBXNativeTarget "NimbusCoreTests" */ = {
			isa = XCConfigurationList;
			buildConfigurations = (
				66A03C3213E6E85E00B514F3 /* Debug */,
				66A03C3313E6E85E00B514F3 /* Release */,
			);
			defaultConfigurationIsVisible = 0;
			defaultConfigurationName = Release;
		};
		66A03CDE13E6F0EE00B514F3 /* Build configuration list for PBXNativeTarget "NimbusLauncher" */ = {
			isa = XCConfigurationList;
			buildConfigurations = (
				66A03CDF13E6F0EE00B514F3 /* Debug */,
				66A03CE013E6F0EE00B514F3 /* Release */,
			);
			defaultConfigurationIsVisible = 0;
			defaultConfigurationName = Release;
		};
		66A03CE113E6F0EE00B514F3 /* Build configuration list for PBXNativeTarget "NimbusLauncherTests" */ = {
			isa = XCConfigurationList;
			buildConfigurations = (
				66A03CE213E6F0EE00B514F3 /* Debug */,
				66A03CE313E6F0EE00B514F3 /* Release */,
			);
			defaultConfigurationIsVisible = 0;
			defaultConfigurationName = Release;
		};
		66A03CF813E6F15300B514F3 /* Build configuration list for PBXAggregateTarget "Nimbus" */ = {
			isa = XCConfigurationList;
			buildConfigurations = (
				66A03CF913E6F15300B514F3 /* Debug */,
				66A03CFA13E6F15300B514F3 /* Release */,
			);
			defaultConfigurationIsVisible = 0;
			defaultConfigurationName = Release;
		};
		66A03D4613E6F97600B514F3 /* Build configuration list for PBXNativeTarget "NimbusNetworkImage" */ = {
			isa = XCConfigurationList;
			buildConfigurations = (
				66A03D4713E6F97600B514F3 /* Debug */,
				66A03D4813E6F97600B514F3 /* Release */,
			);
			defaultConfigurationIsVisible = 0;
			defaultConfigurationName = Release;
		};
		66A03D4913E6F97600B514F3 /* Build configuration list for PBXNativeTarget "NimbusNetworkImageTests" */ = {
			isa = XCConfigurationList;
			buildConfigurations = (
				66A03D4A13E6F97600B514F3 /* Debug */,
				66A03D4B13E6F97600B514F3 /* Release */,
			);
			defaultConfigurationIsVisible = 0;
			defaultConfigurationName = Release;
		};
		66A0B0BA14BD106A003FA413 /* Build configuration list for PBXNativeTarget "NimbusNetworkControllers" */ = {
			isa = XCConfigurationList;
			buildConfigurations = (
				66A0B0B614BD1069003FA413 /* Debug */,
				66A0B0B714BD1069003FA413 /* Release */,
			);
			defaultConfigurationIsVisible = 0;
			defaultConfigurationName = Release;
		};
		66A0B0BB14BD106A003FA413 /* Build configuration list for PBXNativeTarget "NimbusNetworkControllersTests" */ = {
			isa = XCConfigurationList;
			buildConfigurations = (
				66A0B0B814BD1069003FA413 /* Debug */,
				66A0B0B914BD1069003FA413 /* Release */,
			);
			defaultConfigurationIsVisible = 0;
			defaultConfigurationName = Release;
		};
		66C3A6BE143D61140048542F /* Build configuration list for PBXNativeTarget "NimbusCss" */ = {
			isa = XCConfigurationList;
			buildConfigurations = (
				66C3A6BF143D61140048542F /* Debug */,
				66C3A6C0143D61140048542F /* Release */,
			);
			defaultConfigurationIsVisible = 0;
			defaultConfigurationName = Release;
		};
		66C3A6C1143D61140048542F /* Build configuration list for PBXNativeTarget "NimbusCssTests" */ = {
			isa = XCConfigurationList;
			buildConfigurations = (
				66C3A6C2143D61140048542F /* Debug */,
				66C3A6C3143D61140048542F /* Release */,
			);
			defaultConfigurationIsVisible = 0;
			defaultConfigurationName = Release;
		};
		DB3A232C13FD4B8F00614220 /* Build configuration list for PBXNativeTarget "NimbusAttributedLabel" */ = {
			isa = XCConfigurationList;
			buildConfigurations = (
				DB3A232813FD4B8E00614220 /* Debug */,
				DB3A232913FD4B8E00614220 /* Release */,
			);
			defaultConfigurationIsVisible = 0;
			defaultConfigurationName = Release;
		};
		DB3A232D13FD4B8F00614220 /* Build configuration list for PBXNativeTarget "NimbusAttributedLabelTests" */ = {
			isa = XCConfigurationList;
			buildConfigurations = (
				DB3A232A13FD4B8E00614220 /* Debug */,
				DB3A232B13FD4B8E00614220 /* Release */,
			);
			defaultConfigurationIsVisible = 0;
			defaultConfigurationName = Release;
		};
		DB84BD9713EFDDCA00DACCFE /* Build configuration list for PBXNativeTarget "NimbusWebController" */ = {
			isa = XCConfigurationList;
			buildConfigurations = (
				DB84BD9313EFDDCA00DACCFE /* Debug */,
				DB84BD9413EFDDCA00DACCFE /* Release */,
			);
			defaultConfigurationIsVisible = 0;
			defaultConfigurationName = Release;
		};
		DB84BD9813EFDDCA00DACCFE /* Build configuration list for PBXNativeTarget "NimbusWebControllerTests" */ = {
			isa = XCConfigurationList;
			buildConfigurations = (
				DB84BD9513EFDDCA00DACCFE /* Debug */,
				DB84BD9613EFDDCA00DACCFE /* Release */,
			);
			defaultConfigurationIsVisible = 0;
			defaultConfigurationName = Release;
		};
		DB84BDF813FBCA4400DACCFE /* Build configuration list for PBXNativeTarget "NimbusBadge" */ = {
			isa = XCConfigurationList;
			buildConfigurations = (
				DB84BDF913FBCA4400DACCFE /* Debug */,
				DB84BDFA13FBCA4400DACCFE /* Release */,
			);
			defaultConfigurationIsVisible = 0;
			defaultConfigurationName = Release;
		};
		DB84BDFB13FBCA4400DACCFE /* Build configuration list for PBXNativeTarget "NimbusBadgeTests" */ = {
			isa = XCConfigurationList;
			buildConfigurations = (
				DB84BDFC13FBCA4400DACCFE /* Debug */,
				DB84BDFD13FBCA4400DACCFE /* Release */,
			);
			defaultConfigurationIsVisible = 0;
			defaultConfigurationName = Release;
		};
/* End XCConfigurationList section */
	};
	rootObject = 66A03BFE13E6E84800B514F3 /* Project object */;
}<|MERGE_RESOLUTION|>--- conflicted
+++ resolved
@@ -297,6 +297,13 @@
 		66C3A6AF143D61140048542F /* SenTestingKit.framework in Frameworks */ = {isa = PBXBuildFile; fileRef = 66A03C1A13E6E85E00B514F3 /* SenTestingKit.framework */; };
 		66C3A6B1143D61140048542F /* Foundation.framework in Frameworks */ = {isa = PBXBuildFile; fileRef = 66A03C0C13E6E85E00B514F3 /* Foundation.framework */; };
 		66C3A6B4143D61140048542F /* libNimbusCss.a in Frameworks */ = {isa = PBXBuildFile; fileRef = 66C3A6A1143D61130048542F /* libNimbusCss.a */; };
+		66E1CDE0159161ED004DA4A2 /* Foundation.framework in Frameworks */ = {isa = PBXBuildFile; fileRef = 66A03C0C13E6E85E00B514F3 /* Foundation.framework */; };
+		66E1CDEE159161EE004DA4A2 /* SenTestingKit.framework in Frameworks */ = {isa = PBXBuildFile; fileRef = 66A03C1A13E6E85E00B514F3 /* SenTestingKit.framework */; };
+		66E1CDEF159161EE004DA4A2 /* UIKit.framework in Frameworks */ = {isa = PBXBuildFile; fileRef = 66832D00143E38E6003E413C /* UIKit.framework */; };
+		66E1CDF0159161EE004DA4A2 /* Foundation.framework in Frameworks */ = {isa = PBXBuildFile; fileRef = 66A03C0C13E6E85E00B514F3 /* Foundation.framework */; };
+		66E1CDF3159161EE004DA4A2 /* libNimbusBadge.a in Frameworks */ = {isa = PBXBuildFile; fileRef = 66E1CDDF159161ED004DA4A2 /* libNimbusBadge.a */; };
+		66E1CE0615916220004DA4A2 /* NIBadgeView.m in Sources */ = {isa = PBXBuildFile; fileRef = 66E1CE0415916220004DA4A2 /* NIBadgeView.m */; };
+		66E1CE081591622B004DA4A2 /* NimbusBadgeTests-Info.plist in Resources */ = {isa = PBXBuildFile; fileRef = 66E1CE071591622B004DA4A2 /* NimbusBadgeTests-Info.plist */; };
 		66E8CED214D089E500600592 /* NICommonMetricsTests.m in Sources */ = {isa = PBXBuildFile; fileRef = 66E8CED114D089E500600592 /* NICommonMetricsTests.m */; };
 		66E8CED914D08EAB00600592 /* libprofile_rt.dylib in Frameworks */ = {isa = PBXBuildFile; fileRef = 66E8CED714D08E7400600592 /* libprofile_rt.dylib */; };
 		66E8CEDA14D08ECF00600592 /* libprofile_rt.dylib in Frameworks */ = {isa = PBXBuildFile; fileRef = 66E8CED714D08E7400600592 /* libprofile_rt.dylib */; };
@@ -333,25 +340,9 @@
 		DB84BDAC13EFDF5900DACCFE /* NimbusWebController.h in Headers */ = {isa = PBXBuildFile; fileRef = DB84BDA813EFDF5900DACCFE /* NimbusWebController.h */; };
 		DB84BDAD13EFDF5900DACCFE /* NIWebController.h in Headers */ = {isa = PBXBuildFile; fileRef = DB84BDA913EFDF5900DACCFE /* NIWebController.h */; };
 		DB84BDAE13EFDF5900DACCFE /* NIWebController.m in Sources */ = {isa = PBXBuildFile; fileRef = DB84BDAA13EFDF5900DACCFE /* NIWebController.m */; };
-<<<<<<< HEAD
 		FD01BED814179AB60023D783 /* NINavigationAppearanceTests.m in Sources */ = {isa = PBXBuildFile; fileRef = FD01BED414179AAC0023D783 /* NINavigationAppearanceTests.m */; };
 		FD01BEDB14179D940023D783 /* NINavigationAppearance.h in Headers */ = {isa = PBXBuildFile; fileRef = FD01BED914179D940023D783 /* NINavigationAppearance.h */; };
 		FD01BEDC14179D940023D783 /* NINavigationAppearance.m in Sources */ = {isa = PBXBuildFile; fileRef = FD01BEDA14179D940023D783 /* NINavigationAppearance.m */; };
-=======
-		DB84BDB113EFDF6900DACCFE /* NimbusWebControllerTests-Info.plist in Resources */ = {isa = PBXBuildFile; fileRef = DB84BDB013EFDF6900DACCFE /* NimbusWebControllerTests-Info.plist */; };
-		DB84BDDA13FBCA4400DACCFE /* Foundation.framework in Frameworks */ = {isa = PBXBuildFile; fileRef = 66A03C0C13E6E85E00B514F3 /* Foundation.framework */; };
-		DB84BDE713FBCA4400DACCFE /* SenTestingKit.framework in Frameworks */ = {isa = PBXBuildFile; fileRef = 66A03C1A13E6E85E00B514F3 /* SenTestingKit.framework */; };
-		DB84BDE813FBCA4400DACCFE /* UIKit.framework in Frameworks */ = {isa = PBXBuildFile; fileRef = 66A03C1C13E6E85E00B514F3 /* UIKit.framework */; };
-		DB84BDE913FBCA4400DACCFE /* Foundation.framework in Frameworks */ = {isa = PBXBuildFile; fileRef = 66A03C0C13E6E85E00B514F3 /* Foundation.framework */; };
-		DB84BDEA13FBCA4400DACCFE /* CoreGraphics.framework in Frameworks */ = {isa = PBXBuildFile; fileRef = 66A03C1F13E6E85E00B514F3 /* CoreGraphics.framework */; };
-		DB84BDED13FBCA4400DACCFE /* libNimbusBadge.a in Frameworks */ = {isa = PBXBuildFile; fileRef = DB84BDD913FBCA4400DACCFE /* libNimbusBadge.a */; };
-		DB84BE0213FBCAB200DACCFE /* NimbusBadge_Prefix.pch in Headers */ = {isa = PBXBuildFile; fileRef = DB84BE0113FBCAB200DACCFE /* NimbusBadge_Prefix.pch */; };
-		DB84BE0613FBCAC400DACCFE /* NIBadgeView.h in Headers */ = {isa = PBXBuildFile; fileRef = DB84BE0313FBCAC400DACCFE /* NIBadgeView.h */; };
-		DB84BE0713FBCAC400DACCFE /* NIBadgeView.m in Sources */ = {isa = PBXBuildFile; fileRef = DB84BE0413FBCAC400DACCFE /* NIBadgeView.m */; };
-		DB84BE0813FBCAC400DACCFE /* NimbusBadge.h in Headers */ = {isa = PBXBuildFile; fileRef = DB84BE0513FBCAC400DACCFE /* NimbusBadge.h */; };
-		DB84BE0A13FBE05C00DACCFE /* NimbusBadgeTests-Info.plist in Resources */ = {isa = PBXBuildFile; fileRef = DB84BE0913FBE05C00DACCFE /* NimbusBadgeTests-Info.plist */; };
-		DB84BE0C13FBE10700DACCFE /* NimbusWebController_Prefix.pch in Headers */ = {isa = PBXBuildFile; fileRef = DB84BE0B13FBE10700DACCFE /* NimbusWebController_Prefix.pch */; };
->>>>>>> 9dee5cff
 /* End PBXBuildFile section */
 
 /* Begin PBXContainerItemProxy section */
@@ -649,6 +640,20 @@
 			remoteGlobalIDString = 66C3A6A0143D61130048542F;
 			remoteInfo = NimbusCss;
 		};
+		66E1CDF1159161EE004DA4A2 /* PBXContainerItemProxy */ = {
+			isa = PBXContainerItemProxy;
+			containerPortal = 66A03BFE13E6E84800B514F3 /* Project object */;
+			proxyType = 1;
+			remoteGlobalIDString = 66E1CDDE159161ED004DA4A2;
+			remoteInfo = NimbusBadge;
+		};
+		66E1CE1115916391004DA4A2 /* PBXContainerItemProxy */ = {
+			isa = PBXContainerItemProxy;
+			containerPortal = 66E1CE0915916391004DA4A2 /* BasicBadge.xcodeproj */;
+			proxyType = 2;
+			remoteGlobalIDString = DB66B80613E96712003F89DA;
+			remoteInfo = BasicBadge;
+		};
 		DB3A231B13FD4B8E00614220 /* PBXContainerItemProxy */ = {
 			isa = PBXContainerItemProxy;
 			containerPortal = 66A03BFE13E6E84800B514F3 /* Project object */;
@@ -670,14 +675,19 @@
 			remoteGlobalIDString = DB84BD7313EFDDC900DACCFE;
 			remoteInfo = NimbusWebController;
 		};
-		DB84BDEB13FBCA4400DACCFE /* PBXContainerItemProxy */ = {
-			isa = PBXContainerItemProxy;
-			containerPortal = 66A03BFE13E6E84800B514F3 /* Project object */;
-			proxyType = 1;
-			remoteGlobalIDString = DB84BDD813FBCA4400DACCFE;
-			remoteInfo = NimbusBadge;
-		};
 /* End PBXContainerItemProxy section */
+
+/* Begin PBXCopyFilesBuildPhase section */
+		66E1CDDD159161ED004DA4A2 /* CopyFiles */ = {
+			isa = PBXCopyFilesBuildPhase;
+			buildActionMask = 2147483647;
+			dstPath = "include/${PRODUCT_NAME}";
+			dstSubfolderSpec = 16;
+			files = (
+			);
+			runOnlyForDeploymentPostprocessing = 0;
+		};
+/* End PBXCopyFilesBuildPhase section */
 
 /* Begin PBXFileReference section */
 		443589BF1551909D00757E50 /* UISearchBar+NIStyleable.h */ = {isa = PBXFileReference; fileEncoding = 4; lastKnownFileType = sourcecode.c.h; name = "UISearchBar+NIStyleable.h"; path = "css/src/UISearchBar+NIStyleable.h"; sourceTree = SOURCE_ROOT; };
@@ -956,6 +966,13 @@
 		66C1153F1486ACDD003C9AC6 /* NIOperations+Subclassing.h */ = {isa = PBXFileReference; fileEncoding = 4; lastKnownFileType = sourcecode.c.h; path = "NIOperations+Subclassing.h"; sourceTree = "<group>"; };
 		66C3A6A1143D61130048542F /* libNimbusCss.a */ = {isa = PBXFileReference; explicitFileType = archive.ar; includeInIndex = 0; path = libNimbusCss.a; sourceTree = BUILT_PRODUCTS_DIR; };
 		66C3A6AE143D61140048542F /* NimbusCssTests.octest */ = {isa = PBXFileReference; explicitFileType = wrapper.cfbundle; includeInIndex = 0; path = NimbusCssTests.octest; sourceTree = BUILT_PRODUCTS_DIR; };
+		66E1CDDF159161ED004DA4A2 /* libNimbusBadge.a */ = {isa = PBXFileReference; explicitFileType = archive.ar; includeInIndex = 0; path = libNimbusBadge.a; sourceTree = BUILT_PRODUCTS_DIR; };
+		66E1CDED159161EE004DA4A2 /* NimbusBadgeTests.octest */ = {isa = PBXFileReference; explicitFileType = wrapper.cfbundle; includeInIndex = 0; path = NimbusBadgeTests.octest; sourceTree = BUILT_PRODUCTS_DIR; };
+		66E1CE0315916220004DA4A2 /* NIBadgeView.h */ = {isa = PBXFileReference; fileEncoding = 4; lastKnownFileType = sourcecode.c.h; name = NIBadgeView.h; path = badge/src/NIBadgeView.h; sourceTree = SOURCE_ROOT; };
+		66E1CE0415916220004DA4A2 /* NIBadgeView.m */ = {isa = PBXFileReference; fileEncoding = 4; lastKnownFileType = sourcecode.c.objc; name = NIBadgeView.m; path = badge/src/NIBadgeView.m; sourceTree = SOURCE_ROOT; };
+		66E1CE0515916220004DA4A2 /* NimbusBadge.h */ = {isa = PBXFileReference; fileEncoding = 4; lastKnownFileType = sourcecode.c.h; name = NimbusBadge.h; path = badge/src/NimbusBadge.h; sourceTree = SOURCE_ROOT; };
+		66E1CE071591622B004DA4A2 /* NimbusBadgeTests-Info.plist */ = {isa = PBXFileReference; fileEncoding = 4; lastKnownFileType = text.plist.xml; name = "NimbusBadgeTests-Info.plist"; path = "badge/unittests/NimbusBadgeTests-Info.plist"; sourceTree = SOURCE_ROOT; };
+		66E1CE0915916391004DA4A2 /* BasicBadge.xcodeproj */ = {isa = PBXFileReference; lastKnownFileType = "wrapper.pb-project"; name = BasicBadge.xcodeproj; path = ../examples/badge/BasicBadge/BasicBadge.xcodeproj; sourceTree = "<group>"; };
 		66E8CED114D089E500600592 /* NICommonMetricsTests.m */ = {isa = PBXFileReference; fileEncoding = 4; lastKnownFileType = sourcecode.c.objc; path = NICommonMetricsTests.m; sourceTree = "<group>"; };
 		66E8CED514D08B9F00600592 /* lib.xcconfig */ = {isa = PBXFileReference; lastKnownFileType = text.xcconfig; name = lib.xcconfig; path = resources/lib.xcconfig; sourceTree = "<group>"; };
 		66E8CED614D08BAE00600592 /* unittest.xcconfig */ = {isa = PBXFileReference; lastKnownFileType = text.xcconfig; name = unittest.xcconfig; path = resources/unittest.xcconfig; sourceTree = "<group>"; };
@@ -987,21 +1004,9 @@
 		DB84BDA913EFDF5900DACCFE /* NIWebController.h */ = {isa = PBXFileReference; fileEncoding = 4; lastKnownFileType = sourcecode.c.h; path = NIWebController.h; sourceTree = "<group>"; };
 		DB84BDAA13EFDF5900DACCFE /* NIWebController.m */ = {isa = PBXFileReference; fileEncoding = 4; lastKnownFileType = sourcecode.c.objc; path = NIWebController.m; sourceTree = "<group>"; };
 		DB84BDB013EFDF6900DACCFE /* NimbusWebControllerTests-Info.plist */ = {isa = PBXFileReference; fileEncoding = 4; lastKnownFileType = text.plist.xml; path = "NimbusWebControllerTests-Info.plist"; sourceTree = "<group>"; };
-<<<<<<< HEAD
 		FD01BED414179AAC0023D783 /* NINavigationAppearanceTests.m */ = {isa = PBXFileReference; fileEncoding = 4; lastKnownFileType = sourcecode.c.objc; path = NINavigationAppearanceTests.m; sourceTree = "<group>"; };
 		FD01BED914179D940023D783 /* NINavigationAppearance.h */ = {isa = PBXFileReference; fileEncoding = 4; lastKnownFileType = sourcecode.c.h; path = NINavigationAppearance.h; sourceTree = "<group>"; };
 		FD01BEDA14179D940023D783 /* NINavigationAppearance.m */ = {isa = PBXFileReference; fileEncoding = 4; lastKnownFileType = sourcecode.c.objc; path = NINavigationAppearance.m; sourceTree = "<group>"; };
-=======
-		DB84BDD913FBCA4400DACCFE /* libNimbusBadge.a */ = {isa = PBXFileReference; explicitFileType = archive.ar; includeInIndex = 0; path = libNimbusBadge.a; sourceTree = BUILT_PRODUCTS_DIR; };
-		DB84BDE613FBCA4400DACCFE /* NimbusBadgeTests.octest */ = {isa = PBXFileReference; explicitFileType = wrapper.cfbundle; includeInIndex = 0; path = NimbusBadgeTests.octest; sourceTree = BUILT_PRODUCTS_DIR; };
-		DB84BE0113FBCAB200DACCFE /* NimbusBadge_Prefix.pch */ = {isa = PBXFileReference; fileEncoding = 4; lastKnownFileType = sourcecode.c.h; name = NimbusBadge_Prefix.pch; path = badge/lib/NimbusBadge_Prefix.pch; sourceTree = SOURCE_ROOT; };
-		DB84BE0313FBCAC400DACCFE /* NIBadgeView.h */ = {isa = PBXFileReference; fileEncoding = 4; lastKnownFileType = sourcecode.c.h; name = NIBadgeView.h; path = badge/src/NIBadgeView.h; sourceTree = SOURCE_ROOT; };
-		DB84BE0413FBCAC400DACCFE /* NIBadgeView.m */ = {isa = PBXFileReference; fileEncoding = 4; lastKnownFileType = sourcecode.c.objc; name = NIBadgeView.m; path = badge/src/NIBadgeView.m; sourceTree = SOURCE_ROOT; };
-		DB84BE0513FBCAC400DACCFE /* NimbusBadge.h */ = {isa = PBXFileReference; fileEncoding = 4; lastKnownFileType = sourcecode.c.h; name = NimbusBadge.h; path = badge/src/NimbusBadge.h; sourceTree = SOURCE_ROOT; };
-		DB84BE0913FBE05C00DACCFE /* NimbusBadgeTests-Info.plist */ = {isa = PBXFileReference; fileEncoding = 4; lastKnownFileType = text.plist.xml; name = "NimbusBadgeTests-Info.plist"; path = "badge/unittests/NimbusBadgeTests-Info.plist"; sourceTree = SOURCE_ROOT; };
-		DB84BE0B13FBE10700DACCFE /* NimbusWebController_Prefix.pch */ = {isa = PBXFileReference; fileEncoding = 4; lastKnownFileType = sourcecode.c.h; path = NimbusWebController_Prefix.pch; sourceTree = "<group>"; };
-		DB84BE0D13FBE19700DACCFE /* deps */ = {isa = PBXFileReference; fileEncoding = 4; lastKnownFileType = text; name = deps; path = badge/deps; sourceTree = SOURCE_ROOT; };
->>>>>>> 9dee5cff
 /* End PBXFileReference section */
 
 /* Begin PBXFrameworksBuildPhase section */
@@ -1233,6 +1238,25 @@
 			);
 			runOnlyForDeploymentPostprocessing = 0;
 		};
+		66E1CDDC159161ED004DA4A2 /* Frameworks */ = {
+			isa = PBXFrameworksBuildPhase;
+			buildActionMask = 2147483647;
+			files = (
+				66E1CDE0159161ED004DA4A2 /* Foundation.framework in Frameworks */,
+			);
+			runOnlyForDeploymentPostprocessing = 0;
+		};
+		66E1CDE9159161EE004DA4A2 /* Frameworks */ = {
+			isa = PBXFrameworksBuildPhase;
+			buildActionMask = 2147483647;
+			files = (
+				66E1CDEE159161EE004DA4A2 /* SenTestingKit.framework in Frameworks */,
+				66E1CDEF159161EE004DA4A2 /* UIKit.framework in Frameworks */,
+				66E1CDF0159161EE004DA4A2 /* Foundation.framework in Frameworks */,
+				66E1CDF3159161EE004DA4A2 /* libNimbusBadge.a in Frameworks */,
+			);
+			runOnlyForDeploymentPostprocessing = 0;
+		};
 		DB3A230613FD4B8E00614220 /* Frameworks */ = {
 			isa = PBXFrameworksBuildPhase;
 			buildActionMask = 2147483647;
@@ -1273,26 +1297,6 @@
 				DB84BD8213EFDDCA00DACCFE /* SenTestingKit.framework in Frameworks */,
 				DB84BD8413EFDDCA00DACCFE /* Foundation.framework in Frameworks */,
 				DB84BD8813EFDDCA00DACCFE /* libNimbusWebController.a in Frameworks */,
-			);
-			runOnlyForDeploymentPostprocessing = 0;
-		};
-		DB84BDD613FBCA4400DACCFE /* Frameworks */ = {
-			isa = PBXFrameworksBuildPhase;
-			buildActionMask = 2147483647;
-			files = (
-				DB84BDDA13FBCA4400DACCFE /* Foundation.framework in Frameworks */,
-			);
-			runOnlyForDeploymentPostprocessing = 0;
-		};
-		DB84BDE213FBCA4400DACCFE /* Frameworks */ = {
-			isa = PBXFrameworksBuildPhase;
-			buildActionMask = 2147483647;
-			files = (
-				DB84BDE713FBCA4400DACCFE /* SenTestingKit.framework in Frameworks */,
-				DB84BDE813FBCA4400DACCFE /* UIKit.framework in Frameworks */,
-				DB84BDE913FBCA4400DACCFE /* Foundation.framework in Frameworks */,
-				DB84BDEA13FBCA4400DACCFE /* CoreGraphics.framework in Frameworks */,
-				DB84BDED13FBCA4400DACCFE /* libNimbusBadge.a in Frameworks */,
 			);
 			runOnlyForDeploymentPostprocessing = 0;
 		};
@@ -1366,6 +1370,7 @@
 			isa = PBXGroup;
 			children = (
 				6693C106158A63E600950D42 /* NimbusCatalog.xcodeproj */,
+				66E1CE0915916391004DA4A2 /* BasicBadge.xcodeproj */,
 				664EFAE215598A07009826AB /* CSSDemo.xcodeproj */,
 				664EFAEC15598A27009826AB /* InterAppCatalog.xcodeproj */,
 				664EFAFA15598A40009826AB /* BasicLauncher.xcodeproj */,
@@ -1737,6 +1742,8 @@
 				66922F1C150C7CE400667191 /* run_unit_test.sh */,
 				66E8CED414D08B8000600592 /* Configs */,
 				DB3A230B13FD4B8E00614220 /* NimbusAttributedLabel */,
+				66E1CDE1159161ED004DA4A2 /* NimbusBadge */,
+				66E1CDF4159161EE004DA4A2 /* NimbusBadgeTests */,
 				66A03C0E13E6E85E00B514F3 /* NimbusCore */,
 				66C3A6A3143D61130048542F /* NimbusCss */,
 				6675731413E771380076F555 /* NimbusInterapp */,
@@ -1749,12 +1756,7 @@
 				663B52411445052800CC26DF /* NimbusPagingScrollView */,
 				6675727C13E769150076F555 /* NimbusPhotos */,
 				DB84BD9A13EFDE3C00DACCFE /* NimbusWebController */,
-<<<<<<< HEAD
 				664D442E14992FE0008B4C42 /* Third Party */,
-=======
-				66A03D7313E6FAAC00B514F3 /* Third Party */,
-				DB84BDDB13FBCA4400DACCFE /* NimbusBadge */,
->>>>>>> 9dee5cff
 				66A03C0B13E6E85E00B514F3 /* Frameworks */,
 				664EFAD6155989D9009826AB /* Examples */,
 				66A03C0A13E6E85E00B514F3 /* Products */,
@@ -1780,7 +1782,6 @@
 				6675731F13E771380076F555 /* NimbusInterappTests.octest */,
 				DB84BD7413EFDDC900DACCFE /* libNimbusWebController.a */,
 				DB84BD8113EFDDCA00DACCFE /* NimbusWebControllerTests.octest */,
-<<<<<<< HEAD
 				6661BBCC13F1A3BB00D14F92 /* libNimbusModels.a */,
 				6661BBD913F1A3BB00D14F92 /* NimbusModelsTests.octest */,
 				DB3A230913FD4B8E00614220 /* libNimbusAttributedLabel.a */,
@@ -1791,10 +1792,8 @@
 				663B524C1445052800CC26DF /* NimbusPagingScrollViewTests.octest */,
 				66A0B09914BD1069003FA413 /* libNimbusNetworkControllers.a */,
 				66A0B0A614BD1069003FA413 /* NimbusNetworkControllersTests.octest */,
-=======
-				DB84BDD913FBCA4400DACCFE /* libNimbusBadge.a */,
-				DB84BDE613FBCA4400DACCFE /* NimbusBadgeTests.octest */,
->>>>>>> 9dee5cff
+				66E1CDDF159161ED004DA4A2 /* libNimbusBadge.a */,
+				66E1CDED159161EE004DA4A2 /* NimbusBadgeTests.octest */,
 			);
 			name = Products;
 			sourceTree = "<group>";
@@ -2035,6 +2034,32 @@
 			path = NimbusCss;
 			sourceTree = "<group>";
 		};
+		66E1CDE1159161ED004DA4A2 /* NimbusBadge */ = {
+			isa = PBXGroup;
+			children = (
+				66E1CE0515916220004DA4A2 /* NimbusBadge.h */,
+				66E1CE0315916220004DA4A2 /* NIBadgeView.h */,
+				66E1CE0415916220004DA4A2 /* NIBadgeView.m */,
+			);
+			path = NimbusBadge;
+			sourceTree = "<group>";
+		};
+		66E1CDF4159161EE004DA4A2 /* NimbusBadgeTests */ = {
+			isa = PBXGroup;
+			children = (
+				66E1CE071591622B004DA4A2 /* NimbusBadgeTests-Info.plist */,
+			);
+			path = NimbusBadgeTests;
+			sourceTree = "<group>";
+		};
+		66E1CE0A15916391004DA4A2 /* Products */ = {
+			isa = PBXGroup;
+			children = (
+				66E1CE1215916391004DA4A2 /* BasicBadge.app */,
+			);
+			name = Products;
+			sourceTree = "<group>";
+		};
 		66E8CED414D08B8000600592 /* Configs */ = {
 			isa = PBXGroup;
 			children = (
@@ -2141,18 +2166,6 @@
 			name = NimbusWebController;
 			sourceTree = "<group>";
 		};
-<<<<<<< HEAD
-=======
-		DB84BDA513EFDF5900DACCFE /* lib */ = {
-			isa = PBXGroup;
-			children = (
-				DB84BE0B13FBE10700DACCFE /* NimbusWebController_Prefix.pch */,
-			);
-			name = lib;
-			path = webcontroller/lib;
-			sourceTree = "<group>";
-		};
->>>>>>> 9dee5cff
 		DB84BDA713EFDF5900DACCFE /* src */ = {
 			isa = PBXGroup;
 			children = (
@@ -2163,7 +2176,7 @@
 			);
 			name = src;
 			path = webcontroller/src;
-			sourceTree = SOURCE_ROOT;
+			sourceTree = "<group>";
 		};
 		DB84BDAF13EFDF6900DACCFE /* unittests */ = {
 			isa = PBXGroup;
@@ -2173,43 +2186,6 @@
 			);
 			name = unittests;
 			path = webcontroller/unittests;
-			sourceTree = "<group>";
-		};
-		DB84BDDB13FBCA4400DACCFE /* NimbusBadge */ = {
-			isa = PBXGroup;
-			children = (
-				DB84BE0D13FBE19700DACCFE /* deps */,
-				DB84BDFE13FBCA6F00DACCFE /* libs */,
-				DB84BE0013FBCA8900DACCFE /* src */,
-				DB84BDFF13FBCA7D00DACCFE /* unittests */,
-			);
-			path = NimbusBadge;
-			sourceTree = "<group>";
-		};
-		DB84BDFE13FBCA6F00DACCFE /* libs */ = {
-			isa = PBXGroup;
-			children = (
-				DB84BE0113FBCAB200DACCFE /* NimbusBadge_Prefix.pch */,
-			);
-			name = libs;
-			sourceTree = "<group>";
-		};
-		DB84BDFF13FBCA7D00DACCFE /* unittests */ = {
-			isa = PBXGroup;
-			children = (
-				DB84BE0913FBE05C00DACCFE /* NimbusBadgeTests-Info.plist */,
-			);
-			name = unittests;
-			sourceTree = "<group>";
-		};
-		DB84BE0013FBCA8900DACCFE /* src */ = {
-			isa = PBXGroup;
-			children = (
-				DB84BE0313FBCAC400DACCFE /* NIBadgeView.h */,
-				DB84BE0413FBCAC400DACCFE /* NIBadgeView.m */,
-				DB84BE0513FBCAC400DACCFE /* NimbusBadge.h */,
-			);
-			name = src;
 			sourceTree = "<group>";
 		};
 /* End PBXGroup section */
@@ -2370,7 +2346,6 @@
 			isa = PBXHeadersBuildPhase;
 			buildActionMask = 2147483647;
 			files = (
-<<<<<<< HEAD
 				66832CB9143D681B003E413C /* NimbusCSS.h in Headers */,
 				66832CC4143D7898003E413C /* NICSSParser.h in Headers */,
 				66832CF2143E0AD9003E413C /* CSSTokens.h in Headers */,
@@ -2390,21 +2365,6 @@
 				664EFB6215598CDF009826AB /* UIActivityIndicatorView+NIStyleable.h in Headers */,
 				666903851561B46900C44A70 /* UITableView+NIStyleable.h in Headers */,
 				666903891561B6A000C44A70 /* UIScrollView+NIStyleable.h in Headers */,
-=======
-				DB84BDAC13EFDF5900DACCFE /* NimbusWebController.h in Headers */,
-				DB84BDAD13EFDF5900DACCFE /* NIWebController.h in Headers */,
-				DB84BE0C13FBE10700DACCFE /* NimbusWebController_Prefix.pch in Headers */,
-			);
-			runOnlyForDeploymentPostprocessing = 0;
-		};
-		DB84BDD713FBCA4400DACCFE /* Headers */ = {
-			isa = PBXHeadersBuildPhase;
-			buildActionMask = 2147483647;
-			files = (
-				DB84BE0213FBCAB200DACCFE /* NimbusBadge_Prefix.pch in Headers */,
-				DB84BE0613FBCAC400DACCFE /* NIBadgeView.h in Headers */,
-				DB84BE0813FBCAC400DACCFE /* NimbusBadge.h in Headers */,
->>>>>>> 9dee5cff
 			);
 			runOnlyForDeploymentPostprocessing = 0;
 		};
@@ -2865,6 +2825,42 @@
 			productReference = 66C3A6AE143D61140048542F /* NimbusCssTests.octest */;
 			productType = "com.apple.product-type.bundle";
 		};
+		66E1CDDE159161ED004DA4A2 /* NimbusBadge */ = {
+			isa = PBXNativeTarget;
+			buildConfigurationList = 66E1CDFD159161EE004DA4A2 /* Build configuration list for PBXNativeTarget "NimbusBadge" */;
+			buildPhases = (
+				66E1CDDB159161ED004DA4A2 /* Sources */,
+				66E1CDDC159161ED004DA4A2 /* Frameworks */,
+				66E1CDDD159161ED004DA4A2 /* CopyFiles */,
+			);
+			buildRules = (
+			);
+			dependencies = (
+			);
+			name = NimbusBadge;
+			productName = NimbusBadge;
+			productReference = 66E1CDDF159161ED004DA4A2 /* libNimbusBadge.a */;
+			productType = "com.apple.product-type.library.static";
+		};
+		66E1CDEC159161EE004DA4A2 /* NimbusBadgeTests */ = {
+			isa = PBXNativeTarget;
+			buildConfigurationList = 66E1CE00159161EE004DA4A2 /* Build configuration list for PBXNativeTarget "NimbusBadgeTests" */;
+			buildPhases = (
+				66E1CDE8159161EE004DA4A2 /* Sources */,
+				66E1CDE9159161EE004DA4A2 /* Frameworks */,
+				66E1CDEA159161EE004DA4A2 /* Resources */,
+				66E1CDEB159161EE004DA4A2 /* ShellScript */,
+			);
+			buildRules = (
+			);
+			dependencies = (
+				66E1CDF2159161EE004DA4A2 /* PBXTargetDependency */,
+			);
+			name = NimbusBadgeTests;
+			productName = NimbusBadgeTests;
+			productReference = 66E1CDED159161EE004DA4A2 /* NimbusBadgeTests.octest */;
+			productType = "com.apple.product-type.bundle";
+		};
 		DB3A230813FD4B8E00614220 /* NimbusAttributedLabel */ = {
 			isa = PBXNativeTarget;
 			buildConfigurationList = DB3A232C13FD4B8F00614220 /* Build configuration list for PBXNativeTarget "NimbusAttributedLabel" */;
@@ -2941,42 +2937,6 @@
 			productReference = DB84BD8113EFDDCA00DACCFE /* NimbusWebControllerTests.octest */;
 			productType = "com.apple.product-type.bundle";
 		};
-		DB84BDD813FBCA4400DACCFE /* NimbusBadge */ = {
-			isa = PBXNativeTarget;
-			buildConfigurationList = DB84BDF813FBCA4400DACCFE /* Build configuration list for PBXNativeTarget "NimbusBadge" */;
-			buildPhases = (
-				DB84BDD513FBCA4400DACCFE /* Sources */,
-				DB84BDD613FBCA4400DACCFE /* Frameworks */,
-				DB84BDD713FBCA4400DACCFE /* Headers */,
-			);
-			buildRules = (
-			);
-			dependencies = (
-			);
-			name = NimbusBadge;
-			productName = NimbusBadge;
-			productReference = DB84BDD913FBCA4400DACCFE /* libNimbusBadge.a */;
-			productType = "com.apple.product-type.library.static";
-		};
-		DB84BDE513FBCA4400DACCFE /* NimbusBadgeTests */ = {
-			isa = PBXNativeTarget;
-			buildConfigurationList = DB84BDFB13FBCA4400DACCFE /* Build configuration list for PBXNativeTarget "NimbusBadgeTests" */;
-			buildPhases = (
-				DB84BDE113FBCA4400DACCFE /* Sources */,
-				DB84BDE213FBCA4400DACCFE /* Frameworks */,
-				DB84BDE313FBCA4400DACCFE /* Resources */,
-				DB84BDE413FBCA4400DACCFE /* ShellScript */,
-			);
-			buildRules = (
-			);
-			dependencies = (
-				DB84BDEC13FBCA4400DACCFE /* PBXTargetDependency */,
-			);
-			name = NimbusBadgeTests;
-			productName = NimbusBadgeTests;
-			productReference = DB84BDE613FBCA4400DACCFE /* NimbusBadgeTests.octest */;
-			productType = "com.apple.product-type.bundle";
-		};
 /* End PBXNativeTarget section */
 
 /* Begin PBXProject section */
@@ -2997,6 +2957,10 @@
 			productRefGroup = 66A03C0A13E6E85E00B514F3 /* Products */;
 			projectDirPath = "";
 			projectReferences = (
+				{
+					ProductGroup = 66E1CE0A15916391004DA4A2 /* Products */;
+					ProjectRef = 66E1CE0915916391004DA4A2 /* BasicBadge.xcodeproj */;
+				},
 				{
 					ProductGroup = 664EFAFB15598A40009826AB /* Products */;
 					ProjectRef = 664EFAFA15598A40009826AB /* BasicLauncher.xcodeproj */;
@@ -3034,6 +2998,8 @@
 			targets = (
 				DB3A230813FD4B8E00614220 /* NimbusAttributedLabel */,
 				DB3A231513FD4B8E00614220 /* NimbusAttributedLabelTests */,
+				66E1CDDE159161ED004DA4A2 /* NimbusBadge */,
+				66E1CDEC159161EE004DA4A2 /* NimbusBadgeTests */,
 				66A03C0813E6E85E00B514F3 /* NimbusCore */,
 				66A03C1813E6E85E00B514F3 /* NimbusCoreTests */,
 				66C3A6A0143D61130048542F /* NimbusCss */,
@@ -3059,8 +3025,6 @@
 				6661BBD813F1A3BB00D14F92 /* NimbusModelsTests */,
 				DB84BD7313EFDDC900DACCFE /* NimbusWebController */,
 				DB84BD8013EFDDCA00DACCFE /* NimbusWebControllerTests */,
-				DB84BDD813FBCA4400DACCFE /* NimbusBadge */,
-				DB84BDE513FBCA4400DACCFE /* NimbusBadgeTests */,
 				66A03CF713E6F15300B514F3 /* Nimbus */,
 			);
 		};
@@ -3123,6 +3087,13 @@
 			remoteRef = 6693C14C158A648500950D42 /* PBXContainerItemProxy */;
 			sourceTree = BUILT_PRODUCTS_DIR;
 		};
+		66E1CE1215916391004DA4A2 /* BasicBadge.app */ = {
+			isa = PBXReferenceProxy;
+			fileType = wrapper.application;
+			path = BasicBadge.app;
+			remoteRef = 66E1CE1115916391004DA4A2 /* PBXContainerItemProxy */;
+			sourceTree = BUILT_PRODUCTS_DIR;
+		};
 /* End PBXReferenceProxy section */
 
 /* Begin PBXResourcesBuildPhase section */
@@ -3214,6 +3185,14 @@
 			);
 			runOnlyForDeploymentPostprocessing = 0;
 		};
+		66E1CDEA159161EE004DA4A2 /* Resources */ = {
+			isa = PBXResourcesBuildPhase;
+			buildActionMask = 2147483647;
+			files = (
+				66E1CE081591622B004DA4A2 /* NimbusBadgeTests-Info.plist in Resources */,
+			);
+			runOnlyForDeploymentPostprocessing = 0;
+		};
 		DB3A231313FD4B8E00614220 /* Resources */ = {
 			isa = PBXResourcesBuildPhase;
 			buildActionMask = 2147483647;
@@ -3225,14 +3204,6 @@
 			isa = PBXResourcesBuildPhase;
 			buildActionMask = 2147483647;
 			files = (
-			);
-			runOnlyForDeploymentPostprocessing = 0;
-		};
-		DB84BDE313FBCA4400DACCFE /* Resources */ = {
-			isa = PBXResourcesBuildPhase;
-			buildActionMask = 2147483647;
-			files = (
-				DB84BE0A13FBE05C00DACCFE /* NimbusBadgeTests-Info.plist in Resources */,
 			);
 			runOnlyForDeploymentPostprocessing = 0;
 		};
@@ -3343,11 +3314,215 @@
 			shellPath = "/bin/sh ../scripts/generate_namespace_header";
 			shellScript = "";
 		};
-<<<<<<< HEAD
 		666F739814BBFD5F00D1A32F /* ShellScript */ = {
 			isa = PBXShellScriptBuildPhase;
-=======
-		DB84BDE413FBCA4400DACCFE /* ShellScript */ = {
+			buildActionMask = 2147483647;
+			files = (
+			);
+			inputPaths = (
+			);
+			outputPaths = (
+			);
+			runOnlyForDeploymentPostprocessing = 0;
+			shellPath = "/bin/sh ../scripts/generate_namespace_header";
+			shellScript = "";
+		};
+		666F739914BBFD6400D1A32F /* ShellScript */ = {
+			isa = PBXShellScriptBuildPhase;
+			buildActionMask = 2147483647;
+			files = (
+			);
+			inputPaths = (
+			);
+			outputPaths = (
+			);
+			runOnlyForDeploymentPostprocessing = 0;
+			shellPath = "/bin/sh ../scripts/generate_namespace_header";
+			shellScript = "";
+		};
+		666F739A14BBFD6900D1A32F /* ShellScript */ = {
+			isa = PBXShellScriptBuildPhase;
+			buildActionMask = 2147483647;
+			files = (
+			);
+			inputPaths = (
+			);
+			outputPaths = (
+			);
+			runOnlyForDeploymentPostprocessing = 0;
+			shellPath = "/bin/sh ../scripts/generate_namespace_header";
+			shellScript = "";
+		};
+		666F739B14BBFD6E00D1A32F /* ShellScript */ = {
+			isa = PBXShellScriptBuildPhase;
+			buildActionMask = 2147483647;
+			files = (
+			);
+			inputPaths = (
+			);
+			outputPaths = (
+			);
+			runOnlyForDeploymentPostprocessing = 0;
+			shellPath = "/bin/sh ../scripts/generate_namespace_header";
+			shellScript = "";
+		};
+		666F739C14BBFD7400D1A32F /* ShellScript */ = {
+			isa = PBXShellScriptBuildPhase;
+			buildActionMask = 2147483647;
+			files = (
+			);
+			inputPaths = (
+			);
+			outputPaths = (
+			);
+			runOnlyForDeploymentPostprocessing = 0;
+			shellPath = "/bin/sh ../scripts/generate_namespace_header";
+			shellScript = "";
+		};
+		666F739D14BBFD7B00D1A32F /* ShellScript */ = {
+			isa = PBXShellScriptBuildPhase;
+			buildActionMask = 2147483647;
+			files = (
+			);
+			inputPaths = (
+			);
+			outputPaths = (
+			);
+			runOnlyForDeploymentPostprocessing = 0;
+			shellPath = "/bin/sh ../scripts/generate_namespace_header";
+			shellScript = "";
+		};
+		6675723413E765BF0076F555 /* ShellScript */ = {
+			isa = PBXShellScriptBuildPhase;
+			buildActionMask = 2147483647;
+			files = (
+			);
+			inputPaths = (
+			);
+			outputPaths = (
+			);
+			runOnlyForDeploymentPostprocessing = 0;
+			shellPath = "/bin/sh ../scripts/run_unit_test.sh";
+			shellScript = "";
+		};
+		6675728513E769150076F555 /* ShellScript */ = {
+			isa = PBXShellScriptBuildPhase;
+			buildActionMask = 2147483647;
+			files = (
+			);
+			inputPaths = (
+			);
+			outputPaths = (
+			);
+			runOnlyForDeploymentPostprocessing = 0;
+			shellPath = "/bin/sh ../scripts/run_unit_test.sh";
+			shellScript = "";
+		};
+		667572C813E76F460076F555 /* ShellScript */ = {
+			isa = PBXShellScriptBuildPhase;
+			buildActionMask = 2147483647;
+			files = (
+			);
+			inputPaths = (
+			);
+			outputPaths = (
+			);
+			runOnlyForDeploymentPostprocessing = 0;
+			shellPath = "/bin/sh ../scripts/run_unit_test.sh";
+			shellScript = "";
+		};
+		6675731D13E771380076F555 /* ShellScript */ = {
+			isa = PBXShellScriptBuildPhase;
+			buildActionMask = 2147483647;
+			files = (
+			);
+			inputPaths = (
+			);
+			outputPaths = (
+			);
+			runOnlyForDeploymentPostprocessing = 0;
+			shellPath = "/bin/sh ../scripts/run_unit_test.sh";
+			shellScript = "";
+		};
+		66A03C1713E6E85E00B514F3 /* ShellScript */ = {
+			isa = PBXShellScriptBuildPhase;
+			buildActionMask = 2147483647;
+			files = (
+			);
+			inputPaths = (
+			);
+			outputPaths = (
+			);
+			runOnlyForDeploymentPostprocessing = 0;
+			shellPath = "/bin/sh ../scripts/run_unit_test.sh";
+			shellScript = "";
+		};
+		66A03CCA13E6F0EE00B514F3 /* ShellScript */ = {
+			isa = PBXShellScriptBuildPhase;
+			buildActionMask = 2147483647;
+			files = (
+			);
+			inputPaths = (
+			);
+			outputPaths = (
+			);
+			runOnlyForDeploymentPostprocessing = 0;
+			shellPath = "/bin/sh ../scripts/run_unit_test.sh";
+			shellScript = "";
+		};
+		66A03D3213E6F97500B514F3 /* ShellScript */ = {
+			isa = PBXShellScriptBuildPhase;
+			buildActionMask = 2147483647;
+			files = (
+			);
+			inputPaths = (
+			);
+			outputPaths = (
+			);
+			runOnlyForDeploymentPostprocessing = 0;
+			shellPath = "/bin/sh ../scripts/run_unit_test.sh";
+			shellScript = "";
+		};
+		66A0B0A414BD1069003FA413 /* ShellScript */ = {
+			isa = PBXShellScriptBuildPhase;
+			buildActionMask = 2147483647;
+			files = (
+			);
+			inputPaths = (
+			);
+			outputPaths = (
+			);
+			runOnlyForDeploymentPostprocessing = 0;
+			shellPath = "/bin/sh ../scripts/run_unit_test.sh";
+			shellScript = "";
+		};
+		66A0B0CE14BD1625003FA413 /* ShellScript */ = {
+			isa = PBXShellScriptBuildPhase;
+			buildActionMask = 2147483647;
+			files = (
+			);
+			inputPaths = (
+			);
+			outputPaths = (
+			);
+			runOnlyForDeploymentPostprocessing = 0;
+			shellPath = "/bin/sh ../scripts/generate_namespace_header";
+			shellScript = "";
+		};
+		66C3A6AC143D61140048542F /* ShellScript */ = {
+			isa = PBXShellScriptBuildPhase;
+			buildActionMask = 2147483647;
+			files = (
+			);
+			inputPaths = (
+			);
+			outputPaths = (
+			);
+			runOnlyForDeploymentPostprocessing = 0;
+			shellPath = "/bin/sh ../scripts/run_unit_test.sh";
+			shellScript = "";
+		};
+		66E1CDEB159161EE004DA4A2 /* ShellScript */ = {
 			isa = PBXShellScriptBuildPhase;
 			buildActionMask = 2147483647;
 			files = (
@@ -3359,218 +3534,6 @@
 			runOnlyForDeploymentPostprocessing = 0;
 			shellPath = /bin/sh;
 			shellScript = "# Run the unit tests in this test bundle.\n\"${SYSTEM_DEVELOPER_DIR}/Tools/RunUnitTests\"\n";
-		};
-/* End PBXShellScriptBuildPhase section */
-
-/* Begin PBXSourcesBuildPhase section */
-		6675722513E765BF0076F555 /* Sources */ = {
-			isa = PBXSourcesBuildPhase;
->>>>>>> 9dee5cff
-			buildActionMask = 2147483647;
-			files = (
-			);
-			inputPaths = (
-			);
-			outputPaths = (
-			);
-			runOnlyForDeploymentPostprocessing = 0;
-			shellPath = "/bin/sh ../scripts/generate_namespace_header";
-			shellScript = "";
-		};
-		666F739914BBFD6400D1A32F /* ShellScript */ = {
-			isa = PBXShellScriptBuildPhase;
-			buildActionMask = 2147483647;
-			files = (
-			);
-			inputPaths = (
-			);
-			outputPaths = (
-			);
-			runOnlyForDeploymentPostprocessing = 0;
-			shellPath = "/bin/sh ../scripts/generate_namespace_header";
-			shellScript = "";
-		};
-		666F739A14BBFD6900D1A32F /* ShellScript */ = {
-			isa = PBXShellScriptBuildPhase;
-			buildActionMask = 2147483647;
-			files = (
-			);
-			inputPaths = (
-			);
-			outputPaths = (
-			);
-			runOnlyForDeploymentPostprocessing = 0;
-			shellPath = "/bin/sh ../scripts/generate_namespace_header";
-			shellScript = "";
-		};
-		666F739B14BBFD6E00D1A32F /* ShellScript */ = {
-			isa = PBXShellScriptBuildPhase;
-			buildActionMask = 2147483647;
-			files = (
-			);
-			inputPaths = (
-			);
-			outputPaths = (
-			);
-			runOnlyForDeploymentPostprocessing = 0;
-			shellPath = "/bin/sh ../scripts/generate_namespace_header";
-			shellScript = "";
-		};
-		666F739C14BBFD7400D1A32F /* ShellScript */ = {
-			isa = PBXShellScriptBuildPhase;
-			buildActionMask = 2147483647;
-			files = (
-			);
-			inputPaths = (
-			);
-			outputPaths = (
-			);
-			runOnlyForDeploymentPostprocessing = 0;
-			shellPath = "/bin/sh ../scripts/generate_namespace_header";
-			shellScript = "";
-		};
-		666F739D14BBFD7B00D1A32F /* ShellScript */ = {
-			isa = PBXShellScriptBuildPhase;
-			buildActionMask = 2147483647;
-			files = (
-			);
-			inputPaths = (
-			);
-			outputPaths = (
-			);
-			runOnlyForDeploymentPostprocessing = 0;
-			shellPath = "/bin/sh ../scripts/generate_namespace_header";
-			shellScript = "";
-		};
-		6675723413E765BF0076F555 /* ShellScript */ = {
-			isa = PBXShellScriptBuildPhase;
-			buildActionMask = 2147483647;
-			files = (
-			);
-			inputPaths = (
-			);
-			outputPaths = (
-			);
-			runOnlyForDeploymentPostprocessing = 0;
-			shellPath = "/bin/sh ../scripts/run_unit_test.sh";
-			shellScript = "";
-		};
-		6675728513E769150076F555 /* ShellScript */ = {
-			isa = PBXShellScriptBuildPhase;
-			buildActionMask = 2147483647;
-			files = (
-			);
-			inputPaths = (
-			);
-			outputPaths = (
-			);
-			runOnlyForDeploymentPostprocessing = 0;
-			shellPath = "/bin/sh ../scripts/run_unit_test.sh";
-			shellScript = "";
-		};
-		667572C813E76F460076F555 /* ShellScript */ = {
-			isa = PBXShellScriptBuildPhase;
-			buildActionMask = 2147483647;
-			files = (
-			);
-			inputPaths = (
-			);
-			outputPaths = (
-			);
-			runOnlyForDeploymentPostprocessing = 0;
-			shellPath = "/bin/sh ../scripts/run_unit_test.sh";
-			shellScript = "";
-		};
-		6675731D13E771380076F555 /* ShellScript */ = {
-			isa = PBXShellScriptBuildPhase;
-			buildActionMask = 2147483647;
-			files = (
-			);
-			inputPaths = (
-			);
-			outputPaths = (
-			);
-			runOnlyForDeploymentPostprocessing = 0;
-			shellPath = "/bin/sh ../scripts/run_unit_test.sh";
-			shellScript = "";
-		};
-		66A03C1713E6E85E00B514F3 /* ShellScript */ = {
-			isa = PBXShellScriptBuildPhase;
-			buildActionMask = 2147483647;
-			files = (
-			);
-			inputPaths = (
-			);
-			outputPaths = (
-			);
-			runOnlyForDeploymentPostprocessing = 0;
-			shellPath = "/bin/sh ../scripts/run_unit_test.sh";
-			shellScript = "";
-		};
-		66A03CCA13E6F0EE00B514F3 /* ShellScript */ = {
-			isa = PBXShellScriptBuildPhase;
-			buildActionMask = 2147483647;
-			files = (
-			);
-			inputPaths = (
-			);
-			outputPaths = (
-			);
-			runOnlyForDeploymentPostprocessing = 0;
-			shellPath = "/bin/sh ../scripts/run_unit_test.sh";
-			shellScript = "";
-		};
-		66A03D3213E6F97500B514F3 /* ShellScript */ = {
-			isa = PBXShellScriptBuildPhase;
-			buildActionMask = 2147483647;
-			files = (
-			);
-			inputPaths = (
-			);
-			outputPaths = (
-			);
-			runOnlyForDeploymentPostprocessing = 0;
-			shellPath = "/bin/sh ../scripts/run_unit_test.sh";
-			shellScript = "";
-		};
-		66A0B0A414BD1069003FA413 /* ShellScript */ = {
-			isa = PBXShellScriptBuildPhase;
-			buildActionMask = 2147483647;
-			files = (
-			);
-			inputPaths = (
-			);
-			outputPaths = (
-			);
-			runOnlyForDeploymentPostprocessing = 0;
-			shellPath = "/bin/sh ../scripts/run_unit_test.sh";
-			shellScript = "";
-		};
-		66A0B0CE14BD1625003FA413 /* ShellScript */ = {
-			isa = PBXShellScriptBuildPhase;
-			buildActionMask = 2147483647;
-			files = (
-			);
-			inputPaths = (
-			);
-			outputPaths = (
-			);
-			runOnlyForDeploymentPostprocessing = 0;
-			shellPath = "/bin/sh ../scripts/generate_namespace_header";
-			shellScript = "";
-		};
-		66C3A6AC143D61140048542F /* ShellScript */ = {
-			isa = PBXShellScriptBuildPhase;
-			buildActionMask = 2147483647;
-			files = (
-			);
-			inputPaths = (
-			);
-			outputPaths = (
-			);
-			runOnlyForDeploymentPostprocessing = 0;
-			shellPath = "/bin/sh ../scripts/run_unit_test.sh";
-			shellScript = "";
 		};
 		DB3A231413FD4B8E00614220 /* ShellScript */ = {
 			isa = PBXShellScriptBuildPhase;
@@ -3849,6 +3812,21 @@
 			);
 			runOnlyForDeploymentPostprocessing = 0;
 		};
+		66E1CDDB159161ED004DA4A2 /* Sources */ = {
+			isa = PBXSourcesBuildPhase;
+			buildActionMask = 2147483647;
+			files = (
+				66E1CE0615916220004DA4A2 /* NIBadgeView.m in Sources */,
+			);
+			runOnlyForDeploymentPostprocessing = 0;
+		};
+		66E1CDE8159161EE004DA4A2 /* Sources */ = {
+			isa = PBXSourcesBuildPhase;
+			buildActionMask = 2147483647;
+			files = (
+			);
+			runOnlyForDeploymentPostprocessing = 0;
+		};
 		DB3A230513FD4B8E00614220 /* Sources */ = {
 			isa = PBXSourcesBuildPhase;
 			buildActionMask = 2147483647;
@@ -3878,21 +3856,6 @@
 			buildActionMask = 2147483647;
 			files = (
 				666C3D3914D0AEBF00F337D6 /* NIWebControllerTests.m in Sources */,
-			);
-			runOnlyForDeploymentPostprocessing = 0;
-		};
-		DB84BDD513FBCA4400DACCFE /* Sources */ = {
-			isa = PBXSourcesBuildPhase;
-			buildActionMask = 2147483647;
-			files = (
-				DB84BE0713FBCAC400DACCFE /* NIBadgeView.m in Sources */,
-			);
-			runOnlyForDeploymentPostprocessing = 0;
-		};
-		DB84BDE113FBCA4400DACCFE /* Sources */ = {
-			isa = PBXSourcesBuildPhase;
-			buildActionMask = 2147483647;
-			files = (
 			);
 			runOnlyForDeploymentPostprocessing = 0;
 		};
@@ -4068,6 +4031,11 @@
 			isa = PBXTargetDependency;
 			target = 66C3A6A0143D61130048542F /* NimbusCss */;
 			targetProxy = 66C3A6B2143D61140048542F /* PBXContainerItemProxy */;
+		};
+		66E1CDF2159161EE004DA4A2 /* PBXTargetDependency */ = {
+			isa = PBXTargetDependency;
+			target = 66E1CDDE159161ED004DA4A2 /* NimbusBadge */;
+			targetProxy = 66E1CDF1159161EE004DA4A2 /* PBXContainerItemProxy */;
 		};
 		DB3A231C13FD4B8E00614220 /* PBXTargetDependency */ = {
 			isa = PBXTargetDependency;
@@ -4269,17 +4237,6 @@
 			};
 			name = Release;
 		};
-<<<<<<< HEAD
-=======
-		DB84BDEC13FBCA4400DACCFE /* PBXTargetDependency */ = {
-			isa = PBXTargetDependency;
-			target = DB84BDD813FBCA4400DACCFE /* NimbusBadge */;
-			targetProxy = DB84BDEB13FBCA4400DACCFE /* PBXContainerItemProxy */;
-		};
-/* End PBXTargetDependency section */
-
-/* Begin XCBuildConfiguration section */
->>>>>>> 9dee5cff
 		6675724813E765BF0076F555 /* Debug */ = {
 			isa = XCBuildConfiguration;
 			baseConfigurationReference = 66E8CED514D08B9F00600592 /* lib.xcconfig */;
@@ -5201,6 +5158,100 @@
 			};
 			name = Release;
 		};
+		66E1CDFE159161EE004DA4A2 /* Debug */ = {
+			isa = XCBuildConfiguration;
+			buildSettings = {
+				ALWAYS_SEARCH_USER_PATHS = NO;
+				CLANG_WARN__DUPLICATE_METHOD_MATCH = YES;
+				COPY_PHASE_STRIP = NO;
+				DSTROOT = /tmp/NimbusBadge.dst;
+				GCC_C_LANGUAGE_STANDARD = gnu99;
+				GCC_DYNAMIC_NO_PIC = NO;
+				GCC_OPTIMIZATION_LEVEL = 0;
+				GCC_PRECOMPILE_PREFIX_HEADER = YES;
+				GCC_PREPROCESSOR_DEFINITIONS = (
+					"DEBUG=1",
+					"$(inherited)",
+				);
+				GCC_SYMBOLS_PRIVATE_EXTERN = NO;
+				GCC_WARN_UNINITIALIZED_AUTOS = YES;
+				NIMBUS_FEATURE_NAME = badge;
+				PRODUCT_NAME = "$(TARGET_NAME)";
+				SKIP_INSTALL = YES;
+			};
+			name = Debug;
+		};
+		66E1CDFF159161EE004DA4A2 /* Release */ = {
+			isa = XCBuildConfiguration;
+			buildSettings = {
+				ALWAYS_SEARCH_USER_PATHS = NO;
+				CLANG_WARN__DUPLICATE_METHOD_MATCH = YES;
+				COPY_PHASE_STRIP = YES;
+				DSTROOT = /tmp/NimbusBadge.dst;
+				GCC_C_LANGUAGE_STANDARD = gnu99;
+				GCC_PRECOMPILE_PREFIX_HEADER = YES;
+				GCC_WARN_UNINITIALIZED_AUTOS = YES;
+				NIMBUS_FEATURE_NAME = badge;
+				PRODUCT_NAME = "$(TARGET_NAME)";
+				SKIP_INSTALL = YES;
+				VALIDATE_PRODUCT = YES;
+			};
+			name = Release;
+		};
+		66E1CE01159161EE004DA4A2 /* Debug */ = {
+			isa = XCBuildConfiguration;
+			buildSettings = {
+				ALWAYS_SEARCH_USER_PATHS = NO;
+				CLANG_CXX_LANGUAGE_STANDARD = "gnu++0x";
+				CLANG_WARN__DUPLICATE_METHOD_MATCH = YES;
+				COPY_PHASE_STRIP = NO;
+				FRAMEWORK_SEARCH_PATHS = (
+					"\"$(SDKROOT)/Developer/Library/Frameworks\"",
+					"\"$(DEVELOPER_LIBRARY_DIR)/Frameworks\"",
+					"\"$(SYSTEM_APPS_DIR)/Xcode45-DP1.app/Contents/Developer/Platforms/iPhoneOS.platform/Developer/SDKs/iPhoneOS5.0.sdk/System/Library/Frameworks\"",
+				);
+				GCC_C_LANGUAGE_STANDARD = gnu99;
+				GCC_DYNAMIC_NO_PIC = NO;
+				GCC_OPTIMIZATION_LEVEL = 0;
+				GCC_PRECOMPILE_PREFIX_HEADER = YES;
+				GCC_PREPROCESSOR_DEFINITIONS = (
+					"DEBUG=1",
+					"$(inherited)",
+				);
+				GCC_SYMBOLS_PRIVATE_EXTERN = NO;
+				GCC_WARN_UNINITIALIZED_AUTOS = YES;
+				INFOPLIST_FILE = "badge/unittests/NimbusBadgeTests-Info.plist";
+				NIMBUS_FEATURE_NAME = badge;
+				NIMBUS_TARGET_NAME = NimbusBadge;
+				PRODUCT_NAME = "$(TARGET_NAME)";
+				WRAPPER_EXTENSION = octest;
+			};
+			name = Debug;
+		};
+		66E1CE02159161EE004DA4A2 /* Release */ = {
+			isa = XCBuildConfiguration;
+			buildSettings = {
+				ALWAYS_SEARCH_USER_PATHS = NO;
+				CLANG_CXX_LANGUAGE_STANDARD = "gnu++0x";
+				CLANG_WARN__DUPLICATE_METHOD_MATCH = YES;
+				COPY_PHASE_STRIP = YES;
+				FRAMEWORK_SEARCH_PATHS = (
+					"\"$(SDKROOT)/Developer/Library/Frameworks\"",
+					"\"$(DEVELOPER_LIBRARY_DIR)/Frameworks\"",
+					"\"$(SYSTEM_APPS_DIR)/Xcode45-DP1.app/Contents/Developer/Platforms/iPhoneOS.platform/Developer/SDKs/iPhoneOS5.0.sdk/System/Library/Frameworks\"",
+				);
+				GCC_C_LANGUAGE_STANDARD = gnu99;
+				GCC_PRECOMPILE_PREFIX_HEADER = YES;
+				GCC_WARN_UNINITIALIZED_AUTOS = YES;
+				INFOPLIST_FILE = "badge/unittests/NimbusBadgeTests-Info.plist";
+				NIMBUS_FEATURE_NAME = badge;
+				NIMBUS_TARGET_NAME = NimbusBadge;
+				PRODUCT_NAME = "$(TARGET_NAME)";
+				VALIDATE_PRODUCT = YES;
+				WRAPPER_EXTENSION = octest;
+			};
+			name = Release;
+		};
 		DB3A232813FD4B8E00614220 /* Debug */ = {
 			isa = XCBuildConfiguration;
 			baseConfigurationReference = 66E8CED514D08B9F00600592 /* lib.xcconfig */;
@@ -5246,7 +5297,6 @@
 			baseConfigurationReference = 66E8CED614D08BAE00600592 /* unittest.xcconfig */;
 			buildSettings = {
 				ALWAYS_SEARCH_USER_PATHS = NO;
-				ARCHS = "$(ARCHS_STANDARD_32_BIT)";
 				COPY_PHASE_STRIP = NO;
 				FRAMEWORK_SEARCH_PATHS = (
 					"$(SDKROOT)/Developer/Library/Frameworks",
@@ -5265,7 +5315,6 @@
 				NIMBUS_FEATURE_NAME = attributedlabel;
 				NIMBUS_TARGET_NAME = NimbusAttributedLabel;
 				PRODUCT_NAME = "$(TARGET_NAME)";
-				SDKROOT = iphoneos;
 				WRAPPER_EXTENSION = octest;
 			};
 			name = Debug;
@@ -5275,7 +5324,6 @@
 			baseConfigurationReference = 66E8CED614D08BAE00600592 /* unittest.xcconfig */;
 			buildSettings = {
 				ALWAYS_SEARCH_USER_PATHS = NO;
-				ARCHS = "$(ARCHS_STANDARD_32_BIT)";
 				COPY_PHASE_STRIP = YES;
 				FRAMEWORK_SEARCH_PATHS = (
 					"$(SDKROOT)/Developer/Library/Frameworks",
@@ -5287,7 +5335,6 @@
 				NIMBUS_FEATURE_NAME = attributedlabel;
 				NIMBUS_TARGET_NAME = NimbusAttributedLabel;
 				PRODUCT_NAME = "$(TARGET_NAME)";
-				SDKROOT = iphoneos;
 				VALIDATE_PRODUCT = YES;
 				WRAPPER_EXTENSION = octest;
 			};
@@ -5383,106 +5430,6 @@
 			};
 			name = Release;
 		};
-		DB84BDF913FBCA4400DACCFE /* Debug */ = {
-			isa = XCBuildConfiguration;
-			buildSettings = {
-				ALWAYS_SEARCH_USER_PATHS = NO;
-				ARCHS = "$(ARCHS_STANDARD_32_BIT)";
-				COPY_PHASE_STRIP = NO;
-				DSTROOT = /tmp/NimbusBadge.dst;
-				GCC_C_LANGUAGE_STANDARD = gnu99;
-				GCC_DYNAMIC_NO_PIC = NO;
-				GCC_OPTIMIZATION_LEVEL = 0;
-				GCC_PRECOMPILE_PREFIX_HEADER = YES;
-				GCC_PREFIX_HEADER = badge/lib/NimbusBadge_Prefix.pch;
-				GCC_PREPROCESSOR_DEFINITIONS = (
-					"DEBUG=1",
-					"$(inherited)",
-				);
-				GCC_SYMBOLS_PRIVATE_EXTERN = NO;
-				GCC_VERSION = com.apple.compilers.llvmgcc42;
-				GCC_WARN_ABOUT_MISSING_PROTOTYPES = YES;
-				OTHER_LDFLAGS = "-ObjC";
-				PRODUCT_NAME = "$(TARGET_NAME)";
-				SDKROOT = iphoneos;
-				SKIP_INSTALL = YES;
-			};
-			name = Debug;
-		};
-		DB84BDFA13FBCA4400DACCFE /* Release */ = {
-			isa = XCBuildConfiguration;
-			buildSettings = {
-				ALWAYS_SEARCH_USER_PATHS = NO;
-				ARCHS = "$(ARCHS_STANDARD_32_BIT)";
-				COPY_PHASE_STRIP = YES;
-				DSTROOT = /tmp/NimbusBadge.dst;
-				GCC_C_LANGUAGE_STANDARD = gnu99;
-				GCC_PRECOMPILE_PREFIX_HEADER = YES;
-				GCC_PREFIX_HEADER = badge/lib/NimbusBadge_Prefix.pch;
-				GCC_VERSION = com.apple.compilers.llvmgcc42;
-				GCC_WARN_ABOUT_MISSING_PROTOTYPES = YES;
-				OTHER_LDFLAGS = "-ObjC";
-				PRODUCT_NAME = "$(TARGET_NAME)";
-				SDKROOT = iphoneos;
-				SKIP_INSTALL = YES;
-				VALIDATE_PRODUCT = YES;
-			};
-			name = Release;
-		};
-		DB84BDFC13FBCA4400DACCFE /* Debug */ = {
-			isa = XCBuildConfiguration;
-			buildSettings = {
-				ALWAYS_SEARCH_USER_PATHS = NO;
-				ARCHS = "$(ARCHS_STANDARD_32_BIT)";
-				COPY_PHASE_STRIP = NO;
-				FRAMEWORK_SEARCH_PATHS = (
-					"$(SDKROOT)/Developer/Library/Frameworks",
-					"$(DEVELOPER_LIBRARY_DIR)/Frameworks",
-				);
-				GCC_C_LANGUAGE_STANDARD = gnu99;
-				GCC_DYNAMIC_NO_PIC = NO;
-				GCC_OPTIMIZATION_LEVEL = 0;
-				GCC_PRECOMPILE_PREFIX_HEADER = YES;
-				GCC_PREFIX_HEADER = "NimbusBadge/NimbusBadge-Prefix.pch";
-				GCC_PREPROCESSOR_DEFINITIONS = (
-					"DEBUG=1",
-					"$(inherited)",
-				);
-				GCC_SYMBOLS_PRIVATE_EXTERN = NO;
-				GCC_VERSION = com.apple.compilers.llvmgcc42;
-				GCC_WARN_ABOUT_MISSING_PROTOTYPES = YES;
-				INFOPLIST_FILE = "NimbusBadgeTests/NimbusBadgeTests-Info.plist";
-				IPHONEOS_DEPLOYMENT_TARGET = 4.3;
-				PRODUCT_NAME = "$(TARGET_NAME)";
-				SDKROOT = iphoneos;
-				WRAPPER_EXTENSION = octest;
-			};
-			name = Debug;
-		};
-		DB84BDFD13FBCA4400DACCFE /* Release */ = {
-			isa = XCBuildConfiguration;
-			buildSettings = {
-				ALWAYS_SEARCH_USER_PATHS = NO;
-				ARCHS = "$(ARCHS_STANDARD_32_BIT)";
-				COPY_PHASE_STRIP = YES;
-				FRAMEWORK_SEARCH_PATHS = (
-					"$(SDKROOT)/Developer/Library/Frameworks",
-					"$(DEVELOPER_LIBRARY_DIR)/Frameworks",
-				);
-				GCC_C_LANGUAGE_STANDARD = gnu99;
-				GCC_PRECOMPILE_PREFIX_HEADER = YES;
-				GCC_PREFIX_HEADER = "NimbusBadge/NimbusBadge-Prefix.pch";
-				GCC_VERSION = com.apple.compilers.llvmgcc42;
-				GCC_WARN_ABOUT_MISSING_PROTOTYPES = YES;
-				INFOPLIST_FILE = "NimbusBadgeTests/NimbusBadgeTests-Info.plist";
-				IPHONEOS_DEPLOYMENT_TARGET = 4.3;
-				PRODUCT_NAME = "$(TARGET_NAME)";
-				SDKROOT = iphoneos;
-				VALIDATE_PRODUCT = YES;
-				WRAPPER_EXTENSION = octest;
-			};
-			name = Release;
-		};
 /* End XCBuildConfiguration section */
 
 /* Begin XCConfigurationList section */
@@ -5711,6 +5658,22 @@
 			defaultConfigurationIsVisible = 0;
 			defaultConfigurationName = Release;
 		};
+		66E1CDFD159161EE004DA4A2 /* Build configuration list for PBXNativeTarget "NimbusBadge" */ = {
+			isa = XCConfigurationList;
+			buildConfigurations = (
+				66E1CDFE159161EE004DA4A2 /* Debug */,
+				66E1CDFF159161EE004DA4A2 /* Release */,
+			);
+			defaultConfigurationIsVisible = 0;
+		};
+		66E1CE00159161EE004DA4A2 /* Build configuration list for PBXNativeTarget "NimbusBadgeTests" */ = {
+			isa = XCConfigurationList;
+			buildConfigurations = (
+				66E1CE01159161EE004DA4A2 /* Debug */,
+				66E1CE02159161EE004DA4A2 /* Release */,
+			);
+			defaultConfigurationIsVisible = 0;
+		};
 		DB3A232C13FD4B8F00614220 /* Build configuration list for PBXNativeTarget "NimbusAttributedLabel" */ = {
 			isa = XCConfigurationList;
 			buildConfigurations = (
@@ -5747,24 +5710,6 @@
 			defaultConfigurationIsVisible = 0;
 			defaultConfigurationName = Release;
 		};
-		DB84BDF813FBCA4400DACCFE /* Build configuration list for PBXNativeTarget "NimbusBadge" */ = {
-			isa = XCConfigurationList;
-			buildConfigurations = (
-				DB84BDF913FBCA4400DACCFE /* Debug */,
-				DB84BDFA13FBCA4400DACCFE /* Release */,
-			);
-			defaultConfigurationIsVisible = 0;
-			defaultConfigurationName = Release;
-		};
-		DB84BDFB13FBCA4400DACCFE /* Build configuration list for PBXNativeTarget "NimbusBadgeTests" */ = {
-			isa = XCConfigurationList;
-			buildConfigurations = (
-				DB84BDFC13FBCA4400DACCFE /* Debug */,
-				DB84BDFD13FBCA4400DACCFE /* Release */,
-			);
-			defaultConfigurationIsVisible = 0;
-			defaultConfigurationName = Release;
-		};
 /* End XCConfigurationList section */
 	};
 	rootObject = 66A03BFE13E6E84800B514F3 /* Project object */;
