// !$*UTF8*$!
{
	archiveVersion = 1;
	classes = {
	};
	objectVersion = 46;
	objects = {

/* Begin PBXAggregateTarget section */
		66A03CF713E6F15300B514F3 /* Nimbus */ = {
			isa = PBXAggregateTarget;
			buildConfigurationList = 66A03CF813E6F15300B514F3 /* Build configuration list for PBXAggregateTarget "Nimbus" */;
			buildPhases = (
			);
			dependencies = (
				6661BBFC13F1A42600D14F92 /* PBXTargetDependency */,
				DB84BDB313EFDF8F00DACCFE /* PBXTargetDependency */,
				6675734113E771D90076F555 /* PBXTargetDependency */,
				6675730D13E770870076F555 /* PBXTargetDependency */,
				667572F213E76FB90076F555 /* PBXTargetDependency */,
				667572B813E7698E0076F555 /* PBXTargetDependency */,
				6675727513E766980076F555 /* PBXTargetDependency */,
				66A03D6313E6FA4B00B514F3 /* PBXTargetDependency */,
				66A03DEC13E6FAD400B514F3 /* PBXTargetDependency */,
				66A03D0413E6F75B00B514F3 /* PBXTargetDependency */,
				66A03D0013E6F75B00B514F3 /* PBXTargetDependency */,
			);
			name = Nimbus;
			productName = Nimbus;
		};
/* End PBXAggregateTarget section */

/* Begin PBXBuildFile section */
		6623EB6D1402ECE400E0E61A /* NITableViewModelTests.m in Sources */ = {isa = PBXBuildFile; fileRef = 6623EB6C1402ECE400E0E61A /* NITableViewModelTests.m */; };
		6623EB721402EDB100E0E61A /* libNimbusCore.a in Frameworks */ = {isa = PBXBuildFile; fileRef = 66A03C0913E6E85E00B514F3 /* libNimbusCore.a */; };
		66325D6213EB1BFA008D6EAD /* NIJSONKitProcessorHTTPRequest.h in Headers */ = {isa = PBXBuildFile; fileRef = 66325D6013EB1BFA008D6EAD /* NIJSONKitProcessorHTTPRequest.h */; };
		66325D6313EB1BFA008D6EAD /* NIJSONKitProcessorHTTPRequest.m in Sources */ = {isa = PBXBuildFile; fileRef = 66325D6113EB1BFA008D6EAD /* NIJSONKitProcessorHTTPRequest.m */; };
		6661BBCD13F1A3BB00D14F92 /* Foundation.framework in Frameworks */ = {isa = PBXBuildFile; fileRef = 66A03C0C13E6E85E00B514F3 /* Foundation.framework */; };
		6661BBDA13F1A3BB00D14F92 /* SenTestingKit.framework in Frameworks */ = {isa = PBXBuildFile; fileRef = 66A03C1A13E6E85E00B514F3 /* SenTestingKit.framework */; };
		6661BBDB13F1A3BB00D14F92 /* UIKit.framework in Frameworks */ = {isa = PBXBuildFile; fileRef = 66A03C1C13E6E85E00B514F3 /* UIKit.framework */; };
		6661BBDC13F1A3BB00D14F92 /* Foundation.framework in Frameworks */ = {isa = PBXBuildFile; fileRef = 66A03C0C13E6E85E00B514F3 /* Foundation.framework */; };
		6661BBDD13F1A3BB00D14F92 /* CoreGraphics.framework in Frameworks */ = {isa = PBXBuildFile; fileRef = 66A03C1F13E6E85E00B514F3 /* CoreGraphics.framework */; };
		6661BBE013F1A3BB00D14F92 /* libNimbusModels.a in Frameworks */ = {isa = PBXBuildFile; fileRef = 6661BBCC13F1A3BB00D14F92 /* libNimbusModels.a */; };
		6675722A13E765BF0076F555 /* Foundation.framework in Frameworks */ = {isa = PBXBuildFile; fileRef = 66A03C0C13E6E85E00B514F3 /* Foundation.framework */; };
		6675723713E765BF0076F555 /* SenTestingKit.framework in Frameworks */ = {isa = PBXBuildFile; fileRef = 66A03C1A13E6E85E00B514F3 /* SenTestingKit.framework */; };
		6675723813E765BF0076F555 /* UIKit.framework in Frameworks */ = {isa = PBXBuildFile; fileRef = 66A03C1C13E6E85E00B514F3 /* UIKit.framework */; };
		6675723913E765BF0076F555 /* Foundation.framework in Frameworks */ = {isa = PBXBuildFile; fileRef = 66A03C0C13E6E85E00B514F3 /* Foundation.framework */; };
		6675723A13E765BF0076F555 /* CoreGraphics.framework in Frameworks */ = {isa = PBXBuildFile; fileRef = 66A03C1F13E6E85E00B514F3 /* CoreGraphics.framework */; };
		6675723D13E765BF0076F555 /* libNimbusOverview.a in Frameworks */ = {isa = PBXBuildFile; fileRef = 6675722913E765BF0076F555 /* libNimbusOverview.a */; };
		6675726313E765F70076F555 /* NIDeviceInfo.h in Headers */ = {isa = PBXBuildFile; fileRef = 6675725313E765F70076F555 /* NIDeviceInfo.h */; settings = {ATTRIBUTES = (Public, ); }; };
		6675726413E765F70076F555 /* NIDeviceInfo.m in Sources */ = {isa = PBXBuildFile; fileRef = 6675725413E765F70076F555 /* NIDeviceInfo.m */; };
		6675726513E765F70076F555 /* NimbusOverview.h in Headers */ = {isa = PBXBuildFile; fileRef = 6675725513E765F70076F555 /* NimbusOverview.h */; settings = {ATTRIBUTES = (Public, ); }; };
		6675726613E765F70076F555 /* NIOverview.h in Headers */ = {isa = PBXBuildFile; fileRef = 6675725613E765F70076F555 /* NIOverview.h */; settings = {ATTRIBUTES = (Public, ); }; };
		6675726713E765F70076F555 /* NIOverview.m in Sources */ = {isa = PBXBuildFile; fileRef = 6675725713E765F70076F555 /* NIOverview.m */; };
		6675726813E765F70076F555 /* NIOverviewGraphView.h in Headers */ = {isa = PBXBuildFile; fileRef = 6675725813E765F70076F555 /* NIOverviewGraphView.h */; settings = {ATTRIBUTES = (Public, ); }; };
		6675726913E765F70076F555 /* NIOverviewGraphView.m in Sources */ = {isa = PBXBuildFile; fileRef = 6675725913E765F70076F555 /* NIOverviewGraphView.m */; };
		6675726A13E765F70076F555 /* NIOverviewLogger.h in Headers */ = {isa = PBXBuildFile; fileRef = 6675725A13E765F70076F555 /* NIOverviewLogger.h */; settings = {ATTRIBUTES = (Public, ); }; };
		6675726B13E765F70076F555 /* NIOverviewLogger.m in Sources */ = {isa = PBXBuildFile; fileRef = 6675725B13E765F70076F555 /* NIOverviewLogger.m */; };
		6675726C13E765F70076F555 /* NIOverviewPageView.h in Headers */ = {isa = PBXBuildFile; fileRef = 6675725C13E765F70076F555 /* NIOverviewPageView.h */; settings = {ATTRIBUTES = (Public, ); }; };
		6675726D13E765F70076F555 /* NIOverviewPageView.m in Sources */ = {isa = PBXBuildFile; fileRef = 6675725D13E765F70076F555 /* NIOverviewPageView.m */; };
		6675726E13E765F70076F555 /* NIOverviewSwizzling.h in Headers */ = {isa = PBXBuildFile; fileRef = 6675725E13E765F70076F555 /* NIOverviewSwizzling.h */; settings = {ATTRIBUTES = (Public, ); }; };
		6675726F13E765F70076F555 /* NIOverviewSwizzling.m in Sources */ = {isa = PBXBuildFile; fileRef = 6675725F13E765F70076F555 /* NIOverviewSwizzling.m */; };
		6675727013E765F70076F555 /* NIOverviewView.h in Headers */ = {isa = PBXBuildFile; fileRef = 6675726013E765F70076F555 /* NIOverviewView.h */; settings = {ATTRIBUTES = (Public, ); }; };
		6675727113E765F70076F555 /* NIOverviewView.m in Sources */ = {isa = PBXBuildFile; fileRef = 6675726113E765F70076F555 /* NIOverviewView.m */; };
		6675727B13E769150076F555 /* Foundation.framework in Frameworks */ = {isa = PBXBuildFile; fileRef = 66A03C0C13E6E85E00B514F3 /* Foundation.framework */; };
		6675728813E769150076F555 /* SenTestingKit.framework in Frameworks */ = {isa = PBXBuildFile; fileRef = 66A03C1A13E6E85E00B514F3 /* SenTestingKit.framework */; };
		6675728913E769150076F555 /* UIKit.framework in Frameworks */ = {isa = PBXBuildFile; fileRef = 66A03C1C13E6E85E00B514F3 /* UIKit.framework */; };
		6675728A13E769150076F555 /* Foundation.framework in Frameworks */ = {isa = PBXBuildFile; fileRef = 66A03C0C13E6E85E00B514F3 /* Foundation.framework */; };
		6675728B13E769150076F555 /* CoreGraphics.framework in Frameworks */ = {isa = PBXBuildFile; fileRef = 66A03C1F13E6E85E00B514F3 /* CoreGraphics.framework */; };
		6675728E13E769150076F555 /* libNimbusPhotos.a in Frameworks */ = {isa = PBXBuildFile; fileRef = 6675727A13E769150076F555 /* libNimbusPhotos.a */; };
		667572AE13E7692F0076F555 /* NimbusPhotos.h in Headers */ = {isa = PBXBuildFile; fileRef = 667572A213E7692F0076F555 /* NimbusPhotos.h */; settings = {ATTRIBUTES = (Public, ); }; };
		667572AF13E7692F0076F555 /* NIPhotoAlbumScrollView.h in Headers */ = {isa = PBXBuildFile; fileRef = 667572A313E7692F0076F555 /* NIPhotoAlbumScrollView.h */; settings = {ATTRIBUTES = (Public, ); }; };
		667572B013E7692F0076F555 /* NIPhotoAlbumScrollView.m in Sources */ = {isa = PBXBuildFile; fileRef = 667572A413E7692F0076F555 /* NIPhotoAlbumScrollView.m */; };
		667572B113E7692F0076F555 /* NIPhotoScrollView.h in Headers */ = {isa = PBXBuildFile; fileRef = 667572A513E7692F0076F555 /* NIPhotoScrollView.h */; settings = {ATTRIBUTES = (Public, ); }; };
		667572B213E7692F0076F555 /* NIPhotoScrollView.m in Sources */ = {isa = PBXBuildFile; fileRef = 667572A613E7692F0076F555 /* NIPhotoScrollView.m */; };
		667572B313E7692F0076F555 /* NIPhotoScrubberView.h in Headers */ = {isa = PBXBuildFile; fileRef = 667572A713E7692F0076F555 /* NIPhotoScrubberView.h */; settings = {ATTRIBUTES = (Public, ); }; };
		667572B413E7692F0076F555 /* NIPhotoScrubberView.m in Sources */ = {isa = PBXBuildFile; fileRef = 667572A813E7692F0076F555 /* NIPhotoScrubberView.m */; };
		667572B513E7692F0076F555 /* NIToolbarPhotoViewController.h in Headers */ = {isa = PBXBuildFile; fileRef = 667572A913E7692F0076F555 /* NIToolbarPhotoViewController.h */; settings = {ATTRIBUTES = (Public, ); }; };
		667572B613E7692F0076F555 /* NIToolbarPhotoViewController.m in Sources */ = {isa = PBXBuildFile; fileRef = 667572AA13E7692F0076F555 /* NIToolbarPhotoViewController.m */; };
		667572BE13E76F460076F555 /* Foundation.framework in Frameworks */ = {isa = PBXBuildFile; fileRef = 66A03C0C13E6E85E00B514F3 /* Foundation.framework */; };
		667572CB13E76F460076F555 /* SenTestingKit.framework in Frameworks */ = {isa = PBXBuildFile; fileRef = 66A03C1A13E6E85E00B514F3 /* SenTestingKit.framework */; };
		667572CC13E76F460076F555 /* UIKit.framework in Frameworks */ = {isa = PBXBuildFile; fileRef = 66A03C1C13E6E85E00B514F3 /* UIKit.framework */; };
		667572CD13E76F460076F555 /* Foundation.framework in Frameworks */ = {isa = PBXBuildFile; fileRef = 66A03C0C13E6E85E00B514F3 /* Foundation.framework */; };
		667572CE13E76F460076F555 /* CoreGraphics.framework in Frameworks */ = {isa = PBXBuildFile; fileRef = 66A03C1F13E6E85E00B514F3 /* CoreGraphics.framework */; };
		667572D113E76F460076F555 /* libNimbusProcessors.a in Frameworks */ = {isa = PBXBuildFile; fileRef = 667572BD13E76F460076F555 /* libNimbusProcessors.a */; };
		667572EB13E76F5E0076F555 /* NimbusProcessors.h in Headers */ = {isa = PBXBuildFile; fileRef = 667572E613E76F5E0076F555 /* NimbusProcessors.h */; settings = {ATTRIBUTES = (Public, ); }; };
		667572EC13E76F5E0076F555 /* NIProcessorDelegate.h in Headers */ = {isa = PBXBuildFile; fileRef = 667572E713E76F5E0076F555 /* NIProcessorDelegate.h */; settings = {ATTRIBUTES = (Public, ); }; };
		667572ED13E76F5E0076F555 /* NIProcessorHTTPRequest.h in Headers */ = {isa = PBXBuildFile; fileRef = 667572E813E76F5E0076F555 /* NIProcessorHTTPRequest.h */; settings = {ATTRIBUTES = (Public, ); }; };
		667572EE13E76F5E0076F555 /* NIProcessorHTTPRequest.m in Sources */ = {isa = PBXBuildFile; fileRef = 667572E913E76F5E0076F555 /* NIProcessorHTTPRequest.m */; };
		667572F813E7705F0076F555 /* Foundation.framework in Frameworks */ = {isa = PBXBuildFile; fileRef = 66A03C0C13E6E85E00B514F3 /* Foundation.framework */; };
		6675730A13E7707B0076F555 /* JSONKit.h in Headers */ = {isa = PBXBuildFile; fileRef = 6675730713E7707B0076F555 /* JSONKit.h */; settings = {ATTRIBUTES = (Public, ); }; };
		6675730B13E7707B0076F555 /* JSONKit.m in Sources */ = {isa = PBXBuildFile; fileRef = 6675730813E7707B0076F555 /* JSONKit.m */; };
		6675731313E771380076F555 /* Foundation.framework in Frameworks */ = {isa = PBXBuildFile; fileRef = 66A03C0C13E6E85E00B514F3 /* Foundation.framework */; };
		6675732013E771380076F555 /* SenTestingKit.framework in Frameworks */ = {isa = PBXBuildFile; fileRef = 66A03C1A13E6E85E00B514F3 /* SenTestingKit.framework */; };
		6675732113E771380076F555 /* UIKit.framework in Frameworks */ = {isa = PBXBuildFile; fileRef = 66A03C1C13E6E85E00B514F3 /* UIKit.framework */; };
		6675732213E771380076F555 /* Foundation.framework in Frameworks */ = {isa = PBXBuildFile; fileRef = 66A03C0C13E6E85E00B514F3 /* Foundation.framework */; };
		6675732313E771380076F555 /* CoreGraphics.framework in Frameworks */ = {isa = PBXBuildFile; fileRef = 66A03C1F13E6E85E00B514F3 /* CoreGraphics.framework */; };
		6675732613E771380076F555 /* libNimbusInterapp.a in Frameworks */ = {isa = PBXBuildFile; fileRef = 6675731213E771380076F555 /* libNimbusInterapp.a */; };
		6675733E13E7718B0076F555 /* NIInterapp.h in Headers */ = {isa = PBXBuildFile; fileRef = 6675733B13E7718B0076F555 /* NIInterapp.h */; settings = {ATTRIBUTES = (Public, ); }; };
		6675733F13E7718B0076F555 /* NIInterapp.m in Sources */ = {isa = PBXBuildFile; fileRef = 6675733C13E7718B0076F555 /* NIInterapp.m */; };
		6675734513E773AA0076F555 /* NimbusInterapp.h in Headers */ = {isa = PBXBuildFile; fileRef = 6675734413E773AA0076F555 /* NimbusInterapp.h */; settings = {ATTRIBUTES = (Public, ); }; };
		667A749F13FE20BD009D277D /* NIFormCellCatalog.h in Headers */ = {isa = PBXBuildFile; fileRef = 667A749913FE20BD009D277D /* NIFormCellCatalog.h */; };
		667A74A013FE20BD009D277D /* NIFormCellCatalog.m in Sources */ = {isa = PBXBuildFile; fileRef = 667A749A13FE20BD009D277D /* NIFormCellCatalog.m */; };
		667A74A113FE20BD009D277D /* NICellFactory.h in Headers */ = {isa = PBXBuildFile; fileRef = 667A749B13FE20BD009D277D /* NICellFactory.h */; };
		667A74A213FE20BD009D277D /* NICellFactory.m in Sources */ = {isa = PBXBuildFile; fileRef = 667A749C13FE20BD009D277D /* NICellFactory.m */; };
		66A03C0D13E6E85E00B514F3 /* Foundation.framework in Frameworks */ = {isa = PBXBuildFile; fileRef = 66A03C0C13E6E85E00B514F3 /* Foundation.framework */; };
		66A03C1B13E6E85E00B514F3 /* SenTestingKit.framework in Frameworks */ = {isa = PBXBuildFile; fileRef = 66A03C1A13E6E85E00B514F3 /* SenTestingKit.framework */; };
		66A03C1D13E6E85E00B514F3 /* UIKit.framework in Frameworks */ = {isa = PBXBuildFile; fileRef = 66A03C1C13E6E85E00B514F3 /* UIKit.framework */; };
		66A03C1E13E6E85E00B514F3 /* Foundation.framework in Frameworks */ = {isa = PBXBuildFile; fileRef = 66A03C0C13E6E85E00B514F3 /* Foundation.framework */; };
		66A03C2013E6E85E00B514F3 /* CoreGraphics.framework in Frameworks */ = {isa = PBXBuildFile; fileRef = 66A03C1F13E6E85E00B514F3 /* CoreGraphics.framework */; };
		66A03C2313E6E85E00B514F3 /* libNimbusCore.a in Frameworks */ = {isa = PBXBuildFile; fileRef = 66A03C0913E6E85E00B514F3 /* libNimbusCore.a */; };
		66A03C7013E6E8D100B514F3 /* NIBlocks.h in Headers */ = {isa = PBXBuildFile; fileRef = 66A03C4013E6E8D100B514F3 /* NIBlocks.h */; settings = {ATTRIBUTES = (Public, ); }; };
		66A03C7113E6E8D100B514F3 /* NICommonMetrics.h in Headers */ = {isa = PBXBuildFile; fileRef = 66A03C4113E6E8D100B514F3 /* NICommonMetrics.h */; settings = {ATTRIBUTES = (Public, ); }; };
		66A03C7213E6E8D100B514F3 /* NICommonMetrics.m in Sources */ = {isa = PBXBuildFile; fileRef = 66A03C4213E6E8D100B514F3 /* NICommonMetrics.m */; };
		66A03C7313E6E8D100B514F3 /* NIDataStructures.h in Headers */ = {isa = PBXBuildFile; fileRef = 66A03C4313E6E8D100B514F3 /* NIDataStructures.h */; settings = {ATTRIBUTES = (Public, ); }; };
		66A03C7413E6E8D100B514F3 /* NIDataStructures.m in Sources */ = {isa = PBXBuildFile; fileRef = 66A03C4413E6E8D100B514F3 /* NIDataStructures.m */; };
		66A03C7513E6E8D100B514F3 /* NIDebuggingTools.h in Headers */ = {isa = PBXBuildFile; fileRef = 66A03C4513E6E8D100B514F3 /* NIDebuggingTools.h */; settings = {ATTRIBUTES = (Public, ); }; };
		66A03C7613E6E8D100B514F3 /* NIDebuggingTools.m in Sources */ = {isa = PBXBuildFile; fileRef = 66A03C4613E6E8D100B514F3 /* NIDebuggingTools.m */; };
		66A03C7713E6E8D100B514F3 /* NIDeviceOrientation.h in Headers */ = {isa = PBXBuildFile; fileRef = 66A03C4713E6E8D100B514F3 /* NIDeviceOrientation.h */; settings = {ATTRIBUTES = (Public, ); }; };
		66A03C7813E6E8D100B514F3 /* NIDeviceOrientation.m in Sources */ = {isa = PBXBuildFile; fileRef = 66A03C4813E6E8D100B514F3 /* NIDeviceOrientation.m */; };
		66A03C7913E6E8D100B514F3 /* NIError.h in Headers */ = {isa = PBXBuildFile; fileRef = 66A03C4913E6E8D100B514F3 /* NIError.h */; settings = {ATTRIBUTES = (Public, ); }; };
		66A03C7A13E6E8D100B514F3 /* NIError.m in Sources */ = {isa = PBXBuildFile; fileRef = 66A03C4A13E6E8D100B514F3 /* NIError.m */; };
		66A03C7B13E6E8D100B514F3 /* NIFoundationMethods.h in Headers */ = {isa = PBXBuildFile; fileRef = 66A03C4B13E6E8D100B514F3 /* NIFoundationMethods.h */; settings = {ATTRIBUTES = (Public, ); }; };
		66A03C7C13E6E8D100B514F3 /* NIFoundationMethods.m in Sources */ = {isa = PBXBuildFile; fileRef = 66A03C4C13E6E8D100B514F3 /* NIFoundationMethods.m */; };
		66A03C7D13E6E8D100B514F3 /* NIInMemoryCache.h in Headers */ = {isa = PBXBuildFile; fileRef = 66A03C4D13E6E8D100B514F3 /* NIInMemoryCache.h */; settings = {ATTRIBUTES = (Public, ); }; };
		66A03C7E13E6E8D100B514F3 /* NIInMemoryCache.m in Sources */ = {isa = PBXBuildFile; fileRef = 66A03C4E13E6E8D100B514F3 /* NIInMemoryCache.m */; };
		66A03C7F13E6E8D100B514F3 /* NimbusCore+Additions.h in Headers */ = {isa = PBXBuildFile; fileRef = 66A03C4F13E6E8D100B514F3 /* NimbusCore+Additions.h */; settings = {ATTRIBUTES = (Public, ); }; };
		66A03C8013E6E8D100B514F3 /* NimbusCore.h in Headers */ = {isa = PBXBuildFile; fileRef = 66A03C5013E6E8D100B514F3 /* NimbusCore.h */; settings = {ATTRIBUTES = (Public, ); }; };
		66A03C8113E6E8D100B514F3 /* NINetworkActivity.h in Headers */ = {isa = PBXBuildFile; fileRef = 66A03C5113E6E8D100B514F3 /* NINetworkActivity.h */; settings = {ATTRIBUTES = (Public, ); }; };
		66A03C8213E6E8D100B514F3 /* NINetworkActivity.m in Sources */ = {isa = PBXBuildFile; fileRef = 66A03C5213E6E8D100B514F3 /* NINetworkActivity.m */; };
		66A03C8413E6E8D100B514F3 /* NINonEmptyCollectionTesting.m in Sources */ = {isa = PBXBuildFile; fileRef = 66A03C5413E6E8D100B514F3 /* NINonEmptyCollectionTesting.m */; };
		66A03C8513E6E8D100B514F3 /* NINonRetainingCollections.h in Headers */ = {isa = PBXBuildFile; fileRef = 66A03C5513E6E8D100B514F3 /* NINonRetainingCollections.h */; settings = {ATTRIBUTES = (Public, ); }; };
		66A03C8613E6E8D100B514F3 /* NINonRetainingCollections.m in Sources */ = {isa = PBXBuildFile; fileRef = 66A03C5613E6E8D100B514F3 /* NINonRetainingCollections.m */; };
		66A03C8713E6E8D100B514F3 /* NIOperations.h in Headers */ = {isa = PBXBuildFile; fileRef = 66A03C5713E6E8D100B514F3 /* NIOperations.h */; settings = {ATTRIBUTES = (Public, ); }; };
		66A03C8813E6E8D100B514F3 /* NIOperations.m in Sources */ = {isa = PBXBuildFile; fileRef = 66A03C5813E6E8D100B514F3 /* NIOperations.m */; };
		66A03C8913E6E8D100B514F3 /* NIPaths.h in Headers */ = {isa = PBXBuildFile; fileRef = 66A03C5913E6E8D100B514F3 /* NIPaths.h */; settings = {ATTRIBUTES = (Public, ); }; };
		66A03C8A13E6E8D100B514F3 /* NIPaths.m in Sources */ = {isa = PBXBuildFile; fileRef = 66A03C5A13E6E8D100B514F3 /* NIPaths.m */; };
		66A03C8B13E6E8D100B514F3 /* NIPreprocessorMacros.h in Headers */ = {isa = PBXBuildFile; fileRef = 66A03C5B13E6E8D100B514F3 /* NIPreprocessorMacros.h */; settings = {ATTRIBUTES = (Public, ); }; };
		66A03C8C13E6E8D100B514F3 /* NIRuntimeClassModifications.h in Headers */ = {isa = PBXBuildFile; fileRef = 66A03C5C13E6E8D100B514F3 /* NIRuntimeClassModifications.h */; settings = {ATTRIBUTES = (Public, ); }; };
		66A03C8D13E6E8D100B514F3 /* NIRuntimeClassModifications.m in Sources */ = {isa = PBXBuildFile; fileRef = 66A03C5D13E6E8D100B514F3 /* NIRuntimeClassModifications.m */; };
		66A03C8E13E6E8D100B514F3 /* NISDKAvailability.h in Headers */ = {isa = PBXBuildFile; fileRef = 66A03C5E13E6E8D100B514F3 /* NISDKAvailability.h */; settings = {ATTRIBUTES = (Public, ); }; };
		66A03C8F13E6E8D100B514F3 /* NISDKAvailability.m in Sources */ = {isa = PBXBuildFile; fileRef = 66A03C5F13E6E8D100B514F3 /* NISDKAvailability.m */; };
		66A03C9013E6E8D100B514F3 /* NIState.h in Headers */ = {isa = PBXBuildFile; fileRef = 66A03C6013E6E8D100B514F3 /* NIState.h */; settings = {ATTRIBUTES = (Public, ); }; };
		66A03C9113E6E8D100B514F3 /* NIState.m in Sources */ = {isa = PBXBuildFile; fileRef = 66A03C6113E6E8D100B514F3 /* NIState.m */; };
		66A03C9213E6E8D100B514F3 /* NSData+NimbusCore.m in Sources */ = {isa = PBXBuildFile; fileRef = 66A03C6213E6E8D100B514F3 /* NSData+NimbusCore.m */; };
		66A03C9313E6E8D100B514F3 /* NSString+NimbusCore.m in Sources */ = {isa = PBXBuildFile; fileRef = 66A03C6313E6E8D100B514F3 /* NSString+NimbusCore.m */; };
		66A03CAA13E6E90500B514F3 /* NICoreAdditionTests.m in Sources */ = {isa = PBXBuildFile; fileRef = 66A03CA013E6E90500B514F3 /* NICoreAdditionTests.m */; };
		66A03CAB13E6E90500B514F3 /* NIDataStructureTests.m in Sources */ = {isa = PBXBuildFile; fileRef = 66A03CA113E6E90500B514F3 /* NIDataStructureTests.m */; };
		66A03CAC13E6E90500B514F3 /* NIFoundationMethodsTests.m in Sources */ = {isa = PBXBuildFile; fileRef = 66A03CA213E6E90500B514F3 /* NIFoundationMethodsTests.m */; };
		66A03CAD13E6E90500B514F3 /* NIMemoryCacheTests.m in Sources */ = {isa = PBXBuildFile; fileRef = 66A03CA313E6E90500B514F3 /* NIMemoryCacheTests.m */; };
		66A03CAE13E6E90500B514F3 /* NINonEmptyCollectionTestingTests.m in Sources */ = {isa = PBXBuildFile; fileRef = 66A03CA413E6E90500B514F3 /* NINonEmptyCollectionTestingTests.m */; };
		66A03CAF13E6E90500B514F3 /* NINonRetainingCollectionsTests.m in Sources */ = {isa = PBXBuildFile; fileRef = 66A03CA513E6E90500B514F3 /* NINonRetainingCollectionsTests.m */; };
		66A03CB013E6E90500B514F3 /* NIOperationsTests.m in Sources */ = {isa = PBXBuildFile; fileRef = 66A03CA613E6E90500B514F3 /* NIOperationsTests.m */; };
		66A03CB113E6E90500B514F3 /* NIRuntimeClassModificationsTests.m in Sources */ = {isa = PBXBuildFile; fileRef = 66A03CA713E6E90500B514F3 /* NIRuntimeClassModificationsTests.m */; };
		66A03CB213E6E90500B514F3 /* NSDate+UnitTesting.m in Sources */ = {isa = PBXBuildFile; fileRef = 66A03CA913E6E90500B514F3 /* NSDate+UnitTesting.m */; };
		66A03CB413E6EF1F00B514F3 /* nimbus64x64.png in Resources */ = {isa = PBXBuildFile; fileRef = 66A03CB313E6EF1F00B514F3 /* nimbus64x64.png */; };
		66A03CB813E6EFB000B514F3 /* NSData+NimbusCore.h in Headers */ = {isa = PBXBuildFile; fileRef = 66A03CB613E6EFAF00B514F3 /* NSData+NimbusCore.h */; settings = {ATTRIBUTES = (Public, ); }; };
		66A03CB913E6EFB000B514F3 /* NSString+NimbusCore.h in Headers */ = {isa = PBXBuildFile; fileRef = 66A03CB713E6EFAF00B514F3 /* NSString+NimbusCore.h */; settings = {ATTRIBUTES = (Public, ); }; };
		66A03CC013E6F0ED00B514F3 /* Foundation.framework in Frameworks */ = {isa = PBXBuildFile; fileRef = 66A03C0C13E6E85E00B514F3 /* Foundation.framework */; };
		66A03CCD13E6F0EE00B514F3 /* SenTestingKit.framework in Frameworks */ = {isa = PBXBuildFile; fileRef = 66A03C1A13E6E85E00B514F3 /* SenTestingKit.framework */; };
		66A03CCE13E6F0EE00B514F3 /* UIKit.framework in Frameworks */ = {isa = PBXBuildFile; fileRef = 66A03C1C13E6E85E00B514F3 /* UIKit.framework */; };
		66A03CCF13E6F0EE00B514F3 /* Foundation.framework in Frameworks */ = {isa = PBXBuildFile; fileRef = 66A03C0C13E6E85E00B514F3 /* Foundation.framework */; };
		66A03CD013E6F0EE00B514F3 /* CoreGraphics.framework in Frameworks */ = {isa = PBXBuildFile; fileRef = 66A03C1F13E6E85E00B514F3 /* CoreGraphics.framework */; };
		66A03CD313E6F0EE00B514F3 /* libNimbusLauncher.a in Frameworks */ = {isa = PBXBuildFile; fileRef = 66A03CBF13E6F0ED00B514F3 /* libNimbusLauncher.a */; };
		66A03CEF13E6F10C00B514F3 /* NILauncherButton.m in Sources */ = {isa = PBXBuildFile; fileRef = 66A03CE713E6F10C00B514F3 /* NILauncherButton.m */; };
		66A03CF013E6F10C00B514F3 /* NILauncherItemDetails.m in Sources */ = {isa = PBXBuildFile; fileRef = 66A03CE813E6F10C00B514F3 /* NILauncherItemDetails.m */; };
		66A03CF113E6F10C00B514F3 /* NILauncherView.h in Headers */ = {isa = PBXBuildFile; fileRef = 66A03CE913E6F10C00B514F3 /* NILauncherView.h */; settings = {ATTRIBUTES = (Public, ); }; };
		66A03CF213E6F10C00B514F3 /* NILauncherView.m in Sources */ = {isa = PBXBuildFile; fileRef = 66A03CEA13E6F10C00B514F3 /* NILauncherView.m */; };
		66A03CF313E6F10C00B514F3 /* NILauncherViewController.h in Headers */ = {isa = PBXBuildFile; fileRef = 66A03CEB13E6F10C00B514F3 /* NILauncherViewController.h */; settings = {ATTRIBUTES = (Public, ); }; };
		66A03CF413E6F10C00B514F3 /* NILauncherViewController.m in Sources */ = {isa = PBXBuildFile; fileRef = 66A03CEC13E6F10C00B514F3 /* NILauncherViewController.m */; };
		66A03CF513E6F10C00B514F3 /* NimbusLauncher.h in Headers */ = {isa = PBXBuildFile; fileRef = 66A03CED13E6F10C00B514F3 /* NimbusLauncher.h */; settings = {ATTRIBUTES = (Public, ); }; };
		66A03D2813E6F97500B514F3 /* Foundation.framework in Frameworks */ = {isa = PBXBuildFile; fileRef = 66A03C0C13E6E85E00B514F3 /* Foundation.framework */; };
		66A03D3513E6F97500B514F3 /* SenTestingKit.framework in Frameworks */ = {isa = PBXBuildFile; fileRef = 66A03C1A13E6E85E00B514F3 /* SenTestingKit.framework */; };
		66A03D3613E6F97500B514F3 /* UIKit.framework in Frameworks */ = {isa = PBXBuildFile; fileRef = 66A03C1C13E6E85E00B514F3 /* UIKit.framework */; };
		66A03D3713E6F97500B514F3 /* Foundation.framework in Frameworks */ = {isa = PBXBuildFile; fileRef = 66A03C0C13E6E85E00B514F3 /* Foundation.framework */; };
		66A03D3813E6F97500B514F3 /* CoreGraphics.framework in Frameworks */ = {isa = PBXBuildFile; fileRef = 66A03C1F13E6E85E00B514F3 /* CoreGraphics.framework */; };
		66A03D3B13E6F97500B514F3 /* libNimbusNetworkImage.a in Frameworks */ = {isa = PBXBuildFile; fileRef = 66A03D2713E6F97500B514F3 /* libNimbusNetworkImage.a */; };
		66A03D5613E6F99400B514F3 /* NIHTTPImageRequest.h in Headers */ = {isa = PBXBuildFile; fileRef = 66A03D5013E6F99400B514F3 /* NIHTTPImageRequest.h */; settings = {ATTRIBUTES = (Public, ); }; };
		66A03D5713E6F99400B514F3 /* NIHTTPImageRequest.m in Sources */ = {isa = PBXBuildFile; fileRef = 66A03D5113E6F99400B514F3 /* NIHTTPImageRequest.m */; };
		66A03D5813E6F99400B514F3 /* NimbusNetworkImage.h in Headers */ = {isa = PBXBuildFile; fileRef = 66A03D5213E6F99400B514F3 /* NimbusNetworkImage.h */; settings = {ATTRIBUTES = (Public, ); }; };
		66A03D5913E6F99400B514F3 /* NINetworkImageView.h in Headers */ = {isa = PBXBuildFile; fileRef = 66A03D5313E6F99400B514F3 /* NINetworkImageView.h */; settings = {ATTRIBUTES = (Public, ); }; };
		66A03D5A13E6F99400B514F3 /* NINetworkImageView.m in Sources */ = {isa = PBXBuildFile; fileRef = 66A03D5413E6F99400B514F3 /* NINetworkImageView.m */; };
		66A03D6913E6FA9700B514F3 /* Foundation.framework in Frameworks */ = {isa = PBXBuildFile; fileRef = 66A03C0C13E6E85E00B514F3 /* Foundation.framework */; };
		66A03DB613E6FAC500B514F3 /* ASIAuthenticationDialog.h in Headers */ = {isa = PBXBuildFile; fileRef = 66A03D7B13E6FAC500B514F3 /* ASIAuthenticationDialog.h */; settings = {ATTRIBUTES = (Public, ); }; };
		66A03DB713E6FAC500B514F3 /* ASIAuthenticationDialog.m in Sources */ = {isa = PBXBuildFile; fileRef = 66A03D7C13E6FAC500B514F3 /* ASIAuthenticationDialog.m */; };
		66A03DB813E6FAC500B514F3 /* ASICacheDelegate.h in Headers */ = {isa = PBXBuildFile; fileRef = 66A03D7D13E6FAC500B514F3 /* ASICacheDelegate.h */; settings = {ATTRIBUTES = (Public, ); }; };
		66A03DB913E6FAC500B514F3 /* ASIDataCompressor.h in Headers */ = {isa = PBXBuildFile; fileRef = 66A03D7E13E6FAC500B514F3 /* ASIDataCompressor.h */; settings = {ATTRIBUTES = (Public, ); }; };
		66A03DBA13E6FAC500B514F3 /* ASIDataCompressor.m in Sources */ = {isa = PBXBuildFile; fileRef = 66A03D7F13E6FAC500B514F3 /* ASIDataCompressor.m */; };
		66A03DBB13E6FAC500B514F3 /* ASIDataDecompressor.h in Headers */ = {isa = PBXBuildFile; fileRef = 66A03D8013E6FAC500B514F3 /* ASIDataDecompressor.h */; settings = {ATTRIBUTES = (Public, ); }; };
		66A03DBC13E6FAC500B514F3 /* ASIDataDecompressor.m in Sources */ = {isa = PBXBuildFile; fileRef = 66A03D8113E6FAC500B514F3 /* ASIDataDecompressor.m */; };
		66A03DBD13E6FAC500B514F3 /* ASIDownloadCache.h in Headers */ = {isa = PBXBuildFile; fileRef = 66A03D8213E6FAC500B514F3 /* ASIDownloadCache.h */; settings = {ATTRIBUTES = (Public, ); }; };
		66A03DBE13E6FAC500B514F3 /* ASIDownloadCache.m in Sources */ = {isa = PBXBuildFile; fileRef = 66A03D8313E6FAC500B514F3 /* ASIDownloadCache.m */; };
		66A03DBF13E6FAC500B514F3 /* ASIFormDataRequest.h in Headers */ = {isa = PBXBuildFile; fileRef = 66A03D8413E6FAC500B514F3 /* ASIFormDataRequest.h */; settings = {ATTRIBUTES = (Public, ); }; };
		66A03DC013E6FAC500B514F3 /* ASIFormDataRequest.m in Sources */ = {isa = PBXBuildFile; fileRef = 66A03D8513E6FAC500B514F3 /* ASIFormDataRequest.m */; };
		66A03DC113E6FAC500B514F3 /* ASIHTTPRequest.h in Headers */ = {isa = PBXBuildFile; fileRef = 66A03D8613E6FAC500B514F3 /* ASIHTTPRequest.h */; settings = {ATTRIBUTES = (Public, ); }; };
		66A03DC213E6FAC500B514F3 /* ASIHTTPRequest.m in Sources */ = {isa = PBXBuildFile; fileRef = 66A03D8713E6FAC500B514F3 /* ASIHTTPRequest.m */; };
		66A03DC313E6FAC500B514F3 /* ASIHTTPRequestConfig.h in Headers */ = {isa = PBXBuildFile; fileRef = 66A03D8813E6FAC500B514F3 /* ASIHTTPRequestConfig.h */; settings = {ATTRIBUTES = (Public, ); }; };
		66A03DC413E6FAC500B514F3 /* ASIHTTPRequestDelegate.h in Headers */ = {isa = PBXBuildFile; fileRef = 66A03D8913E6FAC500B514F3 /* ASIHTTPRequestDelegate.h */; settings = {ATTRIBUTES = (Public, ); }; };
		66A03DC513E6FAC500B514F3 /* ASIInputStream.h in Headers */ = {isa = PBXBuildFile; fileRef = 66A03D8A13E6FAC500B514F3 /* ASIInputStream.h */; settings = {ATTRIBUTES = (Public, ); }; };
		66A03DC613E6FAC500B514F3 /* ASIInputStream.m in Sources */ = {isa = PBXBuildFile; fileRef = 66A03D8B13E6FAC500B514F3 /* ASIInputStream.m */; };
		66A03DC713E6FAC500B514F3 /* ASINetworkQueue.h in Headers */ = {isa = PBXBuildFile; fileRef = 66A03D8C13E6FAC500B514F3 /* ASINetworkQueue.h */; settings = {ATTRIBUTES = (Public, ); }; };
		66A03DC813E6FAC500B514F3 /* ASINetworkQueue.m in Sources */ = {isa = PBXBuildFile; fileRef = 66A03D8D13E6FAC500B514F3 /* ASINetworkQueue.m */; };
		66A03DC913E6FAC500B514F3 /* ASIProgressDelegate.h in Headers */ = {isa = PBXBuildFile; fileRef = 66A03D8E13E6FAC500B514F3 /* ASIProgressDelegate.h */; settings = {ATTRIBUTES = (Public, ); }; };
		66A03DCA13E6FAC500B514F3 /* NIHTTPRequest.h in Headers */ = {isa = PBXBuildFile; fileRef = 66A03D8F13E6FAC500B514F3 /* NIHTTPRequest.h */; settings = {ATTRIBUTES = (Public, ); }; };
		66A03DCB13E6FAC500B514F3 /* NIHTTPRequest.m in Sources */ = {isa = PBXBuildFile; fileRef = 66A03D9013E6FAC500B514F3 /* NIHTTPRequest.m */; };
		66A03DCC13E6FAC500B514F3 /* Reachability.h in Headers */ = {isa = PBXBuildFile; fileRef = 66A03D9213E6FAC500B514F3 /* Reachability.h */; settings = {ATTRIBUTES = (Public, ); }; };
		66A03DCD13E6FAC500B514F3 /* Reachability.m in Sources */ = {isa = PBXBuildFile; fileRef = 66A03D9313E6FAC500B514F3 /* Reachability.m */; };
<<<<<<< HEAD
		66FE7D6B13FB83620061B987 /* NimbusModels.h in Headers */ = {isa = PBXBuildFile; fileRef = 66FE7D6413FB83620061B987 /* NimbusModels.h */; };
		66FE7D6C13FB83620061B987 /* NITableViewModel.h in Headers */ = {isa = PBXBuildFile; fileRef = 66FE7D6513FB83620061B987 /* NITableViewModel.h */; };
		66FE7D6D13FB83620061B987 /* NITableViewModel.m in Sources */ = {isa = PBXBuildFile; fileRef = 66FE7D6613FB83620061B987 /* NITableViewModel.m */; };
=======
>>>>>>> 96e0deef
		DB3A230A13FD4B8E00614220 /* Foundation.framework in Frameworks */ = {isa = PBXBuildFile; fileRef = 66A03C0C13E6E85E00B514F3 /* Foundation.framework */; };
		DB3A231713FD4B8E00614220 /* SenTestingKit.framework in Frameworks */ = {isa = PBXBuildFile; fileRef = 66A03C1A13E6E85E00B514F3 /* SenTestingKit.framework */; };
		DB3A231813FD4B8E00614220 /* UIKit.framework in Frameworks */ = {isa = PBXBuildFile; fileRef = 66A03C1C13E6E85E00B514F3 /* UIKit.framework */; };
		DB3A231913FD4B8E00614220 /* Foundation.framework in Frameworks */ = {isa = PBXBuildFile; fileRef = 66A03C0C13E6E85E00B514F3 /* Foundation.framework */; };
		DB3A231A13FD4B8E00614220 /* CoreGraphics.framework in Frameworks */ = {isa = PBXBuildFile; fileRef = 66A03C1F13E6E85E00B514F3 /* CoreGraphics.framework */; };
		DB3A231D13FD4B8E00614220 /* libNimbusAttributedLabel.a in Frameworks */ = {isa = PBXBuildFile; fileRef = DB3A230913FD4B8E00614220 /* libNimbusAttributedLabel.a */; };
		DB3A233513FD4BE500614220 /* NimbusAttributedLabel_Prefix.pch in Headers */ = {isa = PBXBuildFile; fileRef = DB3A233013FD4BE500614220 /* NimbusAttributedLabel_Prefix.pch */; };
		DB3A233613FD4BE500614220 /* NIAttributedLabel.h in Headers */ = {isa = PBXBuildFile; fileRef = DB3A233213FD4BE500614220 /* NIAttributedLabel.h */; };
		DB3A233713FD4BE500614220 /* NIAttributedLabel.m in Sources */ = {isa = PBXBuildFile; fileRef = DB3A233313FD4BE500614220 /* NIAttributedLabel.m */; };
		DB3A233813FD4BE500614220 /* NimbusAttributedLabel.h in Headers */ = {isa = PBXBuildFile; fileRef = DB3A233413FD4BE500614220 /* NimbusAttributedLabel.h */; };
		DB3A233B13FD4C2900614220 /* NimbusAttributedLabelTests-Info.plist in Resources */ = {isa = PBXBuildFile; fileRef = DB3A233A13FD4C2900614220 /* NimbusAttributedLabelTests-Info.plist */; };
		DB84BD7513EFDDC900DACCFE /* Foundation.framework in Frameworks */ = {isa = PBXBuildFile; fileRef = 66A03C0C13E6E85E00B514F3 /* Foundation.framework */; };
		DB84BD8213EFDDCA00DACCFE /* SenTestingKit.framework in Frameworks */ = {isa = PBXBuildFile; fileRef = 66A03C1A13E6E85E00B514F3 /* SenTestingKit.framework */; };
		DB84BD8313EFDDCA00DACCFE /* UIKit.framework in Frameworks */ = {isa = PBXBuildFile; fileRef = 66A03C1C13E6E85E00B514F3 /* UIKit.framework */; };
		DB84BD8413EFDDCA00DACCFE /* Foundation.framework in Frameworks */ = {isa = PBXBuildFile; fileRef = 66A03C0C13E6E85E00B514F3 /* Foundation.framework */; };
		DB84BD8513EFDDCA00DACCFE /* CoreGraphics.framework in Frameworks */ = {isa = PBXBuildFile; fileRef = 66A03C1F13E6E85E00B514F3 /* CoreGraphics.framework */; };
		DB84BD8813EFDDCA00DACCFE /* libNimbusWebController.a in Frameworks */ = {isa = PBXBuildFile; fileRef = DB84BD7413EFDDC900DACCFE /* libNimbusWebController.a */; };
		DB84BDAC13EFDF5900DACCFE /* NimbusWebController.h in Headers */ = {isa = PBXBuildFile; fileRef = DB84BDA813EFDF5900DACCFE /* NimbusWebController.h */; };
		DB84BDAD13EFDF5900DACCFE /* NIWebController.h in Headers */ = {isa = PBXBuildFile; fileRef = DB84BDA913EFDF5900DACCFE /* NIWebController.h */; };
		DB84BDAE13EFDF5900DACCFE /* NIWebController.m in Sources */ = {isa = PBXBuildFile; fileRef = DB84BDAA13EFDF5900DACCFE /* NIWebController.m */; };
		DB84BDB113EFDF6900DACCFE /* NimbusWebControllerTests-Info.plist in Resources */ = {isa = PBXBuildFile; fileRef = DB84BDB013EFDF6900DACCFE /* NimbusWebControllerTests-Info.plist */; };
/* End PBXBuildFile section */

/* Begin PBXContainerItemProxy section */
		6661BBDE13F1A3BB00D14F92 /* PBXContainerItemProxy */ = {
			isa = PBXContainerItemProxy;
			containerPortal = 66A03BFE13E6E84800B514F3 /* Project object */;
			proxyType = 1;
			remoteGlobalIDString = 6661BBCB13F1A3BB00D14F92;
			remoteInfo = NimbusTables;
		};
		6661BBFB13F1A42600D14F92 /* PBXContainerItemProxy */ = {
			isa = PBXContainerItemProxy;
			containerPortal = 66A03BFE13E6E84800B514F3 /* Project object */;
			proxyType = 1;
			remoteGlobalIDString = 6661BBCB13F1A3BB00D14F92;
			remoteInfo = NimbusTables;
		};
		6675723B13E765BF0076F555 /* PBXContainerItemProxy */ = {
			isa = PBXContainerItemProxy;
			containerPortal = 66A03BFE13E6E84800B514F3 /* Project object */;
			proxyType = 1;
			remoteGlobalIDString = 6675722813E765BF0076F555;
			remoteInfo = NimbusOverview;
		};
		6675727413E766980076F555 /* PBXContainerItemProxy */ = {
			isa = PBXContainerItemProxy;
			containerPortal = 66A03BFE13E6E84800B514F3 /* Project object */;
			proxyType = 1;
			remoteGlobalIDString = 6675722813E765BF0076F555;
			remoteInfo = NimbusOverview;
		};
		6675728C13E769150076F555 /* PBXContainerItemProxy */ = {
			isa = PBXContainerItemProxy;
			containerPortal = 66A03BFE13E6E84800B514F3 /* Project object */;
			proxyType = 1;
			remoteGlobalIDString = 6675727913E769150076F555;
			remoteInfo = NimbusPhotos;
		};
		667572B713E7698E0076F555 /* PBXContainerItemProxy */ = {
			isa = PBXContainerItemProxy;
			containerPortal = 66A03BFE13E6E84800B514F3 /* Project object */;
			proxyType = 1;
			remoteGlobalIDString = 6675727913E769150076F555;
			remoteInfo = NimbusPhotos;
		};
		667572CF13E76F460076F555 /* PBXContainerItemProxy */ = {
			isa = PBXContainerItemProxy;
			containerPortal = 66A03BFE13E6E84800B514F3 /* Project object */;
			proxyType = 1;
			remoteGlobalIDString = 667572BC13E76F460076F555;
			remoteInfo = NimbusProcessors;
		};
		667572F113E76FB90076F555 /* PBXContainerItemProxy */ = {
			isa = PBXContainerItemProxy;
			containerPortal = 66A03BFE13E6E84800B514F3 /* Project object */;
			proxyType = 1;
			remoteGlobalIDString = 667572BC13E76F460076F555;
			remoteInfo = NimbusProcessors;
		};
		6675730C13E770870076F555 /* PBXContainerItemProxy */ = {
			isa = PBXContainerItemProxy;
			containerPortal = 66A03BFE13E6E84800B514F3 /* Project object */;
			proxyType = 1;
			remoteGlobalIDString = 667572F613E7705F0076F555;
			remoteInfo = JSONKit;
		};
		6675732413E771380076F555 /* PBXContainerItemProxy */ = {
			isa = PBXContainerItemProxy;
			containerPortal = 66A03BFE13E6E84800B514F3 /* Project object */;
			proxyType = 1;
			remoteGlobalIDString = 6675731113E771380076F555;
			remoteInfo = NimbusInterapp;
		};
		6675734013E771D90076F555 /* PBXContainerItemProxy */ = {
			isa = PBXContainerItemProxy;
			containerPortal = 66A03BFE13E6E84800B514F3 /* Project object */;
			proxyType = 1;
			remoteGlobalIDString = 6675731113E771380076F555;
			remoteInfo = NimbusInterapp;
		};
		66A03C2113E6E85E00B514F3 /* PBXContainerItemProxy */ = {
			isa = PBXContainerItemProxy;
			containerPortal = 66A03BFE13E6E84800B514F3 /* Project object */;
			proxyType = 1;
			remoteGlobalIDString = 66A03C0813E6E85E00B514F3;
			remoteInfo = NimbusCore;
		};
		66A03CD113E6F0EE00B514F3 /* PBXContainerItemProxy */ = {
			isa = PBXContainerItemProxy;
			containerPortal = 66A03BFE13E6E84800B514F3 /* Project object */;
			proxyType = 1;
			remoteGlobalIDString = 66A03CBE13E6F0ED00B514F3;
			remoteInfo = NimbusLauncher;
		};
		66A03CFF13E6F75B00B514F3 /* PBXContainerItemProxy */ = {
			isa = PBXContainerItemProxy;
			containerPortal = 66A03BFE13E6E84800B514F3 /* Project object */;
			proxyType = 1;
			remoteGlobalIDString = 66A03C0813E6E85E00B514F3;
			remoteInfo = NimbusCore;
		};
		66A03D0313E6F75B00B514F3 /* PBXContainerItemProxy */ = {
			isa = PBXContainerItemProxy;
			containerPortal = 66A03BFE13E6E84800B514F3 /* Project object */;
			proxyType = 1;
			remoteGlobalIDString = 66A03CBE13E6F0ED00B514F3;
			remoteInfo = NimbusLauncher;
		};
		66A03D3913E6F97500B514F3 /* PBXContainerItemProxy */ = {
			isa = PBXContainerItemProxy;
			containerPortal = 66A03BFE13E6E84800B514F3 /* Project object */;
			proxyType = 1;
			remoteGlobalIDString = 66A03D2613E6F97500B514F3;
			remoteInfo = NimbusNetworkImage;
		};
		66A03D6213E6FA4B00B514F3 /* PBXContainerItemProxy */ = {
			isa = PBXContainerItemProxy;
			containerPortal = 66A03BFE13E6E84800B514F3 /* Project object */;
			proxyType = 1;
			remoteGlobalIDString = 66A03D2613E6F97500B514F3;
			remoteInfo = NimbusNetworkImage;
		};
		66A03DEB13E6FAD400B514F3 /* PBXContainerItemProxy */ = {
			isa = PBXContainerItemProxy;
			containerPortal = 66A03BFE13E6E84800B514F3 /* Project object */;
			proxyType = 1;
			remoteGlobalIDString = 66A03D6713E6FA9700B514F3;
			remoteInfo = ASIHTTPRequest;
		};
		DB3A231B13FD4B8E00614220 /* PBXContainerItemProxy */ = {
			isa = PBXContainerItemProxy;
			containerPortal = 66A03BFE13E6E84800B514F3 /* Project object */;
			proxyType = 1;
			remoteGlobalIDString = DB3A230813FD4B8E00614220;
			remoteInfo = NimbusAttributedLabel;
		};
		DB84BD8613EFDDCA00DACCFE /* PBXContainerItemProxy */ = {
			isa = PBXContainerItemProxy;
			containerPortal = 66A03BFE13E6E84800B514F3 /* Project object */;
			proxyType = 1;
			remoteGlobalIDString = DB84BD7313EFDDC900DACCFE;
			remoteInfo = NimbusWebController;
		};
		DB84BDB213EFDF8F00DACCFE /* PBXContainerItemProxy */ = {
			isa = PBXContainerItemProxy;
			containerPortal = 66A03BFE13E6E84800B514F3 /* Project object */;
			proxyType = 1;
			remoteGlobalIDString = DB84BD7313EFDDC900DACCFE;
			remoteInfo = NimbusWebController;
		};
/* End PBXContainerItemProxy section */

/* Begin PBXFileReference section */
		6623EB6C1402ECE400E0E61A /* NITableViewModelTests.m */ = {isa = PBXFileReference; fileEncoding = 4; lastKnownFileType = sourcecode.c.objc; path = NITableViewModelTests.m; sourceTree = "<group>"; };
		66325D5613EB0301008D6EAD /* HACKERS.mdown */ = {isa = PBXFileReference; lastKnownFileType = text; name = HACKERS.mdown; path = ../HACKERS.mdown; sourceTree = "<group>"; };
		66325D5713EB0302008D6EAD /* README.mdown */ = {isa = PBXFileReference; lastKnownFileType = text; name = README.mdown; path = ../README.mdown; sourceTree = "<group>"; };
		66325D6013EB1BFA008D6EAD /* NIJSONKitProcessorHTTPRequest.h */ = {isa = PBXFileReference; fileEncoding = 4; lastKnownFileType = sourcecode.c.h; path = NIJSONKitProcessorHTTPRequest.h; sourceTree = "<group>"; };
		66325D6113EB1BFA008D6EAD /* NIJSONKitProcessorHTTPRequest.m */ = {isa = PBXFileReference; fileEncoding = 4; lastKnownFileType = sourcecode.c.objc; path = NIJSONKitProcessorHTTPRequest.m; sourceTree = "<group>"; };
		6661BAFF13F0AA6000D14F92 /* deps */ = {isa = PBXFileReference; lastKnownFileType = text; name = deps; path = webcontroller/deps; sourceTree = "<group>"; };
		6661BB0813F0B37000D14F92 /* LICENSE */ = {isa = PBXFileReference; lastKnownFileType = text; name = LICENSE; path = ../LICENSE; sourceTree = "<group>"; };
		6661BB0A13F0B38D00D14F92 /* NOTICE */ = {isa = PBXFileReference; lastKnownFileType = text; name = NOTICE; path = ../NOTICE; sourceTree = "<group>"; };
		6661BBCC13F1A3BB00D14F92 /* libNimbusModels.a */ = {isa = PBXFileReference; explicitFileType = archive.ar; includeInIndex = 0; path = libNimbusModels.a; sourceTree = BUILT_PRODUCTS_DIR; };
		6661BBD913F1A3BB00D14F92 /* NimbusModelsTests.octest */ = {isa = PBXFileReference; explicitFileType = wrapper.cfbundle; includeInIndex = 0; path = NimbusModelsTests.octest; sourceTree = BUILT_PRODUCTS_DIR; };
		6675722913E765BF0076F555 /* libNimbusOverview.a */ = {isa = PBXFileReference; explicitFileType = archive.ar; includeInIndex = 0; path = libNimbusOverview.a; sourceTree = BUILT_PRODUCTS_DIR; };
		6675723613E765BF0076F555 /* NimbusOverviewTests.octest */ = {isa = PBXFileReference; explicitFileType = wrapper.cfbundle; includeInIndex = 0; path = NimbusOverviewTests.octest; sourceTree = BUILT_PRODUCTS_DIR; };
		6675724F13E765F70076F555 /* deps */ = {isa = PBXFileReference; fileEncoding = 4; lastKnownFileType = text; name = deps; path = overview/deps; sourceTree = SOURCE_ROOT; };
		6675725313E765F70076F555 /* NIDeviceInfo.h */ = {isa = PBXFileReference; fileEncoding = 4; lastKnownFileType = sourcecode.c.h; path = NIDeviceInfo.h; sourceTree = "<group>"; };
		6675725413E765F70076F555 /* NIDeviceInfo.m */ = {isa = PBXFileReference; fileEncoding = 4; lastKnownFileType = sourcecode.c.objc; path = NIDeviceInfo.m; sourceTree = "<group>"; };
		6675725513E765F70076F555 /* NimbusOverview.h */ = {isa = PBXFileReference; fileEncoding = 4; lastKnownFileType = sourcecode.c.h; path = NimbusOverview.h; sourceTree = "<group>"; };
		6675725613E765F70076F555 /* NIOverview.h */ = {isa = PBXFileReference; fileEncoding = 4; lastKnownFileType = sourcecode.c.h; path = NIOverview.h; sourceTree = "<group>"; };
		6675725713E765F70076F555 /* NIOverview.m */ = {isa = PBXFileReference; fileEncoding = 4; lastKnownFileType = sourcecode.c.objc; path = NIOverview.m; sourceTree = "<group>"; };
		6675725813E765F70076F555 /* NIOverviewGraphView.h */ = {isa = PBXFileReference; fileEncoding = 4; lastKnownFileType = sourcecode.c.h; path = NIOverviewGraphView.h; sourceTree = "<group>"; };
		6675725913E765F70076F555 /* NIOverviewGraphView.m */ = {isa = PBXFileReference; fileEncoding = 4; lastKnownFileType = sourcecode.c.objc; path = NIOverviewGraphView.m; sourceTree = "<group>"; };
		6675725A13E765F70076F555 /* NIOverviewLogger.h */ = {isa = PBXFileReference; fileEncoding = 4; lastKnownFileType = sourcecode.c.h; path = NIOverviewLogger.h; sourceTree = "<group>"; };
		6675725B13E765F70076F555 /* NIOverviewLogger.m */ = {isa = PBXFileReference; fileEncoding = 4; lastKnownFileType = sourcecode.c.objc; path = NIOverviewLogger.m; sourceTree = "<group>"; };
		6675725C13E765F70076F555 /* NIOverviewPageView.h */ = {isa = PBXFileReference; fileEncoding = 4; lastKnownFileType = sourcecode.c.h; path = NIOverviewPageView.h; sourceTree = "<group>"; };
		6675725D13E765F70076F555 /* NIOverviewPageView.m */ = {isa = PBXFileReference; fileEncoding = 4; lastKnownFileType = sourcecode.c.objc; path = NIOverviewPageView.m; sourceTree = "<group>"; };
		6675725E13E765F70076F555 /* NIOverviewSwizzling.h */ = {isa = PBXFileReference; fileEncoding = 4; lastKnownFileType = sourcecode.c.h; path = NIOverviewSwizzling.h; sourceTree = "<group>"; };
		6675725F13E765F70076F555 /* NIOverviewSwizzling.m */ = {isa = PBXFileReference; fileEncoding = 4; lastKnownFileType = sourcecode.c.objc; path = NIOverviewSwizzling.m; sourceTree = "<group>"; };
		6675726013E765F70076F555 /* NIOverviewView.h */ = {isa = PBXFileReference; fileEncoding = 4; lastKnownFileType = sourcecode.c.h; path = NIOverviewView.h; sourceTree = "<group>"; };
		6675726113E765F70076F555 /* NIOverviewView.m */ = {isa = PBXFileReference; fileEncoding = 4; lastKnownFileType = sourcecode.c.objc; path = NIOverviewView.m; sourceTree = "<group>"; };
		6675727313E766400076F555 /* NimbusOverviewTests-Info.plist */ = {isa = PBXFileReference; lastKnownFileType = text.plist.xml; path = "NimbusOverviewTests-Info.plist"; sourceTree = "<group>"; };
		6675727A13E769150076F555 /* libNimbusPhotos.a */ = {isa = PBXFileReference; explicitFileType = archive.ar; includeInIndex = 0; path = libNimbusPhotos.a; sourceTree = BUILT_PRODUCTS_DIR; };
		6675728713E769150076F555 /* NimbusPhotosTests.octest */ = {isa = PBXFileReference; explicitFileType = wrapper.cfbundle; includeInIndex = 0; path = NimbusPhotosTests.octest; sourceTree = BUILT_PRODUCTS_DIR; };
		667572A213E7692F0076F555 /* NimbusPhotos.h */ = {isa = PBXFileReference; fileEncoding = 4; lastKnownFileType = sourcecode.c.h; path = NimbusPhotos.h; sourceTree = "<group>"; };
		667572A313E7692F0076F555 /* NIPhotoAlbumScrollView.h */ = {isa = PBXFileReference; fileEncoding = 4; lastKnownFileType = sourcecode.c.h; path = NIPhotoAlbumScrollView.h; sourceTree = "<group>"; };
		667572A413E7692F0076F555 /* NIPhotoAlbumScrollView.m */ = {isa = PBXFileReference; fileEncoding = 4; lastKnownFileType = sourcecode.c.objc; path = NIPhotoAlbumScrollView.m; sourceTree = "<group>"; };
		667572A513E7692F0076F555 /* NIPhotoScrollView.h */ = {isa = PBXFileReference; fileEncoding = 4; lastKnownFileType = sourcecode.c.h; path = NIPhotoScrollView.h; sourceTree = "<group>"; };
		667572A613E7692F0076F555 /* NIPhotoScrollView.m */ = {isa = PBXFileReference; fileEncoding = 4; lastKnownFileType = sourcecode.c.objc; path = NIPhotoScrollView.m; sourceTree = "<group>"; };
		667572A713E7692F0076F555 /* NIPhotoScrubberView.h */ = {isa = PBXFileReference; fileEncoding = 4; lastKnownFileType = sourcecode.c.h; path = NIPhotoScrubberView.h; sourceTree = "<group>"; };
		667572A813E7692F0076F555 /* NIPhotoScrubberView.m */ = {isa = PBXFileReference; fileEncoding = 4; lastKnownFileType = sourcecode.c.objc; path = NIPhotoScrubberView.m; sourceTree = "<group>"; };
		667572A913E7692F0076F555 /* NIToolbarPhotoViewController.h */ = {isa = PBXFileReference; fileEncoding = 4; lastKnownFileType = sourcecode.c.h; path = NIToolbarPhotoViewController.h; sourceTree = "<group>"; };
		667572AA13E7692F0076F555 /* NIToolbarPhotoViewController.m */ = {isa = PBXFileReference; fileEncoding = 4; lastKnownFileType = sourcecode.c.objc; path = NIToolbarPhotoViewController.m; sourceTree = "<group>"; };
		667572AC13E7692F0076F555 /* NimbusPhotosTests-Info.plist */ = {isa = PBXFileReference; fileEncoding = 4; lastKnownFileType = text.plist.xml; path = "NimbusPhotosTests-Info.plist"; sourceTree = "<group>"; };
		667572BD13E76F460076F555 /* libNimbusProcessors.a */ = {isa = PBXFileReference; explicitFileType = archive.ar; includeInIndex = 0; path = libNimbusProcessors.a; sourceTree = BUILT_PRODUCTS_DIR; };
		667572CA13E76F460076F555 /* NimbusProcessorsTests.octest */ = {isa = PBXFileReference; explicitFileType = wrapper.cfbundle; includeInIndex = 0; path = NimbusProcessorsTests.octest; sourceTree = BUILT_PRODUCTS_DIR; };
		667572E213E76F5E0076F555 /* deps */ = {isa = PBXFileReference; fileEncoding = 4; lastKnownFileType = text; name = deps; path = processors/deps; sourceTree = SOURCE_ROOT; };
		667572E613E76F5E0076F555 /* NimbusProcessors.h */ = {isa = PBXFileReference; fileEncoding = 4; lastKnownFileType = sourcecode.c.h; path = NimbusProcessors.h; sourceTree = "<group>"; };
		667572E713E76F5E0076F555 /* NIProcessorDelegate.h */ = {isa = PBXFileReference; fileEncoding = 4; lastKnownFileType = sourcecode.c.h; path = NIProcessorDelegate.h; sourceTree = "<group>"; };
		667572E813E76F5E0076F555 /* NIProcessorHTTPRequest.h */ = {isa = PBXFileReference; fileEncoding = 4; lastKnownFileType = sourcecode.c.h; path = NIProcessorHTTPRequest.h; sourceTree = "<group>"; };
		667572E913E76F5E0076F555 /* NIProcessorHTTPRequest.m */ = {isa = PBXFileReference; fileEncoding = 4; lastKnownFileType = sourcecode.c.objc; path = NIProcessorHTTPRequest.m; sourceTree = "<group>"; };
		667572F013E76F9D0076F555 /* NimbusProcessorsTests-Info.plist */ = {isa = PBXFileReference; lastKnownFileType = text.plist.xml; path = "NimbusProcessorsTests-Info.plist"; sourceTree = "<group>"; };
		667572F713E7705F0076F555 /* libJSONKit.a */ = {isa = PBXFileReference; explicitFileType = archive.ar; includeInIndex = 0; path = libJSONKit.a; sourceTree = BUILT_PRODUCTS_DIR; };
		6675730213E7707B0076F555 /* CHANGELOG.md */ = {isa = PBXFileReference; fileEncoding = 4; lastKnownFileType = text; path = CHANGELOG.md; sourceTree = "<group>"; };
		6675730513E7707B0076F555 /* README.md */ = {isa = PBXFileReference; fileEncoding = 4; lastKnownFileType = text; path = README.md; sourceTree = "<group>"; };
		6675730713E7707B0076F555 /* JSONKit.h */ = {isa = PBXFileReference; fileEncoding = 4; lastKnownFileType = sourcecode.c.h; path = JSONKit.h; sourceTree = "<group>"; };
		6675730813E7707B0076F555 /* JSONKit.m */ = {isa = PBXFileReference; fileEncoding = 4; lastKnownFileType = sourcecode.c.objc; path = JSONKit.m; sourceTree = "<group>"; };
		6675731213E771380076F555 /* libNimbusInterapp.a */ = {isa = PBXFileReference; explicitFileType = archive.ar; includeInIndex = 0; path = libNimbusInterapp.a; sourceTree = BUILT_PRODUCTS_DIR; };
		6675731F13E771380076F555 /* NimbusInterappTests.octest */ = {isa = PBXFileReference; explicitFileType = wrapper.cfbundle; includeInIndex = 0; path = NimbusInterappTests.octest; sourceTree = BUILT_PRODUCTS_DIR; };
		6675733713E7718B0076F555 /* deps */ = {isa = PBXFileReference; fileEncoding = 4; lastKnownFileType = text; name = deps; path = interapp/deps; sourceTree = SOURCE_ROOT; };
		6675733B13E7718B0076F555 /* NIInterapp.h */ = {isa = PBXFileReference; fileEncoding = 4; lastKnownFileType = sourcecode.c.h; path = NIInterapp.h; sourceTree = "<group>"; };
		6675733C13E7718B0076F555 /* NIInterapp.m */ = {isa = PBXFileReference; fileEncoding = 4; lastKnownFileType = sourcecode.c.objc; path = NIInterapp.m; sourceTree = "<group>"; };
		6675734313E772100076F555 /* NimbusInterappTests-Info.plist */ = {isa = PBXFileReference; lastKnownFileType = text.plist.xml; path = "NimbusInterappTests-Info.plist"; sourceTree = "<group>"; };
		6675734413E773AA0076F555 /* NimbusInterapp.h */ = {isa = PBXFileReference; fileEncoding = 4; lastKnownFileType = sourcecode.c.h; path = NimbusInterapp.h; sourceTree = "<group>"; };
		667A749913FE20BD009D277D /* NIFormCellCatalog.h */ = {isa = PBXFileReference; fileEncoding = 4; lastKnownFileType = sourcecode.c.h; path = NIFormCellCatalog.h; sourceTree = "<group>"; };
		667A749A13FE20BD009D277D /* NIFormCellCatalog.m */ = {isa = PBXFileReference; fileEncoding = 4; lastKnownFileType = sourcecode.c.objc; path = NIFormCellCatalog.m; sourceTree = "<group>"; };
		667A749B13FE20BD009D277D /* NICellFactory.h */ = {isa = PBXFileReference; fileEncoding = 4; lastKnownFileType = sourcecode.c.h; path = NICellFactory.h; sourceTree = "<group>"; };
		667A749C13FE20BD009D277D /* NICellFactory.m */ = {isa = PBXFileReference; fileEncoding = 4; lastKnownFileType = sourcecode.c.objc; path = NICellFactory.m; sourceTree = "<group>"; };
		669E98AD13E9EA1F00D99140 /* libz.dylib */ = {isa = PBXFileReference; lastKnownFileType = "compiled.mach-o.dylib"; name = libz.dylib; path = Platforms/iPhoneOS.platform/Developer/SDKs/iPhoneOS5.0.sdk/usr/lib/libz.dylib; sourceTree = DEVELOPER_DIR; };
		66A03C0913E6E85E00B514F3 /* libNimbusCore.a */ = {isa = PBXFileReference; explicitFileType = archive.ar; includeInIndex = 0; path = libNimbusCore.a; sourceTree = BUILT_PRODUCTS_DIR; };
		66A03C0C13E6E85E00B514F3 /* Foundation.framework */ = {isa = PBXFileReference; lastKnownFileType = wrapper.framework; name = Foundation.framework; path = System/Library/Frameworks/Foundation.framework; sourceTree = SDKROOT; };
		66A03C1913E6E85E00B514F3 /* NimbusCoreTests.octest */ = {isa = PBXFileReference; explicitFileType = wrapper.cfbundle; includeInIndex = 0; path = NimbusCoreTests.octest; sourceTree = BUILT_PRODUCTS_DIR; };
		66A03C1A13E6E85E00B514F3 /* SenTestingKit.framework */ = {isa = PBXFileReference; lastKnownFileType = wrapper.framework; name = SenTestingKit.framework; path = Library/Frameworks/SenTestingKit.framework; sourceTree = DEVELOPER_DIR; };
		66A03C1C13E6E85E00B514F3 /* UIKit.framework */ = {isa = PBXFileReference; lastKnownFileType = wrapper.framework; name = UIKit.framework; path = Library/Frameworks/UIKit.framework; sourceTree = DEVELOPER_DIR; };
		66A03C1F13E6E85E00B514F3 /* CoreGraphics.framework */ = {isa = PBXFileReference; lastKnownFileType = wrapper.framework; name = CoreGraphics.framework; path = Library/Frameworks/CoreGraphics.framework; sourceTree = DEVELOPER_DIR; };
		66A03C4013E6E8D100B514F3 /* NIBlocks.h */ = {isa = PBXFileReference; fileEncoding = 4; lastKnownFileType = sourcecode.c.h; path = NIBlocks.h; sourceTree = "<group>"; };
		66A03C4113E6E8D100B514F3 /* NICommonMetrics.h */ = {isa = PBXFileReference; fileEncoding = 4; lastKnownFileType = sourcecode.c.h; path = NICommonMetrics.h; sourceTree = "<group>"; };
		66A03C4213E6E8D100B514F3 /* NICommonMetrics.m */ = {isa = PBXFileReference; fileEncoding = 4; lastKnownFileType = sourcecode.c.objc; path = NICommonMetrics.m; sourceTree = "<group>"; };
		66A03C4313E6E8D100B514F3 /* NIDataStructures.h */ = {isa = PBXFileReference; fileEncoding = 4; lastKnownFileType = sourcecode.c.h; path = NIDataStructures.h; sourceTree = "<group>"; };
		66A03C4413E6E8D100B514F3 /* NIDataStructures.m */ = {isa = PBXFileReference; fileEncoding = 4; lastKnownFileType = sourcecode.c.objc; path = NIDataStructures.m; sourceTree = "<group>"; };
		66A03C4513E6E8D100B514F3 /* NIDebuggingTools.h */ = {isa = PBXFileReference; fileEncoding = 4; lastKnownFileType = sourcecode.c.h; path = NIDebuggingTools.h; sourceTree = "<group>"; };
		66A03C4613E6E8D100B514F3 /* NIDebuggingTools.m */ = {isa = PBXFileReference; fileEncoding = 4; lastKnownFileType = sourcecode.c.objc; path = NIDebuggingTools.m; sourceTree = "<group>"; };
		66A03C4713E6E8D100B514F3 /* NIDeviceOrientation.h */ = {isa = PBXFileReference; fileEncoding = 4; lastKnownFileType = sourcecode.c.h; path = NIDeviceOrientation.h; sourceTree = "<group>"; };
		66A03C4813E6E8D100B514F3 /* NIDeviceOrientation.m */ = {isa = PBXFileReference; fileEncoding = 4; lastKnownFileType = sourcecode.c.objc; path = NIDeviceOrientation.m; sourceTree = "<group>"; };
		66A03C4913E6E8D100B514F3 /* NIError.h */ = {isa = PBXFileReference; fileEncoding = 4; lastKnownFileType = sourcecode.c.h; path = NIError.h; sourceTree = "<group>"; };
		66A03C4A13E6E8D100B514F3 /* NIError.m */ = {isa = PBXFileReference; fileEncoding = 4; lastKnownFileType = sourcecode.c.objc; path = NIError.m; sourceTree = "<group>"; };
		66A03C4B13E6E8D100B514F3 /* NIFoundationMethods.h */ = {isa = PBXFileReference; fileEncoding = 4; lastKnownFileType = sourcecode.c.h; path = NIFoundationMethods.h; sourceTree = "<group>"; };
		66A03C4C13E6E8D100B514F3 /* NIFoundationMethods.m */ = {isa = PBXFileReference; fileEncoding = 4; lastKnownFileType = sourcecode.c.objc; path = NIFoundationMethods.m; sourceTree = "<group>"; };
		66A03C4D13E6E8D100B514F3 /* NIInMemoryCache.h */ = {isa = PBXFileReference; fileEncoding = 4; lastKnownFileType = sourcecode.c.h; path = NIInMemoryCache.h; sourceTree = "<group>"; };
		66A03C4E13E6E8D100B514F3 /* NIInMemoryCache.m */ = {isa = PBXFileReference; fileEncoding = 4; lastKnownFileType = sourcecode.c.objc; path = NIInMemoryCache.m; sourceTree = "<group>"; };
		66A03C4F13E6E8D100B514F3 /* NimbusCore+Additions.h */ = {isa = PBXFileReference; fileEncoding = 4; lastKnownFileType = sourcecode.c.h; path = "NimbusCore+Additions.h"; sourceTree = "<group>"; };
		66A03C5013E6E8D100B514F3 /* NimbusCore.h */ = {isa = PBXFileReference; fileEncoding = 4; lastKnownFileType = sourcecode.c.h; path = NimbusCore.h; sourceTree = "<group>"; };
		66A03C5113E6E8D100B514F3 /* NINetworkActivity.h */ = {isa = PBXFileReference; fileEncoding = 4; lastKnownFileType = sourcecode.c.h; path = NINetworkActivity.h; sourceTree = "<group>"; };
		66A03C5213E6E8D100B514F3 /* NINetworkActivity.m */ = {isa = PBXFileReference; fileEncoding = 4; lastKnownFileType = sourcecode.c.objc; path = NINetworkActivity.m; sourceTree = "<group>"; };
		66A03C5313E6E8D100B514F3 /* NINonEmptyCollectionTesting.h */ = {isa = PBXFileReference; fileEncoding = 4; lastKnownFileType = sourcecode.c.h; path = NINonEmptyCollectionTesting.h; sourceTree = "<group>"; };
		66A03C5413E6E8D100B514F3 /* NINonEmptyCollectionTesting.m */ = {isa = PBXFileReference; fileEncoding = 4; lastKnownFileType = sourcecode.c.objc; path = NINonEmptyCollectionTesting.m; sourceTree = "<group>"; };
		66A03C5513E6E8D100B514F3 /* NINonRetainingCollections.h */ = {isa = PBXFileReference; fileEncoding = 4; lastKnownFileType = sourcecode.c.h; path = NINonRetainingCollections.h; sourceTree = "<group>"; };
		66A03C5613E6E8D100B514F3 /* NINonRetainingCollections.m */ = {isa = PBXFileReference; fileEncoding = 4; lastKnownFileType = sourcecode.c.objc; path = NINonRetainingCollections.m; sourceTree = "<group>"; };
		66A03C5713E6E8D100B514F3 /* NIOperations.h */ = {isa = PBXFileReference; fileEncoding = 4; lastKnownFileType = sourcecode.c.h; path = NIOperations.h; sourceTree = "<group>"; };
		66A03C5813E6E8D100B514F3 /* NIOperations.m */ = {isa = PBXFileReference; fileEncoding = 4; lastKnownFileType = sourcecode.c.objc; path = NIOperations.m; sourceTree = "<group>"; };
		66A03C5913E6E8D100B514F3 /* NIPaths.h */ = {isa = PBXFileReference; fileEncoding = 4; lastKnownFileType = sourcecode.c.h; path = NIPaths.h; sourceTree = "<group>"; };
		66A03C5A13E6E8D100B514F3 /* NIPaths.m */ = {isa = PBXFileReference; fileEncoding = 4; lastKnownFileType = sourcecode.c.objc; path = NIPaths.m; sourceTree = "<group>"; };
		66A03C5B13E6E8D100B514F3 /* NIPreprocessorMacros.h */ = {isa = PBXFileReference; fileEncoding = 4; lastKnownFileType = sourcecode.c.h; path = NIPreprocessorMacros.h; sourceTree = "<group>"; };
		66A03C5C13E6E8D100B514F3 /* NIRuntimeClassModifications.h */ = {isa = PBXFileReference; fileEncoding = 4; lastKnownFileType = sourcecode.c.h; path = NIRuntimeClassModifications.h; sourceTree = "<group>"; };
		66A03C5D13E6E8D100B514F3 /* NIRuntimeClassModifications.m */ = {isa = PBXFileReference; fileEncoding = 4; lastKnownFileType = sourcecode.c.objc; path = NIRuntimeClassModifications.m; sourceTree = "<group>"; };
		66A03C5E13E6E8D100B514F3 /* NISDKAvailability.h */ = {isa = PBXFileReference; fileEncoding = 4; lastKnownFileType = sourcecode.c.h; path = NISDKAvailability.h; sourceTree = "<group>"; };
		66A03C5F13E6E8D100B514F3 /* NISDKAvailability.m */ = {isa = PBXFileReference; fileEncoding = 4; lastKnownFileType = sourcecode.c.objc; path = NISDKAvailability.m; sourceTree = "<group>"; };
		66A03C6013E6E8D100B514F3 /* NIState.h */ = {isa = PBXFileReference; fileEncoding = 4; lastKnownFileType = sourcecode.c.h; path = NIState.h; sourceTree = "<group>"; };
		66A03C6113E6E8D100B514F3 /* NIState.m */ = {isa = PBXFileReference; fileEncoding = 4; lastKnownFileType = sourcecode.c.objc; path = NIState.m; sourceTree = "<group>"; };
		66A03C6213E6E8D100B514F3 /* NSData+NimbusCore.m */ = {isa = PBXFileReference; fileEncoding = 4; lastKnownFileType = sourcecode.c.objc; path = "NSData+NimbusCore.m"; sourceTree = "<group>"; };
		66A03C6313E6E8D100B514F3 /* NSString+NimbusCore.m */ = {isa = PBXFileReference; fileEncoding = 4; lastKnownFileType = sourcecode.c.objc; path = "NSString+NimbusCore.m"; sourceTree = "<group>"; };
		66A03C9E13E6E8D900B514F3 /* deps */ = {isa = PBXFileReference; fileEncoding = 4; lastKnownFileType = text; name = deps; path = core/deps; sourceTree = SOURCE_ROOT; };
		66A03CA013E6E90500B514F3 /* NICoreAdditionTests.m */ = {isa = PBXFileReference; fileEncoding = 4; lastKnownFileType = sourcecode.c.objc; path = NICoreAdditionTests.m; sourceTree = "<group>"; };
		66A03CA113E6E90500B514F3 /* NIDataStructureTests.m */ = {isa = PBXFileReference; fileEncoding = 4; lastKnownFileType = sourcecode.c.objc; path = NIDataStructureTests.m; sourceTree = "<group>"; };
		66A03CA213E6E90500B514F3 /* NIFoundationMethodsTests.m */ = {isa = PBXFileReference; fileEncoding = 4; lastKnownFileType = sourcecode.c.objc; path = NIFoundationMethodsTests.m; sourceTree = "<group>"; };
		66A03CA313E6E90500B514F3 /* NIMemoryCacheTests.m */ = {isa = PBXFileReference; fileEncoding = 4; lastKnownFileType = sourcecode.c.objc; path = NIMemoryCacheTests.m; sourceTree = "<group>"; };
		66A03CA413E6E90500B514F3 /* NINonEmptyCollectionTestingTests.m */ = {isa = PBXFileReference; fileEncoding = 4; lastKnownFileType = sourcecode.c.objc; path = NINonEmptyCollectionTestingTests.m; sourceTree = "<group>"; };
		66A03CA513E6E90500B514F3 /* NINonRetainingCollectionsTests.m */ = {isa = PBXFileReference; fileEncoding = 4; lastKnownFileType = sourcecode.c.objc; path = NINonRetainingCollectionsTests.m; sourceTree = "<group>"; };
		66A03CA613E6E90500B514F3 /* NIOperationsTests.m */ = {isa = PBXFileReference; fileEncoding = 4; lastKnownFileType = sourcecode.c.objc; path = NIOperationsTests.m; sourceTree = "<group>"; };
		66A03CA713E6E90500B514F3 /* NIRuntimeClassModificationsTests.m */ = {isa = PBXFileReference; fileEncoding = 4; lastKnownFileType = sourcecode.c.objc; path = NIRuntimeClassModificationsTests.m; sourceTree = "<group>"; };
		66A03CA813E6E90500B514F3 /* NSDate+UnitTesting.h */ = {isa = PBXFileReference; fileEncoding = 4; lastKnownFileType = sourcecode.c.h; path = "NSDate+UnitTesting.h"; sourceTree = "<group>"; };
		66A03CA913E6E90500B514F3 /* NSDate+UnitTesting.m */ = {isa = PBXFileReference; fileEncoding = 4; lastKnownFileType = sourcecode.c.objc; path = "NSDate+UnitTesting.m"; sourceTree = "<group>"; };
		66A03CB313E6EF1F00B514F3 /* nimbus64x64.png */ = {isa = PBXFileReference; lastKnownFileType = image.png; name = nimbus64x64.png; path = resources/nimbus64x64.png; sourceTree = SOURCE_ROOT; };
		66A03CB613E6EFAF00B514F3 /* NSData+NimbusCore.h */ = {isa = PBXFileReference; fileEncoding = 4; lastKnownFileType = sourcecode.c.h; path = "NSData+NimbusCore.h"; sourceTree = "<group>"; };
		66A03CB713E6EFAF00B514F3 /* NSString+NimbusCore.h */ = {isa = PBXFileReference; fileEncoding = 4; lastKnownFileType = sourcecode.c.h; path = "NSString+NimbusCore.h"; sourceTree = "<group>"; };
		66A03CBA13E6F03600B514F3 /* Doxygen.h */ = {isa = PBXFileReference; lastKnownFileType = sourcecode.c.h; path = Doxygen.h; sourceTree = "<group>"; };
		66A03CBF13E6F0ED00B514F3 /* libNimbusLauncher.a */ = {isa = PBXFileReference; explicitFileType = archive.ar; includeInIndex = 0; path = libNimbusLauncher.a; sourceTree = BUILT_PRODUCTS_DIR; };
		66A03CCC13E6F0EE00B514F3 /* NimbusLauncherTests.octest */ = {isa = PBXFileReference; explicitFileType = wrapper.cfbundle; includeInIndex = 0; path = NimbusLauncherTests.octest; sourceTree = BUILT_PRODUCTS_DIR; };
		66A03CE713E6F10C00B514F3 /* NILauncherButton.m */ = {isa = PBXFileReference; fileEncoding = 4; lastKnownFileType = sourcecode.c.objc; path = NILauncherButton.m; sourceTree = "<group>"; };
		66A03CE813E6F10C00B514F3 /* NILauncherItemDetails.m */ = {isa = PBXFileReference; fileEncoding = 4; lastKnownFileType = sourcecode.c.objc; path = NILauncherItemDetails.m; sourceTree = "<group>"; };
		66A03CE913E6F10C00B514F3 /* NILauncherView.h */ = {isa = PBXFileReference; fileEncoding = 4; lastKnownFileType = sourcecode.c.h; path = NILauncherView.h; sourceTree = "<group>"; };
		66A03CEA13E6F10C00B514F3 /* NILauncherView.m */ = {isa = PBXFileReference; fileEncoding = 4; lastKnownFileType = sourcecode.c.objc; path = NILauncherView.m; sourceTree = "<group>"; };
		66A03CEB13E6F10C00B514F3 /* NILauncherViewController.h */ = {isa = PBXFileReference; fileEncoding = 4; lastKnownFileType = sourcecode.c.h; path = NILauncherViewController.h; sourceTree = "<group>"; };
		66A03CEC13E6F10C00B514F3 /* NILauncherViewController.m */ = {isa = PBXFileReference; fileEncoding = 4; lastKnownFileType = sourcecode.c.objc; path = NILauncherViewController.m; sourceTree = "<group>"; };
		66A03CED13E6F10C00B514F3 /* NimbusLauncher.h */ = {isa = PBXFileReference; fileEncoding = 4; lastKnownFileType = sourcecode.c.h; path = NimbusLauncher.h; sourceTree = "<group>"; };
		66A03CF613E6F13700B514F3 /* deps */ = {isa = PBXFileReference; lastKnownFileType = text; name = deps; path = launcher/deps; sourceTree = SOURCE_ROOT; };
		66A03D2713E6F97500B514F3 /* libNimbusNetworkImage.a */ = {isa = PBXFileReference; explicitFileType = archive.ar; includeInIndex = 0; path = libNimbusNetworkImage.a; sourceTree = BUILT_PRODUCTS_DIR; };
		66A03D3413E6F97500B514F3 /* NimbusNetworkImageTests.octest */ = {isa = PBXFileReference; explicitFileType = wrapper.cfbundle; includeInIndex = 0; path = NimbusNetworkImageTests.octest; sourceTree = BUILT_PRODUCTS_DIR; };
		66A03D4C13E6F99400B514F3 /* deps */ = {isa = PBXFileReference; fileEncoding = 4; lastKnownFileType = text; name = deps; path = networkimage/deps; sourceTree = SOURCE_ROOT; };
		66A03D5013E6F99400B514F3 /* NIHTTPImageRequest.h */ = {isa = PBXFileReference; fileEncoding = 4; lastKnownFileType = sourcecode.c.h; path = NIHTTPImageRequest.h; sourceTree = "<group>"; };
		66A03D5113E6F99400B514F3 /* NIHTTPImageRequest.m */ = {isa = PBXFileReference; fileEncoding = 4; lastKnownFileType = sourcecode.c.objc; path = NIHTTPImageRequest.m; sourceTree = "<group>"; };
		66A03D5213E6F99400B514F3 /* NimbusNetworkImage.h */ = {isa = PBXFileReference; fileEncoding = 4; lastKnownFileType = sourcecode.c.h; path = NimbusNetworkImage.h; sourceTree = "<group>"; };
		66A03D5313E6F99400B514F3 /* NINetworkImageView.h */ = {isa = PBXFileReference; fileEncoding = 4; lastKnownFileType = sourcecode.c.h; path = NINetworkImageView.h; sourceTree = "<group>"; };
		66A03D5413E6F99400B514F3 /* NINetworkImageView.m */ = {isa = PBXFileReference; fileEncoding = 4; lastKnownFileType = sourcecode.c.objc; path = NINetworkImageView.m; sourceTree = "<group>"; };
		66A03D5B13E6F9A900B514F3 /* NimbusCoreTests-Info.plist */ = {isa = PBXFileReference; lastKnownFileType = text.plist.xml; path = "NimbusCoreTests-Info.plist"; sourceTree = "<group>"; };
		66A03D5E13E6F9C700B514F3 /* NimbusLauncherTests-Info.plist */ = {isa = PBXFileReference; lastKnownFileType = text.plist.xml; name = "NimbusLauncherTests-Info.plist"; path = "launcher/unittests/NimbusLauncherTests-Info.plist"; sourceTree = SOURCE_ROOT; };
		66A03D6013E6F9DF00B514F3 /* NimbusNetworkImageTests-Info.plist */ = {isa = PBXFileReference; lastKnownFileType = text.plist.xml; path = "NimbusNetworkImageTests-Info.plist"; sourceTree = "<group>"; };
		66A03D6813E6FA9700B514F3 /* libASIHTTPRequest.a */ = {isa = PBXFileReference; explicitFileType = archive.ar; includeInIndex = 0; path = libASIHTTPRequest.a; sourceTree = BUILT_PRODUCTS_DIR; };
		66A03D7413E6FAC500B514F3 /* deps */ = {isa = PBXFileReference; fileEncoding = 4; lastKnownFileType = text; path = deps; sourceTree = "<group>"; };
		66A03D7513E6FAC500B514F3 /* DONORS */ = {isa = PBXFileReference; fileEncoding = 4; lastKnownFileType = text; path = DONORS; sourceTree = "<group>"; };
		66A03D7813E6FAC500B514F3 /* LICENSE */ = {isa = PBXFileReference; fileEncoding = 4; lastKnownFileType = text; path = LICENSE; sourceTree = "<group>"; };
		66A03D7913E6FAC500B514F3 /* README.textile */ = {isa = PBXFileReference; fileEncoding = 4; lastKnownFileType = text; path = README.textile; sourceTree = "<group>"; };
		66A03D7B13E6FAC500B514F3 /* ASIAuthenticationDialog.h */ = {isa = PBXFileReference; fileEncoding = 4; lastKnownFileType = sourcecode.c.h; path = ASIAuthenticationDialog.h; sourceTree = "<group>"; };
		66A03D7C13E6FAC500B514F3 /* ASIAuthenticationDialog.m */ = {isa = PBXFileReference; fileEncoding = 4; lastKnownFileType = sourcecode.c.objc; path = ASIAuthenticationDialog.m; sourceTree = "<group>"; };
		66A03D7D13E6FAC500B514F3 /* ASICacheDelegate.h */ = {isa = PBXFileReference; fileEncoding = 4; lastKnownFileType = sourcecode.c.h; path = ASICacheDelegate.h; sourceTree = "<group>"; };
		66A03D7E13E6FAC500B514F3 /* ASIDataCompressor.h */ = {isa = PBXFileReference; fileEncoding = 4; lastKnownFileType = sourcecode.c.h; path = ASIDataCompressor.h; sourceTree = "<group>"; };
		66A03D7F13E6FAC500B514F3 /* ASIDataCompressor.m */ = {isa = PBXFileReference; fileEncoding = 4; lastKnownFileType = sourcecode.c.objc; path = ASIDataCompressor.m; sourceTree = "<group>"; };
		66A03D8013E6FAC500B514F3 /* ASIDataDecompressor.h */ = {isa = PBXFileReference; fileEncoding = 4; lastKnownFileType = sourcecode.c.h; path = ASIDataDecompressor.h; sourceTree = "<group>"; };
		66A03D8113E6FAC500B514F3 /* ASIDataDecompressor.m */ = {isa = PBXFileReference; fileEncoding = 4; lastKnownFileType = sourcecode.c.objc; path = ASIDataDecompressor.m; sourceTree = "<group>"; };
		66A03D8213E6FAC500B514F3 /* ASIDownloadCache.h */ = {isa = PBXFileReference; fileEncoding = 4; lastKnownFileType = sourcecode.c.h; path = ASIDownloadCache.h; sourceTree = "<group>"; };
		66A03D8313E6FAC500B514F3 /* ASIDownloadCache.m */ = {isa = PBXFileReference; fileEncoding = 4; lastKnownFileType = sourcecode.c.objc; path = ASIDownloadCache.m; sourceTree = "<group>"; };
		66A03D8413E6FAC500B514F3 /* ASIFormDataRequest.h */ = {isa = PBXFileReference; fileEncoding = 4; lastKnownFileType = sourcecode.c.h; path = ASIFormDataRequest.h; sourceTree = "<group>"; };
		66A03D8513E6FAC500B514F3 /* ASIFormDataRequest.m */ = {isa = PBXFileReference; fileEncoding = 4; lastKnownFileType = sourcecode.c.objc; path = ASIFormDataRequest.m; sourceTree = "<group>"; };
		66A03D8613E6FAC500B514F3 /* ASIHTTPRequest.h */ = {isa = PBXFileReference; fileEncoding = 4; lastKnownFileType = sourcecode.c.h; path = ASIHTTPRequest.h; sourceTree = "<group>"; };
		66A03D8713E6FAC500B514F3 /* ASIHTTPRequest.m */ = {isa = PBXFileReference; fileEncoding = 4; lastKnownFileType = sourcecode.c.objc; path = ASIHTTPRequest.m; sourceTree = "<group>"; };
		66A03D8813E6FAC500B514F3 /* ASIHTTPRequestConfig.h */ = {isa = PBXFileReference; fileEncoding = 4; lastKnownFileType = sourcecode.c.h; path = ASIHTTPRequestConfig.h; sourceTree = "<group>"; };
		66A03D8913E6FAC500B514F3 /* ASIHTTPRequestDelegate.h */ = {isa = PBXFileReference; fileEncoding = 4; lastKnownFileType = sourcecode.c.h; path = ASIHTTPRequestDelegate.h; sourceTree = "<group>"; };
		66A03D8A13E6FAC500B514F3 /* ASIInputStream.h */ = {isa = PBXFileReference; fileEncoding = 4; lastKnownFileType = sourcecode.c.h; path = ASIInputStream.h; sourceTree = "<group>"; };
		66A03D8B13E6FAC500B514F3 /* ASIInputStream.m */ = {isa = PBXFileReference; fileEncoding = 4; lastKnownFileType = sourcecode.c.objc; path = ASIInputStream.m; sourceTree = "<group>"; };
		66A03D8C13E6FAC500B514F3 /* ASINetworkQueue.h */ = {isa = PBXFileReference; fileEncoding = 4; lastKnownFileType = sourcecode.c.h; path = ASINetworkQueue.h; sourceTree = "<group>"; };
		66A03D8D13E6FAC500B514F3 /* ASINetworkQueue.m */ = {isa = PBXFileReference; fileEncoding = 4; lastKnownFileType = sourcecode.c.objc; path = ASINetworkQueue.m; sourceTree = "<group>"; };
		66A03D8E13E6FAC500B514F3 /* ASIProgressDelegate.h */ = {isa = PBXFileReference; fileEncoding = 4; lastKnownFileType = sourcecode.c.h; path = ASIProgressDelegate.h; sourceTree = "<group>"; };
		66A03D8F13E6FAC500B514F3 /* NIHTTPRequest.h */ = {isa = PBXFileReference; fileEncoding = 4; lastKnownFileType = sourcecode.c.h; path = NIHTTPRequest.h; sourceTree = "<group>"; };
		66A03D9013E6FAC500B514F3 /* NIHTTPRequest.m */ = {isa = PBXFileReference; fileEncoding = 4; lastKnownFileType = sourcecode.c.objc; path = NIHTTPRequest.m; sourceTree = "<group>"; };
		66A03D9213E6FAC500B514F3 /* Reachability.h */ = {isa = PBXFileReference; fileEncoding = 4; lastKnownFileType = sourcecode.c.h; path = Reachability.h; sourceTree = "<group>"; };
		66A03D9313E6FAC500B514F3 /* Reachability.m */ = {isa = PBXFileReference; fileEncoding = 4; lastKnownFileType = sourcecode.c.objc; path = Reachability.m; sourceTree = "<group>"; };
		66A03DF313E6FD0E00B514F3 /* libz.dylib */ = {isa = PBXFileReference; lastKnownFileType = "compiled.mach-o.dylib"; name = libz.dylib; path = Platforms/iPhoneOS.platform/Developer/SDKs/iPhoneOS4.3.sdk/usr/lib/libz.dylib; sourceTree = DEVELOPER_DIR; };
		66A03DF513E6FD1800B514F3 /* MobileCoreServices.framework */ = {isa = PBXFileReference; lastKnownFileType = wrapper.framework; name = MobileCoreServices.framework; path = Platforms/iPhoneOS.platform/Developer/SDKs/iPhoneOS4.3.sdk/System/Library/Frameworks/MobileCoreServices.framework; sourceTree = DEVELOPER_DIR; };
		66A03DF713E6FD2700B514F3 /* CFNetwork.framework */ = {isa = PBXFileReference; lastKnownFileType = wrapper.framework; name = CFNetwork.framework; path = Platforms/iPhoneOS.platform/Developer/SDKs/iPhoneOS4.3.sdk/System/Library/Frameworks/CFNetwork.framework; sourceTree = DEVELOPER_DIR; };
		66A03DF913E6FD3000B514F3 /* SystemConfiguration.framework */ = {isa = PBXFileReference; lastKnownFileType = wrapper.framework; name = SystemConfiguration.framework; path = Platforms/iPhoneOS.platform/Developer/SDKs/iPhoneOS4.3.sdk/System/Library/Frameworks/SystemConfiguration.framework; sourceTree = DEVELOPER_DIR; };
		66A03DFB13E6FE1700B514F3 /* AUTHORS */ = {isa = PBXFileReference; lastKnownFileType = text; name = AUTHORS; path = ../AUTHORS; sourceTree = "<group>"; };
		66A03DFC13E6FE1800B514F3 /* DONORS */ = {isa = PBXFileReference; lastKnownFileType = text; name = DONORS; path = ../DONORS; sourceTree = "<group>"; };
<<<<<<< HEAD
		66FE7D5613FB550A0061B987 /* ExampleRuntimeDebugging.m */ = {isa = PBXFileReference; lastKnownFileType = sourcecode.c.objc; path = ExampleRuntimeDebugging.m; sourceTree = "<group>"; };
		66FE7D5E13FB83620061B987 /* deps */ = {isa = PBXFileReference; fileEncoding = 4; lastKnownFileType = text; name = deps; path = models/deps; sourceTree = SOURCE_ROOT; };
		66FE7D6013FB83620061B987 /* ExampleStaticTableModel.m */ = {isa = PBXFileReference; fileEncoding = 4; lastKnownFileType = sourcecode.c.objc; path = ExampleStaticTableModel.m; sourceTree = "<group>"; };
		66FE7D6413FB83620061B987 /* NimbusModels.h */ = {isa = PBXFileReference; fileEncoding = 4; lastKnownFileType = sourcecode.c.h; path = NimbusModels.h; sourceTree = "<group>"; };
		66FE7D6513FB83620061B987 /* NITableViewModel.h */ = {isa = PBXFileReference; fileEncoding = 4; lastKnownFileType = sourcecode.c.h; path = NITableViewModel.h; sourceTree = "<group>"; };
		66FE7D6613FB83620061B987 /* NITableViewModel.m */ = {isa = PBXFileReference; fileEncoding = 4; lastKnownFileType = sourcecode.c.objc; path = NITableViewModel.m; sourceTree = "<group>"; };
		66FE7D6813FB83620061B987 /* NimbusModelsTests-Info.plist */ = {isa = PBXFileReference; fileEncoding = 4; lastKnownFileType = text.plist.xml; path = "NimbusModelsTests-Info.plist"; sourceTree = "<group>"; };
=======
>>>>>>> 96e0deef
		DB3A230913FD4B8E00614220 /* libNimbusAttributedLabel.a */ = {isa = PBXFileReference; explicitFileType = archive.ar; includeInIndex = 0; path = libNimbusAttributedLabel.a; sourceTree = BUILT_PRODUCTS_DIR; };
		DB3A231613FD4B8E00614220 /* NimbusAttributedLabelTests.octest */ = {isa = PBXFileReference; explicitFileType = wrapper.cfbundle; includeInIndex = 0; path = NimbusAttributedLabelTests.octest; sourceTree = BUILT_PRODUCTS_DIR; };
		DB3A233013FD4BE500614220 /* NimbusAttributedLabel_Prefix.pch */ = {isa = PBXFileReference; fileEncoding = 4; lastKnownFileType = sourcecode.c.h; path = NimbusAttributedLabel_Prefix.pch; sourceTree = "<group>"; };
		DB3A233213FD4BE500614220 /* NIAttributedLabel.h */ = {isa = PBXFileReference; fileEncoding = 4; lastKnownFileType = sourcecode.c.h; path = NIAttributedLabel.h; sourceTree = "<group>"; };
		DB3A233313FD4BE500614220 /* NIAttributedLabel.m */ = {isa = PBXFileReference; fileEncoding = 4; lastKnownFileType = sourcecode.c.objc; path = NIAttributedLabel.m; sourceTree = "<group>"; };
		DB3A233413FD4BE500614220 /* NimbusAttributedLabel.h */ = {isa = PBXFileReference; fileEncoding = 4; lastKnownFileType = sourcecode.c.h; path = NimbusAttributedLabel.h; sourceTree = "<group>"; };
		DB3A233A13FD4C2900614220 /* NimbusAttributedLabelTests-Info.plist */ = {isa = PBXFileReference; fileEncoding = 4; lastKnownFileType = text.plist.xml; path = "NimbusAttributedLabelTests-Info.plist"; sourceTree = "<group>"; };
		DB6A0474140255200020F7FD /* CoreText.framework */ = {isa = PBXFileReference; lastKnownFileType = wrapper.framework; name = CoreText.framework; path = Platforms/iPhoneOS.platform/Developer/SDKs/iPhoneOS4.3.sdk/System/Library/Frameworks/CoreText.framework; sourceTree = DEVELOPER_DIR; };
		DB84BD7413EFDDC900DACCFE /* libNimbusWebController.a */ = {isa = PBXFileReference; explicitFileType = archive.ar; includeInIndex = 0; path = libNimbusWebController.a; sourceTree = BUILT_PRODUCTS_DIR; };
		DB84BD8113EFDDCA00DACCFE /* NimbusWebControllerTests.octest */ = {isa = PBXFileReference; explicitFileType = wrapper.cfbundle; includeInIndex = 0; path = NimbusWebControllerTests.octest; sourceTree = BUILT_PRODUCTS_DIR; };
		DB84BDA813EFDF5900DACCFE /* NimbusWebController.h */ = {isa = PBXFileReference; fileEncoding = 4; lastKnownFileType = sourcecode.c.h; path = NimbusWebController.h; sourceTree = "<group>"; };
		DB84BDA913EFDF5900DACCFE /* NIWebController.h */ = {isa = PBXFileReference; fileEncoding = 4; lastKnownFileType = sourcecode.c.h; path = NIWebController.h; sourceTree = "<group>"; };
		DB84BDAA13EFDF5900DACCFE /* NIWebController.m */ = {isa = PBXFileReference; fileEncoding = 4; lastKnownFileType = sourcecode.c.objc; path = NIWebController.m; sourceTree = "<group>"; };
		DB84BDB013EFDF6900DACCFE /* NimbusWebControllerTests-Info.plist */ = {isa = PBXFileReference; fileEncoding = 4; lastKnownFileType = text.plist.xml; path = "NimbusWebControllerTests-Info.plist"; sourceTree = "<group>"; };
/* End PBXFileReference section */

/* Begin PBXFrameworksBuildPhase section */
		6661BBC913F1A3BB00D14F92 /* Frameworks */ = {
			isa = PBXFrameworksBuildPhase;
			buildActionMask = 2147483647;
			files = (
				6661BBCD13F1A3BB00D14F92 /* Foundation.framework in Frameworks */,
			);
			runOnlyForDeploymentPostprocessing = 0;
		};
		6661BBD513F1A3BB00D14F92 /* Frameworks */ = {
			isa = PBXFrameworksBuildPhase;
			buildActionMask = 2147483647;
			files = (
				6623EB721402EDB100E0E61A /* libNimbusCore.a in Frameworks */,
				6661BBDA13F1A3BB00D14F92 /* SenTestingKit.framework in Frameworks */,
				6661BBDB13F1A3BB00D14F92 /* UIKit.framework in Frameworks */,
				6661BBDC13F1A3BB00D14F92 /* Foundation.framework in Frameworks */,
				6661BBDD13F1A3BB00D14F92 /* CoreGraphics.framework in Frameworks */,
				6661BBE013F1A3BB00D14F92 /* libNimbusModels.a in Frameworks */,
			);
			runOnlyForDeploymentPostprocessing = 0;
		};
		6675722613E765BF0076F555 /* Frameworks */ = {
			isa = PBXFrameworksBuildPhase;
			buildActionMask = 2147483647;
			files = (
				6675722A13E765BF0076F555 /* Foundation.framework in Frameworks */,
			);
			runOnlyForDeploymentPostprocessing = 0;
		};
		6675723213E765BF0076F555 /* Frameworks */ = {
			isa = PBXFrameworksBuildPhase;
			buildActionMask = 2147483647;
			files = (
				6675723713E765BF0076F555 /* SenTestingKit.framework in Frameworks */,
				6675723813E765BF0076F555 /* UIKit.framework in Frameworks */,
				6675723913E765BF0076F555 /* Foundation.framework in Frameworks */,
				6675723A13E765BF0076F555 /* CoreGraphics.framework in Frameworks */,
				6675723D13E765BF0076F555 /* libNimbusOverview.a in Frameworks */,
			);
			runOnlyForDeploymentPostprocessing = 0;
		};
		6675727713E769150076F555 /* Frameworks */ = {
			isa = PBXFrameworksBuildPhase;
			buildActionMask = 2147483647;
			files = (
				6675727B13E769150076F555 /* Foundation.framework in Frameworks */,
			);
			runOnlyForDeploymentPostprocessing = 0;
		};
		6675728313E769150076F555 /* Frameworks */ = {
			isa = PBXFrameworksBuildPhase;
			buildActionMask = 2147483647;
			files = (
				6675728813E769150076F555 /* SenTestingKit.framework in Frameworks */,
				6675728913E769150076F555 /* UIKit.framework in Frameworks */,
				6675728A13E769150076F555 /* Foundation.framework in Frameworks */,
				6675728B13E769150076F555 /* CoreGraphics.framework in Frameworks */,
				6675728E13E769150076F555 /* libNimbusPhotos.a in Frameworks */,
			);
			runOnlyForDeploymentPostprocessing = 0;
		};
		667572BA13E76F460076F555 /* Frameworks */ = {
			isa = PBXFrameworksBuildPhase;
			buildActionMask = 2147483647;
			files = (
				667572BE13E76F460076F555 /* Foundation.framework in Frameworks */,
			);
			runOnlyForDeploymentPostprocessing = 0;
		};
		667572C613E76F460076F555 /* Frameworks */ = {
			isa = PBXFrameworksBuildPhase;
			buildActionMask = 2147483647;
			files = (
				667572CB13E76F460076F555 /* SenTestingKit.framework in Frameworks */,
				667572CC13E76F460076F555 /* UIKit.framework in Frameworks */,
				667572CD13E76F460076F555 /* Foundation.framework in Frameworks */,
				667572CE13E76F460076F555 /* CoreGraphics.framework in Frameworks */,
				667572D113E76F460076F555 /* libNimbusProcessors.a in Frameworks */,
			);
			runOnlyForDeploymentPostprocessing = 0;
		};
		667572F413E7705F0076F555 /* Frameworks */ = {
			isa = PBXFrameworksBuildPhase;
			buildActionMask = 2147483647;
			files = (
				667572F813E7705F0076F555 /* Foundation.framework in Frameworks */,
			);
			runOnlyForDeploymentPostprocessing = 0;
		};
		6675730F13E771380076F555 /* Frameworks */ = {
			isa = PBXFrameworksBuildPhase;
			buildActionMask = 2147483647;
			files = (
				6675731313E771380076F555 /* Foundation.framework in Frameworks */,
			);
			runOnlyForDeploymentPostprocessing = 0;
		};
		6675731B13E771380076F555 /* Frameworks */ = {
			isa = PBXFrameworksBuildPhase;
			buildActionMask = 2147483647;
			files = (
				6675732013E771380076F555 /* SenTestingKit.framework in Frameworks */,
				6675732113E771380076F555 /* UIKit.framework in Frameworks */,
				6675732213E771380076F555 /* Foundation.framework in Frameworks */,
				6675732313E771380076F555 /* CoreGraphics.framework in Frameworks */,
				6675732613E771380076F555 /* libNimbusInterapp.a in Frameworks */,
			);
			runOnlyForDeploymentPostprocessing = 0;
		};
		66A03C0613E6E85E00B514F3 /* Frameworks */ = {
			isa = PBXFrameworksBuildPhase;
			buildActionMask = 2147483647;
			files = (
				66A03C0D13E6E85E00B514F3 /* Foundation.framework in Frameworks */,
			);
			runOnlyForDeploymentPostprocessing = 0;
		};
		66A03C1513E6E85E00B514F3 /* Frameworks */ = {
			isa = PBXFrameworksBuildPhase;
			buildActionMask = 2147483647;
			files = (
				66A03C1B13E6E85E00B514F3 /* SenTestingKit.framework in Frameworks */,
				66A03C1D13E6E85E00B514F3 /* UIKit.framework in Frameworks */,
				66A03C1E13E6E85E00B514F3 /* Foundation.framework in Frameworks */,
				66A03C2013E6E85E00B514F3 /* CoreGraphics.framework in Frameworks */,
				66A03C2313E6E85E00B514F3 /* libNimbusCore.a in Frameworks */,
			);
			runOnlyForDeploymentPostprocessing = 0;
		};
		66A03CBC13E6F0ED00B514F3 /* Frameworks */ = {
			isa = PBXFrameworksBuildPhase;
			buildActionMask = 2147483647;
			files = (
				66A03CC013E6F0ED00B514F3 /* Foundation.framework in Frameworks */,
			);
			runOnlyForDeploymentPostprocessing = 0;
		};
		66A03CC813E6F0EE00B514F3 /* Frameworks */ = {
			isa = PBXFrameworksBuildPhase;
			buildActionMask = 2147483647;
			files = (
				66A03CCD13E6F0EE00B514F3 /* SenTestingKit.framework in Frameworks */,
				66A03CCE13E6F0EE00B514F3 /* UIKit.framework in Frameworks */,
				66A03CCF13E6F0EE00B514F3 /* Foundation.framework in Frameworks */,
				66A03CD013E6F0EE00B514F3 /* CoreGraphics.framework in Frameworks */,
				66A03CD313E6F0EE00B514F3 /* libNimbusLauncher.a in Frameworks */,
			);
			runOnlyForDeploymentPostprocessing = 0;
		};
		66A03D2413E6F97500B514F3 /* Frameworks */ = {
			isa = PBXFrameworksBuildPhase;
			buildActionMask = 2147483647;
			files = (
				66A03D2813E6F97500B514F3 /* Foundation.framework in Frameworks */,
			);
			runOnlyForDeploymentPostprocessing = 0;
		};
		66A03D3013E6F97500B514F3 /* Frameworks */ = {
			isa = PBXFrameworksBuildPhase;
			buildActionMask = 2147483647;
			files = (
				66A03D3513E6F97500B514F3 /* SenTestingKit.framework in Frameworks */,
				66A03D3613E6F97500B514F3 /* UIKit.framework in Frameworks */,
				66A03D3713E6F97500B514F3 /* Foundation.framework in Frameworks */,
				66A03D3813E6F97500B514F3 /* CoreGraphics.framework in Frameworks */,
				66A03D3B13E6F97500B514F3 /* libNimbusNetworkImage.a in Frameworks */,
			);
			runOnlyForDeploymentPostprocessing = 0;
		};
		66A03D6513E6FA9700B514F3 /* Frameworks */ = {
			isa = PBXFrameworksBuildPhase;
			buildActionMask = 2147483647;
			files = (
				66A03D6913E6FA9700B514F3 /* Foundation.framework in Frameworks */,
			);
			runOnlyForDeploymentPostprocessing = 0;
		};
		DB3A230613FD4B8E00614220 /* Frameworks */ = {
			isa = PBXFrameworksBuildPhase;
			buildActionMask = 2147483647;
			files = (
				DB3A230A13FD4B8E00614220 /* Foundation.framework in Frameworks */,
			);
			runOnlyForDeploymentPostprocessing = 0;
		};
		DB3A231213FD4B8E00614220 /* Frameworks */ = {
			isa = PBXFrameworksBuildPhase;
			buildActionMask = 2147483647;
			files = (
				DB3A231713FD4B8E00614220 /* SenTestingKit.framework in Frameworks */,
				DB3A231813FD4B8E00614220 /* UIKit.framework in Frameworks */,
				DB3A231913FD4B8E00614220 /* Foundation.framework in Frameworks */,
				DB3A231A13FD4B8E00614220 /* CoreGraphics.framework in Frameworks */,
				DB3A231D13FD4B8E00614220 /* libNimbusAttributedLabel.a in Frameworks */,
			);
			runOnlyForDeploymentPostprocessing = 0;
		};
		DB84BD7113EFDDC900DACCFE /* Frameworks */ = {
			isa = PBXFrameworksBuildPhase;
			buildActionMask = 2147483647;
			files = (
				DB84BD7513EFDDC900DACCFE /* Foundation.framework in Frameworks */,
			);
			runOnlyForDeploymentPostprocessing = 0;
		};
		DB84BD7D13EFDDCA00DACCFE /* Frameworks */ = {
			isa = PBXFrameworksBuildPhase;
			buildActionMask = 2147483647;
			files = (
				DB84BD8213EFDDCA00DACCFE /* SenTestingKit.framework in Frameworks */,
				DB84BD8313EFDDCA00DACCFE /* UIKit.framework in Frameworks */,
				DB84BD8413EFDDCA00DACCFE /* Foundation.framework in Frameworks */,
				DB84BD8513EFDDCA00DACCFE /* CoreGraphics.framework in Frameworks */,
				DB84BD8813EFDDCA00DACCFE /* libNimbusWebController.a in Frameworks */,
			);
			runOnlyForDeploymentPostprocessing = 0;
		};
/* End PBXFrameworksBuildPhase section */

/* Begin PBXGroup section */
		66325D5F13EB1BFA008D6EAD /* src_JSONKit */ = {
			isa = PBXGroup;
			children = (
				66325D6013EB1BFA008D6EAD /* NIJSONKitProcessorHTTPRequest.h */,
				66325D6113EB1BFA008D6EAD /* NIJSONKitProcessorHTTPRequest.m */,
			);
			name = src_JSONKit;
			path = processors/src_JSONKit;
			sourceTree = SOURCE_ROOT;
		};
		6661BBCE13F1A3BB00D14F92 /* NimbusModels */ = {
			isa = PBXGroup;
			children = (
				66FE7D5E13FB83620061B987 /* deps */,
				66FE7D5F13FB83620061B987 /* examples */,
				66FE7D6313FB83620061B987 /* src */,
				66FE7D6713FB83620061B987 /* unittests */,
			);
			name = NimbusModels;
			path = NimbusTables;
			sourceTree = "<group>";
		};
		6675722B13E765BF0076F555 /* NimbusOverview */ = {
			isa = PBXGroup;
			children = (
				6675724F13E765F70076F555 /* deps */,
				6675725213E765F70076F555 /* src */,
				6675727213E766400076F555 /* unittests */,
			);
			path = NimbusOverview;
			sourceTree = "<group>";
		};
		6675725213E765F70076F555 /* src */ = {
			isa = PBXGroup;
			children = (
				6675725313E765F70076F555 /* NIDeviceInfo.h */,
				6675725413E765F70076F555 /* NIDeviceInfo.m */,
				6675725513E765F70076F555 /* NimbusOverview.h */,
				6675725613E765F70076F555 /* NIOverview.h */,
				6675725713E765F70076F555 /* NIOverview.m */,
				6675725813E765F70076F555 /* NIOverviewGraphView.h */,
				6675725913E765F70076F555 /* NIOverviewGraphView.m */,
				6675725A13E765F70076F555 /* NIOverviewLogger.h */,
				6675725B13E765F70076F555 /* NIOverviewLogger.m */,
				6675725C13E765F70076F555 /* NIOverviewPageView.h */,
				6675725D13E765F70076F555 /* NIOverviewPageView.m */,
				6675725E13E765F70076F555 /* NIOverviewSwizzling.h */,
				6675725F13E765F70076F555 /* NIOverviewSwizzling.m */,
				6675726013E765F70076F555 /* NIOverviewView.h */,
				6675726113E765F70076F555 /* NIOverviewView.m */,
			);
			name = src;
			path = overview/src;
			sourceTree = SOURCE_ROOT;
		};
		6675727213E766400076F555 /* unittests */ = {
			isa = PBXGroup;
			children = (
				6675727313E766400076F555 /* NimbusOverviewTests-Info.plist */,
			);
			name = unittests;
			path = overview/unittests;
			sourceTree = SOURCE_ROOT;
		};
		6675727C13E769150076F555 /* NimbusPhotos */ = {
			isa = PBXGroup;
			children = (
				667572A113E7692F0076F555 /* src */,
				667572AB13E7692F0076F555 /* unittests */,
			);
			path = NimbusPhotos;
			sourceTree = "<group>";
		};
		667572A113E7692F0076F555 /* src */ = {
			isa = PBXGroup;
			children = (
				667572A213E7692F0076F555 /* NimbusPhotos.h */,
				667572A313E7692F0076F555 /* NIPhotoAlbumScrollView.h */,
				667572A413E7692F0076F555 /* NIPhotoAlbumScrollView.m */,
				667572A513E7692F0076F555 /* NIPhotoScrollView.h */,
				667572A613E7692F0076F555 /* NIPhotoScrollView.m */,
				667572A713E7692F0076F555 /* NIPhotoScrubberView.h */,
				667572A813E7692F0076F555 /* NIPhotoScrubberView.m */,
				667572A913E7692F0076F555 /* NIToolbarPhotoViewController.h */,
				667572AA13E7692F0076F555 /* NIToolbarPhotoViewController.m */,
			);
			name = src;
			path = photos/src;
			sourceTree = SOURCE_ROOT;
		};
		667572AB13E7692F0076F555 /* unittests */ = {
			isa = PBXGroup;
			children = (
				667572AC13E7692F0076F555 /* NimbusPhotosTests-Info.plist */,
			);
			name = unittests;
			path = photos/unittests;
			sourceTree = SOURCE_ROOT;
		};
		667572BF13E76F460076F555 /* NimbusProcessors */ = {
			isa = PBXGroup;
			children = (
				667572E213E76F5E0076F555 /* deps */,
				667572E513E76F5E0076F555 /* src */,
				66325D5F13EB1BFA008D6EAD /* src_JSONKit */,
				667572EF13E76F9D0076F555 /* unittests */,
			);
			path = NimbusProcessors;
			sourceTree = "<group>";
		};
		667572E513E76F5E0076F555 /* src */ = {
			isa = PBXGroup;
			children = (
				667572E613E76F5E0076F555 /* NimbusProcessors.h */,
				667572E713E76F5E0076F555 /* NIProcessorDelegate.h */,
				667572E813E76F5E0076F555 /* NIProcessorHTTPRequest.h */,
				667572E913E76F5E0076F555 /* NIProcessorHTTPRequest.m */,
			);
			name = src;
			path = processors/src;
			sourceTree = SOURCE_ROOT;
		};
		667572EF13E76F9D0076F555 /* unittests */ = {
			isa = PBXGroup;
			children = (
				667572F013E76F9D0076F555 /* NimbusProcessorsTests-Info.plist */,
			);
			name = unittests;
			path = processors/unittests;
			sourceTree = SOURCE_ROOT;
		};
		667572F913E7705F0076F555 /* JSONKit */ = {
			isa = PBXGroup;
			children = (
				6675730213E7707B0076F555 /* CHANGELOG.md */,
				6675730513E7707B0076F555 /* README.md */,
				6675730613E7707B0076F555 /* src */,
			);
			path = JSONKit;
			sourceTree = "<group>";
		};
		6675730613E7707B0076F555 /* src */ = {
			isa = PBXGroup;
			children = (
				6675730713E7707B0076F555 /* JSONKit.h */,
				6675730813E7707B0076F555 /* JSONKit.m */,
			);
			path = src;
			sourceTree = "<group>";
		};
		6675731413E771380076F555 /* NimbusInterapp */ = {
			isa = PBXGroup;
			children = (
				6675733713E7718B0076F555 /* deps */,
				6675733A13E7718B0076F555 /* src */,
				6675734213E772100076F555 /* unittests */,
			);
			path = NimbusInterapp;
			sourceTree = "<group>";
		};
		6675733A13E7718B0076F555 /* src */ = {
			isa = PBXGroup;
			children = (
				6675734413E773AA0076F555 /* NimbusInterapp.h */,
				6675733B13E7718B0076F555 /* NIInterapp.h */,
				6675733C13E7718B0076F555 /* NIInterapp.m */,
			);
			name = src;
			path = interapp/src;
			sourceTree = SOURCE_ROOT;
		};
		6675734213E772100076F555 /* unittests */ = {
			isa = PBXGroup;
			children = (
				6675734313E772100076F555 /* NimbusInterappTests-Info.plist */,
			);
			name = unittests;
			path = interapp/unittests;
			sourceTree = SOURCE_ROOT;
		};
		66A03BFC13E6E84800B514F3 = {
			isa = PBXGroup;
			children = (
				DB6A0474140255200020F7FD /* CoreText.framework */,
				66325D5713EB0302008D6EAD /* README.mdown */,
				66325D5613EB0301008D6EAD /* HACKERS.mdown */,
				66A03CBA13E6F03600B514F3 /* Doxygen.h */,
				66A03DFB13E6FE1700B514F3 /* AUTHORS */,
				66A03DFC13E6FE1800B514F3 /* DONORS */,
				6661BB0813F0B37000D14F92 /* LICENSE */,
				6661BB0A13F0B38D00D14F92 /* NOTICE */,
				66A03C0E13E6E85E00B514F3 /* NimbusCore */,
				6675731413E771380076F555 /* NimbusInterapp */,
				66A03CC113E6F0ED00B514F3 /* NimbusLauncher */,
				66A03D2913E6F97500B514F3 /* NimbusNetworkImage */,
				6675722B13E765BF0076F555 /* NimbusOverview */,
				6675727C13E769150076F555 /* NimbusPhotos */,
				667572BF13E76F460076F555 /* NimbusProcessors */,
				6661BBCE13F1A3BB00D14F92 /* NimbusModels */,
				DB84BD9A13EFDE3C00DACCFE /* NimbusWebController */,
				DB3A230B13FD4B8E00614220 /* NimbusAttributedLabel */,
				66A03D7313E6FAAC00B514F3 /* Third Party */,
				66A03C0B13E6E85E00B514F3 /* Frameworks */,
				66A03C0A13E6E85E00B514F3 /* Products */,
			);
			sourceTree = "<group>";
		};
		66A03C0A13E6E85E00B514F3 /* Products */ = {
			isa = PBXGroup;
			children = (
				66A03C0913E6E85E00B514F3 /* libNimbusCore.a */,
				66A03C1913E6E85E00B514F3 /* NimbusCoreTests.octest */,
				66A03CBF13E6F0ED00B514F3 /* libNimbusLauncher.a */,
				66A03CCC13E6F0EE00B514F3 /* NimbusLauncherTests.octest */,
				66A03D2713E6F97500B514F3 /* libNimbusNetworkImage.a */,
				66A03D3413E6F97500B514F3 /* NimbusNetworkImageTests.octest */,
				66A03D6813E6FA9700B514F3 /* libASIHTTPRequest.a */,
				6675722913E765BF0076F555 /* libNimbusOverview.a */,
				6675723613E765BF0076F555 /* NimbusOverviewTests.octest */,
				6675727A13E769150076F555 /* libNimbusPhotos.a */,
				6675728713E769150076F555 /* NimbusPhotosTests.octest */,
				667572BD13E76F460076F555 /* libNimbusProcessors.a */,
				667572CA13E76F460076F555 /* NimbusProcessorsTests.octest */,
				667572F713E7705F0076F555 /* libJSONKit.a */,
				6675731213E771380076F555 /* libNimbusInterapp.a */,
				6675731F13E771380076F555 /* NimbusInterappTests.octest */,
				DB84BD7413EFDDC900DACCFE /* libNimbusWebController.a */,
				DB84BD8113EFDDCA00DACCFE /* NimbusWebControllerTests.octest */,
<<<<<<< HEAD
				6661BBCC13F1A3BB00D14F92 /* libNimbusModels.a */,
				6661BBD913F1A3BB00D14F92 /* NimbusModelsTests.octest */,
=======
>>>>>>> 96e0deef
				DB3A230913FD4B8E00614220 /* libNimbusAttributedLabel.a */,
				DB3A231613FD4B8E00614220 /* NimbusAttributedLabelTests.octest */,
			);
			name = Products;
			sourceTree = "<group>";
		};
		66A03C0B13E6E85E00B514F3 /* Frameworks */ = {
			isa = PBXGroup;
			children = (
				669E98AD13E9EA1F00D99140 /* libz.dylib */,
				66A03DF913E6FD3000B514F3 /* SystemConfiguration.framework */,
				66A03DF713E6FD2700B514F3 /* CFNetwork.framework */,
				66A03DF513E6FD1800B514F3 /* MobileCoreServices.framework */,
				66A03DF313E6FD0E00B514F3 /* libz.dylib */,
				66A03C0C13E6E85E00B514F3 /* Foundation.framework */,
				66A03C1A13E6E85E00B514F3 /* SenTestingKit.framework */,
				66A03C1C13E6E85E00B514F3 /* UIKit.framework */,
				66A03C1F13E6E85E00B514F3 /* CoreGraphics.framework */,
			);
			name = Frameworks;
			sourceTree = "<group>";
		};
		66A03C0E13E6E85E00B514F3 /* NimbusCore */ = {
			isa = PBXGroup;
			children = (
				66A03C9E13E6E8D900B514F3 /* deps */,
				66A03C3F13E6E8D100B514F3 /* src */,
				66A03C9F13E6E90500B514F3 /* unittests */,
				66FE7D5513FB550A0061B987 /* examples */,
			);
			path = NimbusCore;
			sourceTree = "<group>";
		};
		66A03C3F13E6E8D100B514F3 /* src */ = {
			isa = PBXGroup;
			children = (
				66A03C4013E6E8D100B514F3 /* NIBlocks.h */,
				66A03C4113E6E8D100B514F3 /* NICommonMetrics.h */,
				66A03C4213E6E8D100B514F3 /* NICommonMetrics.m */,
				66A03C4313E6E8D100B514F3 /* NIDataStructures.h */,
				66A03C4413E6E8D100B514F3 /* NIDataStructures.m */,
				66A03C4513E6E8D100B514F3 /* NIDebuggingTools.h */,
				66A03C4613E6E8D100B514F3 /* NIDebuggingTools.m */,
				66A03C4713E6E8D100B514F3 /* NIDeviceOrientation.h */,
				66A03C4813E6E8D100B514F3 /* NIDeviceOrientation.m */,
				66A03C4913E6E8D100B514F3 /* NIError.h */,
				66A03C4A13E6E8D100B514F3 /* NIError.m */,
				66A03C4B13E6E8D100B514F3 /* NIFoundationMethods.h */,
				66A03C4C13E6E8D100B514F3 /* NIFoundationMethods.m */,
				66A03C4D13E6E8D100B514F3 /* NIInMemoryCache.h */,
				66A03C4E13E6E8D100B514F3 /* NIInMemoryCache.m */,
				66A03C4F13E6E8D100B514F3 /* NimbusCore+Additions.h */,
				66A03C5013E6E8D100B514F3 /* NimbusCore.h */,
				66A03C5113E6E8D100B514F3 /* NINetworkActivity.h */,
				66A03C5213E6E8D100B514F3 /* NINetworkActivity.m */,
				66A03C5313E6E8D100B514F3 /* NINonEmptyCollectionTesting.h */,
				66A03C5413E6E8D100B514F3 /* NINonEmptyCollectionTesting.m */,
				66A03C5513E6E8D100B514F3 /* NINonRetainingCollections.h */,
				66A03C5613E6E8D100B514F3 /* NINonRetainingCollections.m */,
				66A03C5713E6E8D100B514F3 /* NIOperations.h */,
				66A03C5813E6E8D100B514F3 /* NIOperations.m */,
				66A03C5913E6E8D100B514F3 /* NIPaths.h */,
				66A03C5A13E6E8D100B514F3 /* NIPaths.m */,
				66A03C5B13E6E8D100B514F3 /* NIPreprocessorMacros.h */,
				66A03C5C13E6E8D100B514F3 /* NIRuntimeClassModifications.h */,
				66A03C5D13E6E8D100B514F3 /* NIRuntimeClassModifications.m */,
				66A03C5E13E6E8D100B514F3 /* NISDKAvailability.h */,
				66A03C5F13E6E8D100B514F3 /* NISDKAvailability.m */,
				66A03C6013E6E8D100B514F3 /* NIState.h */,
				66A03C6113E6E8D100B514F3 /* NIState.m */,
				66A03CB613E6EFAF00B514F3 /* NSData+NimbusCore.h */,
				66A03C6213E6E8D100B514F3 /* NSData+NimbusCore.m */,
				66A03CB713E6EFAF00B514F3 /* NSString+NimbusCore.h */,
				66A03C6313E6E8D100B514F3 /* NSString+NimbusCore.m */,
			);
			name = src;
			path = core/src;
			sourceTree = SOURCE_ROOT;
		};
		66A03C9F13E6E90500B514F3 /* unittests */ = {
			isa = PBXGroup;
			children = (
				66A03CB513E6EF6D00B514F3 /* resources */,
				66A03CA013E6E90500B514F3 /* NICoreAdditionTests.m */,
				66A03CA113E6E90500B514F3 /* NIDataStructureTests.m */,
				66A03CA213E6E90500B514F3 /* NIFoundationMethodsTests.m */,
				66A03CA313E6E90500B514F3 /* NIMemoryCacheTests.m */,
				66A03CA413E6E90500B514F3 /* NINonEmptyCollectionTestingTests.m */,
				66A03CA513E6E90500B514F3 /* NINonRetainingCollectionsTests.m */,
				66A03CA613E6E90500B514F3 /* NIOperationsTests.m */,
				66A03CA713E6E90500B514F3 /* NIRuntimeClassModificationsTests.m */,
				66A03CA813E6E90500B514F3 /* NSDate+UnitTesting.h */,
				66A03CA913E6E90500B514F3 /* NSDate+UnitTesting.m */,
			);
			name = unittests;
			path = core/unittests;
			sourceTree = SOURCE_ROOT;
		};
		66A03CB513E6EF6D00B514F3 /* resources */ = {
			isa = PBXGroup;
			children = (
				66A03D5B13E6F9A900B514F3 /* NimbusCoreTests-Info.plist */,
				66A03CB313E6EF1F00B514F3 /* nimbus64x64.png */,
			);
			name = resources;
			sourceTree = "<group>";
		};
		66A03CC113E6F0ED00B514F3 /* NimbusLauncher */ = {
			isa = PBXGroup;
			children = (
				66A03CF613E6F13700B514F3 /* deps */,
				66A03CE613E6F10C00B514F3 /* src */,
				66A03D5C13E6F9B100B514F3 /* unittests */,
			);
			path = NimbusLauncher;
			sourceTree = "<group>";
		};
		66A03CE613E6F10C00B514F3 /* src */ = {
			isa = PBXGroup;
			children = (
				66A03CE713E6F10C00B514F3 /* NILauncherButton.m */,
				66A03CE813E6F10C00B514F3 /* NILauncherItemDetails.m */,
				66A03CE913E6F10C00B514F3 /* NILauncherView.h */,
				66A03CEA13E6F10C00B514F3 /* NILauncherView.m */,
				66A03CEB13E6F10C00B514F3 /* NILauncherViewController.h */,
				66A03CEC13E6F10C00B514F3 /* NILauncherViewController.m */,
				66A03CED13E6F10C00B514F3 /* NimbusLauncher.h */,
			);
			name = src;
			path = launcher/src;
			sourceTree = SOURCE_ROOT;
		};
		66A03D2913E6F97500B514F3 /* NimbusNetworkImage */ = {
			isa = PBXGroup;
			children = (
				66A03D4C13E6F99400B514F3 /* deps */,
				66A03D4F13E6F99400B514F3 /* src */,
				66A03D5F13E6F9DF00B514F3 /* unittests */,
			);
			path = NimbusNetworkImage;
			sourceTree = "<group>";
		};
		66A03D4F13E6F99400B514F3 /* src */ = {
			isa = PBXGroup;
			children = (
				66A03D5013E6F99400B514F3 /* NIHTTPImageRequest.h */,
				66A03D5113E6F99400B514F3 /* NIHTTPImageRequest.m */,
				66A03D5213E6F99400B514F3 /* NimbusNetworkImage.h */,
				66A03D5313E6F99400B514F3 /* NINetworkImageView.h */,
				66A03D5413E6F99400B514F3 /* NINetworkImageView.m */,
			);
			name = src;
			path = networkimage/src;
			sourceTree = SOURCE_ROOT;
		};
		66A03D5C13E6F9B100B514F3 /* unittests */ = {
			isa = PBXGroup;
			children = (
				66A03D5D13E6F9BA00B514F3 /* resources */,
			);
			name = unittests;
			sourceTree = "<group>";
		};
		66A03D5D13E6F9BA00B514F3 /* resources */ = {
			isa = PBXGroup;
			children = (
				66A03D5E13E6F9C700B514F3 /* NimbusLauncherTests-Info.plist */,
			);
			name = resources;
			sourceTree = "<group>";
		};
		66A03D5F13E6F9DF00B514F3 /* unittests */ = {
			isa = PBXGroup;
			children = (
				66A03D6113E6F9E500B514F3 /* resources */,
			);
			name = unittests;
			path = ../networkimage/unittests;
			sourceTree = "<group>";
		};
		66A03D6113E6F9E500B514F3 /* resources */ = {
			isa = PBXGroup;
			children = (
				66A03D6013E6F9DF00B514F3 /* NimbusNetworkImageTests-Info.plist */,
			);
			name = resources;
			sourceTree = "<group>";
		};
		66A03D6A13E6FA9700B514F3 /* ASIHTTPRequest */ = {
			isa = PBXGroup;
			children = (
				66A03D7413E6FAC500B514F3 /* deps */,
				66A03D7513E6FAC500B514F3 /* DONORS */,
				66A03D7813E6FAC500B514F3 /* LICENSE */,
				66A03D7913E6FAC500B514F3 /* README.textile */,
				66A03D7A13E6FAC500B514F3 /* src */,
			);
			path = ASIHTTPRequest;
			sourceTree = "<group>";
		};
		66A03D7313E6FAAC00B514F3 /* Third Party */ = {
			isa = PBXGroup;
			children = (
				66A03D6A13E6FA9700B514F3 /* ASIHTTPRequest */,
				667572F913E7705F0076F555 /* JSONKit */,
			);
			name = "Third Party";
			sourceTree = "<group>";
		};
		66A03D7A13E6FAC500B514F3 /* src */ = {
			isa = PBXGroup;
			children = (
				66A03D7B13E6FAC500B514F3 /* ASIAuthenticationDialog.h */,
				66A03D7C13E6FAC500B514F3 /* ASIAuthenticationDialog.m */,
				66A03D7D13E6FAC500B514F3 /* ASICacheDelegate.h */,
				66A03D7E13E6FAC500B514F3 /* ASIDataCompressor.h */,
				66A03D7F13E6FAC500B514F3 /* ASIDataCompressor.m */,
				66A03D8013E6FAC500B514F3 /* ASIDataDecompressor.h */,
				66A03D8113E6FAC500B514F3 /* ASIDataDecompressor.m */,
				66A03D8213E6FAC500B514F3 /* ASIDownloadCache.h */,
				66A03D8313E6FAC500B514F3 /* ASIDownloadCache.m */,
				66A03D8413E6FAC500B514F3 /* ASIFormDataRequest.h */,
				66A03D8513E6FAC500B514F3 /* ASIFormDataRequest.m */,
				66A03D8613E6FAC500B514F3 /* ASIHTTPRequest.h */,
				66A03D8713E6FAC500B514F3 /* ASIHTTPRequest.m */,
				66A03D8813E6FAC500B514F3 /* ASIHTTPRequestConfig.h */,
				66A03D8913E6FAC500B514F3 /* ASIHTTPRequestDelegate.h */,
				66A03D8A13E6FAC500B514F3 /* ASIInputStream.h */,
				66A03D8B13E6FAC500B514F3 /* ASIInputStream.m */,
				66A03D8C13E6FAC500B514F3 /* ASINetworkQueue.h */,
				66A03D8D13E6FAC500B514F3 /* ASINetworkQueue.m */,
				66A03D8E13E6FAC500B514F3 /* ASIProgressDelegate.h */,
				66A03D8F13E6FAC500B514F3 /* NIHTTPRequest.h */,
				66A03D9013E6FAC500B514F3 /* NIHTTPRequest.m */,
				66A03D9113E6FAC500B514F3 /* Reachability */,
			);
			path = src;
			sourceTree = "<group>";
		};
		66A03D9113E6FAC500B514F3 /* Reachability */ = {
			isa = PBXGroup;
			children = (
				66A03D9213E6FAC500B514F3 /* Reachability.h */,
				66A03D9313E6FAC500B514F3 /* Reachability.m */,
			);
			path = Reachability;
			sourceTree = "<group>";
		};
<<<<<<< HEAD
		66FE7D5513FB550A0061B987 /* examples */ = {
=======
		DB3A230B13FD4B8E00614220 /* NimbusAttributedLabel */ = {
			isa = PBXGroup;
			children = (
				DB3A232F13FD4BE500614220 /* lib */,
				DB3A233113FD4BE500614220 /* src */,
				DB3A233913FD4C2900614220 /* unittests */,
			);
			path = NimbusAttributedLabel;
			sourceTree = "<group>";
		};
		DB3A232F13FD4BE500614220 /* lib */ = {
			isa = PBXGroup;
			children = (
				DB3A233013FD4BE500614220 /* NimbusAttributedLabel_Prefix.pch */,
			);
			name = lib;
			path = attributedlabel/lib;
			sourceTree = SOURCE_ROOT;
		};
		DB3A233113FD4BE500614220 /* src */ = {
			isa = PBXGroup;
			children = (
				DB3A233413FD4BE500614220 /* NimbusAttributedLabel.h */,
				DB3A233213FD4BE500614220 /* NIAttributedLabel.h */,
				DB3A233313FD4BE500614220 /* NIAttributedLabel.m */,
			);
			name = src;
			path = attributedlabel/src;
			sourceTree = SOURCE_ROOT;
		};
		DB3A233913FD4C2900614220 /* unittests */ = {
			isa = PBXGroup;
			children = (
				DB3A233A13FD4C2900614220 /* NimbusAttributedLabelTests-Info.plist */,
			);
			name = unittests;
			path = attributedlabel/unittests;
			sourceTree = SOURCE_ROOT;
		};
		DB84BD9A13EFDE3C00DACCFE /* NimbusWebController */ = {
>>>>>>> 96e0deef
			isa = PBXGroup;
			children = (
				66FE7D5613FB550A0061B987 /* ExampleRuntimeDebugging.m */,
			);
			name = examples;
			path = core/examples;
			sourceTree = SOURCE_ROOT;
		};
		66FE7D5F13FB83620061B987 /* examples */ = {
			isa = PBXGroup;
			children = (
				66FE7D6013FB83620061B987 /* ExampleStaticTableModel.m */,
			);
			name = examples;
			path = models/examples;
			sourceTree = SOURCE_ROOT;
		};
		66FE7D6313FB83620061B987 /* src */ = {
			isa = PBXGroup;
			children = (
				66FE7D6413FB83620061B987 /* NimbusModels.h */,
				66FE7D6513FB83620061B987 /* NITableViewModel.h */,
				66FE7D6613FB83620061B987 /* NITableViewModel.m */,
				667A749913FE20BD009D277D /* NIFormCellCatalog.h */,
				667A749A13FE20BD009D277D /* NIFormCellCatalog.m */,
				667A749B13FE20BD009D277D /* NICellFactory.h */,
				667A749C13FE20BD009D277D /* NICellFactory.m */,
			);
			name = src;
			path = models/src;
			sourceTree = SOURCE_ROOT;
		};
		66FE7D6713FB83620061B987 /* unittests */ = {
			isa = PBXGroup;
			children = (
				66FE7D6813FB83620061B987 /* NimbusModelsTests-Info.plist */,
				6623EB6C1402ECE400E0E61A /* NITableViewModelTests.m */,
			);
			name = unittests;
			path = models/unittests;
		DB3A230B13FD4B8E00614220 /* NimbusAttributedLabel */ = {
			isa = PBXGroup;
			children = (
				DB3A232F13FD4BE500614220 /* lib */,
				DB3A233113FD4BE500614220 /* src */,
				DB3A233913FD4C2900614220 /* unittests */,
			);
			path = NimbusAttributedLabel;
			sourceTree = "<group>";
		};
		DB3A232F13FD4BE500614220 /* lib */ = {
			isa = PBXGroup;
			children = (
				DB3A233013FD4BE500614220 /* NimbusAttributedLabel_Prefix.pch */,
			);
			name = lib;
			path = attributedlabel/lib;
			sourceTree = SOURCE_ROOT;
		};
		DB3A233113FD4BE500614220 /* src */ = {
			isa = PBXGroup;
			children = (
				DB3A233413FD4BE500614220 /* NimbusAttributedLabel.h */,
				DB3A233213FD4BE500614220 /* NIAttributedLabel.h */,
				DB3A233313FD4BE500614220 /* NIAttributedLabel.m */,
			);
			name = src;
			path = attributedlabel/src;
			sourceTree = SOURCE_ROOT;
		};
		DB3A233913FD4C2900614220 /* unittests */ = {
			isa = PBXGroup;
			children = (
				DB3A233A13FD4C2900614220 /* NimbusAttributedLabelTests-Info.plist */,
			);
			name = unittests;
			path = attributedlabel/unittests;
			sourceTree = SOURCE_ROOT;
		};
		DB84BD9A13EFDE3C00DACCFE /* NimbusWebController */ = {
			isa = PBXGroup;
			children = (
				6661BAFF13F0AA6000D14F92 /* deps */,
				DB84BDA713EFDF5900DACCFE /* src */,
				DB84BDAF13EFDF6900DACCFE /* unittests */,
			);
			name = NimbusWebController;
			sourceTree = "<group>";
		};
		DB84BDA713EFDF5900DACCFE /* src */ = {
			isa = PBXGroup;
			children = (
				DB84BDA813EFDF5900DACCFE /* NimbusWebController.h */,
				DB84BDA913EFDF5900DACCFE /* NIWebController.h */,
				DB84BDAA13EFDF5900DACCFE /* NIWebController.m */,
			);
			name = src;
			path = webcontroller/src;
			sourceTree = "<group>";
		};
		DB84BDAF13EFDF6900DACCFE /* unittests */ = {
			isa = PBXGroup;
			children = (
				DB84BDB013EFDF6900DACCFE /* NimbusWebControllerTests-Info.plist */,
			);
			name = unittests;
			path = webcontroller/unittests;
			sourceTree = "<group>";
		};
/* End PBXGroup section */

/* Begin PBXHeadersBuildPhase section */
		6661BBCA13F1A3BB00D14F92 /* Headers */ = {
			isa = PBXHeadersBuildPhase;
			buildActionMask = 2147483647;
			files = (
				66FE7D6B13FB83620061B987 /* NimbusModels.h in Headers */,
				66FE7D6C13FB83620061B987 /* NITableViewModel.h in Headers */,
				667A749F13FE20BD009D277D /* NIFormCellCatalog.h in Headers */,
				667A74A113FE20BD009D277D /* NICellFactory.h in Headers */,
			);
			runOnlyForDeploymentPostprocessing = 0;
		};
		6675722713E765BF0076F555 /* Headers */ = {
			isa = PBXHeadersBuildPhase;
			buildActionMask = 2147483647;
			files = (
				6675726313E765F70076F555 /* NIDeviceInfo.h in Headers */,
				6675726513E765F70076F555 /* NimbusOverview.h in Headers */,
				6675726613E765F70076F555 /* NIOverview.h in Headers */,
				6675726813E765F70076F555 /* NIOverviewGraphView.h in Headers */,
				6675726A13E765F70076F555 /* NIOverviewLogger.h in Headers */,
				6675726C13E765F70076F555 /* NIOverviewPageView.h in Headers */,
				6675726E13E765F70076F555 /* NIOverviewSwizzling.h in Headers */,
				6675727013E765F70076F555 /* NIOverviewView.h in Headers */,
			);
			runOnlyForDeploymentPostprocessing = 0;
		};
		6675727813E769150076F555 /* Headers */ = {
			isa = PBXHeadersBuildPhase;
			buildActionMask = 2147483647;
			files = (
				667572AE13E7692F0076F555 /* NimbusPhotos.h in Headers */,
				667572AF13E7692F0076F555 /* NIPhotoAlbumScrollView.h in Headers */,
				667572B113E7692F0076F555 /* NIPhotoScrollView.h in Headers */,
				667572B313E7692F0076F555 /* NIPhotoScrubberView.h in Headers */,
				667572B513E7692F0076F555 /* NIToolbarPhotoViewController.h in Headers */,
			);
			runOnlyForDeploymentPostprocessing = 0;
		};
		667572BB13E76F460076F555 /* Headers */ = {
			isa = PBXHeadersBuildPhase;
			buildActionMask = 2147483647;
			files = (
				667572EB13E76F5E0076F555 /* NimbusProcessors.h in Headers */,
				667572EC13E76F5E0076F555 /* NIProcessorDelegate.h in Headers */,
				667572ED13E76F5E0076F555 /* NIProcessorHTTPRequest.h in Headers */,
				66325D6213EB1BFA008D6EAD /* NIJSONKitProcessorHTTPRequest.h in Headers */,
			);
			runOnlyForDeploymentPostprocessing = 0;
		};
		667572F513E7705F0076F555 /* Headers */ = {
			isa = PBXHeadersBuildPhase;
			buildActionMask = 2147483647;
			files = (
				6675730A13E7707B0076F555 /* JSONKit.h in Headers */,
			);
			runOnlyForDeploymentPostprocessing = 0;
		};
		6675731013E771380076F555 /* Headers */ = {
			isa = PBXHeadersBuildPhase;
			buildActionMask = 2147483647;
			files = (
				6675733E13E7718B0076F555 /* NIInterapp.h in Headers */,
				6675734513E773AA0076F555 /* NimbusInterapp.h in Headers */,
			);
			runOnlyForDeploymentPostprocessing = 0;
		};
		66A03C0713E6E85E00B514F3 /* Headers */ = {
			isa = PBXHeadersBuildPhase;
			buildActionMask = 2147483647;
			files = (
				66A03C7013E6E8D100B514F3 /* NIBlocks.h in Headers */,
				66A03C7113E6E8D100B514F3 /* NICommonMetrics.h in Headers */,
				66A03C7313E6E8D100B514F3 /* NIDataStructures.h in Headers */,
				66A03C7513E6E8D100B514F3 /* NIDebuggingTools.h in Headers */,
				66A03C7713E6E8D100B514F3 /* NIDeviceOrientation.h in Headers */,
				66A03C7913E6E8D100B514F3 /* NIError.h in Headers */,
				66A03C7B13E6E8D100B514F3 /* NIFoundationMethods.h in Headers */,
				66A03C7D13E6E8D100B514F3 /* NIInMemoryCache.h in Headers */,
				66A03C7F13E6E8D100B514F3 /* NimbusCore+Additions.h in Headers */,
				66A03C8013E6E8D100B514F3 /* NimbusCore.h in Headers */,
				66A03C8113E6E8D100B514F3 /* NINetworkActivity.h in Headers */,
				66A03C8513E6E8D100B514F3 /* NINonRetainingCollections.h in Headers */,
				66A03C8713E6E8D100B514F3 /* NIOperations.h in Headers */,
				66A03C8913E6E8D100B514F3 /* NIPaths.h in Headers */,
				66A03C8B13E6E8D100B514F3 /* NIPreprocessorMacros.h in Headers */,
				66A03C8C13E6E8D100B514F3 /* NIRuntimeClassModifications.h in Headers */,
				66A03C8E13E6E8D100B514F3 /* NISDKAvailability.h in Headers */,
				66A03CB813E6EFB000B514F3 /* NSData+NimbusCore.h in Headers */,
				66A03CB913E6EFB000B514F3 /* NSString+NimbusCore.h in Headers */,
				66A03C9013E6E8D100B514F3 /* NIState.h in Headers */,
			);
			runOnlyForDeploymentPostprocessing = 0;
		};
		66A03CBD13E6F0ED00B514F3 /* Headers */ = {
			isa = PBXHeadersBuildPhase;
			buildActionMask = 2147483647;
			files = (
				66A03CF113E6F10C00B514F3 /* NILauncherView.h in Headers */,
				66A03CF313E6F10C00B514F3 /* NILauncherViewController.h in Headers */,
				66A03CF513E6F10C00B514F3 /* NimbusLauncher.h in Headers */,
			);
			runOnlyForDeploymentPostprocessing = 0;
		};
		66A03D2513E6F97500B514F3 /* Headers */ = {
			isa = PBXHeadersBuildPhase;
			buildActionMask = 2147483647;
			files = (
				66A03D5613E6F99400B514F3 /* NIHTTPImageRequest.h in Headers */,
				66A03D5813E6F99400B514F3 /* NimbusNetworkImage.h in Headers */,
				66A03D5913E6F99400B514F3 /* NINetworkImageView.h in Headers */,
			);
			runOnlyForDeploymentPostprocessing = 0;
		};
		66A03D6613E6FA9700B514F3 /* Headers */ = {
			isa = PBXHeadersBuildPhase;
			buildActionMask = 2147483647;
			files = (
				66A03DB613E6FAC500B514F3 /* ASIAuthenticationDialog.h in Headers */,
				66A03DB813E6FAC500B514F3 /* ASICacheDelegate.h in Headers */,
				66A03DB913E6FAC500B514F3 /* ASIDataCompressor.h in Headers */,
				66A03DBB13E6FAC500B514F3 /* ASIDataDecompressor.h in Headers */,
				66A03DBD13E6FAC500B514F3 /* ASIDownloadCache.h in Headers */,
				66A03DBF13E6FAC500B514F3 /* ASIFormDataRequest.h in Headers */,
				66A03DC113E6FAC500B514F3 /* ASIHTTPRequest.h in Headers */,
				66A03DC313E6FAC500B514F3 /* ASIHTTPRequestConfig.h in Headers */,
				66A03DC413E6FAC500B514F3 /* ASIHTTPRequestDelegate.h in Headers */,
				66A03DC513E6FAC500B514F3 /* ASIInputStream.h in Headers */,
				66A03DC713E6FAC500B514F3 /* ASINetworkQueue.h in Headers */,
				66A03DC913E6FAC500B514F3 /* ASIProgressDelegate.h in Headers */,
				66A03DCA13E6FAC500B514F3 /* NIHTTPRequest.h in Headers */,
				66A03DCC13E6FAC500B514F3 /* Reachability.h in Headers */,
			);
			runOnlyForDeploymentPostprocessing = 0;
		};
		DB3A230713FD4B8E00614220 /* Headers */ = {
			isa = PBXHeadersBuildPhase;
			buildActionMask = 2147483647;
			files = (
				DB3A233513FD4BE500614220 /* NimbusAttributedLabel_Prefix.pch in Headers */,
				DB3A233613FD4BE500614220 /* NIAttributedLabel.h in Headers */,
				DB3A233813FD4BE500614220 /* NimbusAttributedLabel.h in Headers */,
			);
			runOnlyForDeploymentPostprocessing = 0;
		};
		DB84BD7213EFDDC900DACCFE /* Headers */ = {
			isa = PBXHeadersBuildPhase;
			buildActionMask = 2147483647;
			files = (
				DB84BDAC13EFDF5900DACCFE /* NimbusWebController.h in Headers */,
				DB84BDAD13EFDF5900DACCFE /* NIWebController.h in Headers */,
			);
			runOnlyForDeploymentPostprocessing = 0;
		};
/* End PBXHeadersBuildPhase section */

/* Begin PBXNativeTarget section */
		6661BBCB13F1A3BB00D14F92 /* NimbusModels */ = {
			isa = PBXNativeTarget;
			buildConfigurationList = 6661BBEA13F1A3BC00D14F92 /* Build configuration list for PBXNativeTarget "NimbusModels" */;
			buildPhases = (
				6661BBC813F1A3BB00D14F92 /* Sources */,
				6661BBC913F1A3BB00D14F92 /* Frameworks */,
				6661BBCA13F1A3BB00D14F92 /* Headers */,
			);
			buildRules = (
			);
			dependencies = (
			);
			name = NimbusModels;
			productName = NimbusTables;
			productReference = 6661BBCC13F1A3BB00D14F92 /* libNimbusModels.a */;
			productType = "com.apple.product-type.library.static";
		};
		6661BBD813F1A3BB00D14F92 /* NimbusModelsTests */ = {
			isa = PBXNativeTarget;
			buildConfigurationList = 6661BBED13F1A3BC00D14F92 /* Build configuration list for PBXNativeTarget "NimbusModelsTests" */;
			buildPhases = (
				6661BBD413F1A3BB00D14F92 /* Sources */,
				6661BBD513F1A3BB00D14F92 /* Frameworks */,
				6661BBD613F1A3BB00D14F92 /* Resources */,
				6661BBD713F1A3BB00D14F92 /* ShellScript */,
			);
			buildRules = (
			);
			dependencies = (
				6661BBDF13F1A3BB00D14F92 /* PBXTargetDependency */,
			);
			name = NimbusModelsTests;
			productName = NimbusTablesTests;
			productReference = 6661BBD913F1A3BB00D14F92 /* NimbusModelsTests.octest */;
			productType = "com.apple.product-type.bundle";
		};
		6675722813E765BF0076F555 /* NimbusOverview */ = {
			isa = PBXNativeTarget;
			buildConfigurationList = 6675724C13E765BF0076F555 /* Build configuration list for PBXNativeTarget "NimbusOverview" */;
			buildPhases = (
				6675722513E765BF0076F555 /* Sources */,
				6675722613E765BF0076F555 /* Frameworks */,
				6675722713E765BF0076F555 /* Headers */,
			);
			buildRules = (
			);
			dependencies = (
			);
			name = NimbusOverview;
			productName = NimbusOverview;
			productReference = 6675722913E765BF0076F555 /* libNimbusOverview.a */;
			productType = "com.apple.product-type.library.static";
		};
		6675723513E765BF0076F555 /* NimbusOverviewTests */ = {
			isa = PBXNativeTarget;
			buildConfigurationList = 6675724D13E765BF0076F555 /* Build configuration list for PBXNativeTarget "NimbusOverviewTests" */;
			buildPhases = (
				6675723113E765BF0076F555 /* Sources */,
				6675723213E765BF0076F555 /* Frameworks */,
				6675723313E765BF0076F555 /* Resources */,
				6675723413E765BF0076F555 /* ShellScript */,
			);
			buildRules = (
			);
			dependencies = (
				6675723C13E765BF0076F555 /* PBXTargetDependency */,
			);
			name = NimbusOverviewTests;
			productName = NimbusOverviewTests;
			productReference = 6675723613E765BF0076F555 /* NimbusOverviewTests.octest */;
			productType = "com.apple.product-type.bundle";
		};
		6675727913E769150076F555 /* NimbusPhotos */ = {
			isa = PBXNativeTarget;
			buildConfigurationList = 6675729913E769150076F555 /* Build configuration list for PBXNativeTarget "NimbusPhotos" */;
			buildPhases = (
				6675727613E769150076F555 /* Sources */,
				6675727713E769150076F555 /* Frameworks */,
				6675727813E769150076F555 /* Headers */,
			);
			buildRules = (
			);
			dependencies = (
			);
			name = NimbusPhotos;
			productName = NimbusPhotos;
			productReference = 6675727A13E769150076F555 /* libNimbusPhotos.a */;
			productType = "com.apple.product-type.library.static";
		};
		6675728613E769150076F555 /* NimbusPhotosTests */ = {
			isa = PBXNativeTarget;
			buildConfigurationList = 6675729C13E769150076F555 /* Build configuration list for PBXNativeTarget "NimbusPhotosTests" */;
			buildPhases = (
				6675728213E769150076F555 /* Sources */,
				6675728313E769150076F555 /* Frameworks */,
				6675728413E769150076F555 /* Resources */,
				6675728513E769150076F555 /* ShellScript */,
			);
			buildRules = (
			);
			dependencies = (
				6675728D13E769150076F555 /* PBXTargetDependency */,
			);
			name = NimbusPhotosTests;
			productName = NimbusPhotosTests;
			productReference = 6675728713E769150076F555 /* NimbusPhotosTests.octest */;
			productType = "com.apple.product-type.bundle";
		};
		667572BC13E76F460076F555 /* NimbusProcessors */ = {
			isa = PBXNativeTarget;
			buildConfigurationList = 667572DC13E76F460076F555 /* Build configuration list for PBXNativeTarget "NimbusProcessors" */;
			buildPhases = (
				667572B913E76F460076F555 /* Sources */,
				667572BA13E76F460076F555 /* Frameworks */,
				667572BB13E76F460076F555 /* Headers */,
			);
			buildRules = (
			);
			dependencies = (
			);
			name = NimbusProcessors;
			productName = NimbusProcessors;
			productReference = 667572BD13E76F460076F555 /* libNimbusProcessors.a */;
			productType = "com.apple.product-type.library.static";
		};
		667572C913E76F460076F555 /* NimbusProcessorsTests */ = {
			isa = PBXNativeTarget;
			buildConfigurationList = 667572DF13E76F460076F555 /* Build configuration list for PBXNativeTarget "NimbusProcessorsTests" */;
			buildPhases = (
				667572C513E76F460076F555 /* Sources */,
				667572C613E76F460076F555 /* Frameworks */,
				667572C713E76F460076F555 /* Resources */,
				667572C813E76F460076F555 /* ShellScript */,
			);
			buildRules = (
			);
			dependencies = (
				667572D013E76F460076F555 /* PBXTargetDependency */,
			);
			name = NimbusProcessorsTests;
			productName = NimbusProcessorsTests;
			productReference = 667572CA13E76F460076F555 /* NimbusProcessorsTests.octest */;
			productType = "com.apple.product-type.bundle";
		};
		667572F613E7705F0076F555 /* JSONKit */ = {
			isa = PBXNativeTarget;
			buildConfigurationList = 667572FF13E7705F0076F555 /* Build configuration list for PBXNativeTarget "JSONKit" */;
			buildPhases = (
				667572F313E7705F0076F555 /* Sources */,
				667572F413E7705F0076F555 /* Frameworks */,
				667572F513E7705F0076F555 /* Headers */,
			);
			buildRules = (
			);
			dependencies = (
			);
			name = JSONKit;
			productName = JSONKit;
			productReference = 667572F713E7705F0076F555 /* libJSONKit.a */;
			productType = "com.apple.product-type.library.static";
		};
		6675731113E771380076F555 /* NimbusInterapp */ = {
			isa = PBXNativeTarget;
			buildConfigurationList = 6675733113E771380076F555 /* Build configuration list for PBXNativeTarget "NimbusInterapp" */;
			buildPhases = (
				6675730E13E771380076F555 /* Sources */,
				6675730F13E771380076F555 /* Frameworks */,
				6675731013E771380076F555 /* Headers */,
			);
			buildRules = (
			);
			dependencies = (
			);
			name = NimbusInterapp;
			productName = NimbusInterapp;
			productReference = 6675731213E771380076F555 /* libNimbusInterapp.a */;
			productType = "com.apple.product-type.library.static";
		};
		6675731E13E771380076F555 /* NimbusInterappTests */ = {
			isa = PBXNativeTarget;
			buildConfigurationList = 6675733413E771380076F555 /* Build configuration list for PBXNativeTarget "NimbusInterappTests" */;
			buildPhases = (
				6675731A13E771380076F555 /* Sources */,
				6675731B13E771380076F555 /* Frameworks */,
				6675731C13E771380076F555 /* Resources */,
				6675731D13E771380076F555 /* ShellScript */,
			);
			buildRules = (
			);
			dependencies = (
				6675732513E771380076F555 /* PBXTargetDependency */,
			);
			name = NimbusInterappTests;
			productName = NimbusInterappTests;
			productReference = 6675731F13E771380076F555 /* NimbusInterappTests.octest */;
			productType = "com.apple.product-type.bundle";
		};
		66A03C0813E6E85E00B514F3 /* NimbusCore */ = {
			isa = PBXNativeTarget;
			buildConfigurationList = 66A03C2E13E6E85E00B514F3 /* Build configuration list for PBXNativeTarget "NimbusCore" */;
			buildPhases = (
				66A03C0513E6E85E00B514F3 /* Sources */,
				66A03C0613E6E85E00B514F3 /* Frameworks */,
				66A03C0713E6E85E00B514F3 /* Headers */,
			);
			buildRules = (
			);
			dependencies = (
			);
			name = NimbusCore;
			productName = NimbusCore;
			productReference = 66A03C0913E6E85E00B514F3 /* libNimbusCore.a */;
			productType = "com.apple.product-type.library.static";
		};
		66A03C1813E6E85E00B514F3 /* NimbusCoreTests */ = {
			isa = PBXNativeTarget;
			buildConfigurationList = 66A03C3113E6E85E00B514F3 /* Build configuration list for PBXNativeTarget "NimbusCoreTests" */;
			buildPhases = (
				66A03C1413E6E85E00B514F3 /* Sources */,
				66A03C1513E6E85E00B514F3 /* Frameworks */,
				66A03C1613E6E85E00B514F3 /* Resources */,
				66A03C1713E6E85E00B514F3 /* ShellScript */,
			);
			buildRules = (
			);
			dependencies = (
				66A03C2213E6E85E00B514F3 /* PBXTargetDependency */,
			);
			name = NimbusCoreTests;
			productName = NimbusCoreTests;
			productReference = 66A03C1913E6E85E00B514F3 /* NimbusCoreTests.octest */;
			productType = "com.apple.product-type.bundle";
		};
		66A03CBE13E6F0ED00B514F3 /* NimbusLauncher */ = {
			isa = PBXNativeTarget;
			buildConfigurationList = 66A03CDE13E6F0EE00B514F3 /* Build configuration list for PBXNativeTarget "NimbusLauncher" */;
			buildPhases = (
				66A03CBB13E6F0ED00B514F3 /* Sources */,
				66A03CBC13E6F0ED00B514F3 /* Frameworks */,
				66A03CBD13E6F0ED00B514F3 /* Headers */,
			);
			buildRules = (
			);
			dependencies = (
			);
			name = NimbusLauncher;
			productName = NimbusLauncher;
			productReference = 66A03CBF13E6F0ED00B514F3 /* libNimbusLauncher.a */;
			productType = "com.apple.product-type.library.static";
		};
		66A03CCB13E6F0EE00B514F3 /* NimbusLauncherTests */ = {
			isa = PBXNativeTarget;
			buildConfigurationList = 66A03CE113E6F0EE00B514F3 /* Build configuration list for PBXNativeTarget "NimbusLauncherTests" */;
			buildPhases = (
				66A03CC713E6F0EE00B514F3 /* Sources */,
				66A03CC813E6F0EE00B514F3 /* Frameworks */,
				66A03CC913E6F0EE00B514F3 /* Resources */,
				66A03CCA13E6F0EE00B514F3 /* ShellScript */,
			);
			buildRules = (
			);
			dependencies = (
				66A03CD213E6F0EE00B514F3 /* PBXTargetDependency */,
			);
			name = NimbusLauncherTests;
			productName = NimbusLauncherTests;
			productReference = 66A03CCC13E6F0EE00B514F3 /* NimbusLauncherTests.octest */;
			productType = "com.apple.product-type.bundle";
		};
		66A03D2613E6F97500B514F3 /* NimbusNetworkImage */ = {
			isa = PBXNativeTarget;
			buildConfigurationList = 66A03D4613E6F97600B514F3 /* Build configuration list for PBXNativeTarget "NimbusNetworkImage" */;
			buildPhases = (
				66A03D2313E6F97500B514F3 /* Sources */,
				66A03D2413E6F97500B514F3 /* Frameworks */,
				66A03D2513E6F97500B514F3 /* Headers */,
			);
			buildRules = (
			);
			dependencies = (
			);
			name = NimbusNetworkImage;
			productName = NimbusNetworkImage;
			productReference = 66A03D2713E6F97500B514F3 /* libNimbusNetworkImage.a */;
			productType = "com.apple.product-type.library.static";
		};
		66A03D3313E6F97500B514F3 /* NimbusNetworkImageTests */ = {
			isa = PBXNativeTarget;
			buildConfigurationList = 66A03D4913E6F97600B514F3 /* Build configuration list for PBXNativeTarget "NimbusNetworkImageTests" */;
			buildPhases = (
				66A03D2F13E6F97500B514F3 /* Sources */,
				66A03D3013E6F97500B514F3 /* Frameworks */,
				66A03D3113E6F97500B514F3 /* Resources */,
				66A03D3213E6F97500B514F3 /* ShellScript */,
			);
			buildRules = (
			);
			dependencies = (
				66A03D3A13E6F97500B514F3 /* PBXTargetDependency */,
			);
			name = NimbusNetworkImageTests;
			productName = NimbusNetworkImageTests;
			productReference = 66A03D3413E6F97500B514F3 /* NimbusNetworkImageTests.octest */;
			productType = "com.apple.product-type.bundle";
		};
		66A03D6713E6FA9700B514F3 /* ASIHTTPRequest */ = {
			isa = PBXNativeTarget;
			buildConfigurationList = 66A03D7013E6FA9800B514F3 /* Build configuration list for PBXNativeTarget "ASIHTTPRequest" */;
			buildPhases = (
				66A03D6413E6FA9700B514F3 /* Sources */,
				66A03D6513E6FA9700B514F3 /* Frameworks */,
				66A03D6613E6FA9700B514F3 /* Headers */,
			);
			buildRules = (
			);
			dependencies = (
			);
			name = ASIHTTPRequest;
			productName = ASIHTTPRequest;
			productReference = 66A03D6813E6FA9700B514F3 /* libASIHTTPRequest.a */;
			productType = "com.apple.product-type.library.static";
		};
		DB3A230813FD4B8E00614220 /* NimbusAttributedLabel */ = {
			isa = PBXNativeTarget;
			buildConfigurationList = DB3A232C13FD4B8F00614220 /* Build configuration list for PBXNativeTarget "NimbusAttributedLabel" */;
			buildPhases = (
				DB3A230513FD4B8E00614220 /* Sources */,
				DB3A230613FD4B8E00614220 /* Frameworks */,
				DB3A230713FD4B8E00614220 /* Headers */,
			);
			buildRules = (
			);
			dependencies = (
			);
			name = NimbusAttributedLabel;
			productName = NimbusAttributedLabel;
			productReference = DB3A230913FD4B8E00614220 /* libNimbusAttributedLabel.a */;
			productType = "com.apple.product-type.library.static";
		};
		DB3A231513FD4B8E00614220 /* NimbusAttributedLabelTests */ = {
			isa = PBXNativeTarget;
			buildConfigurationList = DB3A232D13FD4B8F00614220 /* Build configuration list for PBXNativeTarget "NimbusAttributedLabelTests" */;
			buildPhases = (
				DB3A231113FD4B8E00614220 /* Sources */,
				DB3A231213FD4B8E00614220 /* Frameworks */,
				DB3A231313FD4B8E00614220 /* Resources */,
				DB3A231413FD4B8E00614220 /* ShellScript */,
			);
			buildRules = (
			);
			dependencies = (
				DB3A231C13FD4B8E00614220 /* PBXTargetDependency */,
			);
			name = NimbusAttributedLabelTests;
			productName = NimbusAttributedLabelTests;
			productReference = DB3A231613FD4B8E00614220 /* NimbusAttributedLabelTests.octest */;
			productType = "com.apple.product-type.bundle";
		};
		DB84BD7313EFDDC900DACCFE /* NimbusWebController */ = {
			isa = PBXNativeTarget;
			buildConfigurationList = DB84BD9713EFDDCA00DACCFE /* Build configuration list for PBXNativeTarget "NimbusWebController" */;
			buildPhases = (
				DB84BD7013EFDDC900DACCFE /* Sources */,
				DB84BD7113EFDDC900DACCFE /* Frameworks */,
				DB84BD7213EFDDC900DACCFE /* Headers */,
			);
			buildRules = (
			);
			dependencies = (
			);
			name = NimbusWebController;
			productName = NimbusWebController;
			productReference = DB84BD7413EFDDC900DACCFE /* libNimbusWebController.a */;
			productType = "com.apple.product-type.library.static";
		};
		DB84BD8013EFDDCA00DACCFE /* NimbusWebControllerTests */ = {
			isa = PBXNativeTarget;
			buildConfigurationList = DB84BD9813EFDDCA00DACCFE /* Build configuration list for PBXNativeTarget "NimbusWebControllerTests" */;
			buildPhases = (
				DB84BD7C13EFDDCA00DACCFE /* Sources */,
				DB84BD7D13EFDDCA00DACCFE /* Frameworks */,
				DB84BD7E13EFDDCA00DACCFE /* Resources */,
				DB84BD7F13EFDDCA00DACCFE /* ShellScript */,
			);
			buildRules = (
			);
			dependencies = (
				DB84BD8713EFDDCA00DACCFE /* PBXTargetDependency */,
			);
			name = NimbusWebControllerTests;
			productName = NimbusWebControllerTests;
			productReference = DB84BD8113EFDDCA00DACCFE /* NimbusWebControllerTests.octest */;
			productType = "com.apple.product-type.bundle";
		};
/* End PBXNativeTarget section */

/* Begin PBXProject section */
		66A03BFE13E6E84800B514F3 /* Project object */ = {
			isa = PBXProject;
			attributes = {
				ORGANIZATIONNAME = "Jeff Verkoeyen";
			};
			buildConfigurationList = 66A03C0113E6E84800B514F3 /* Build configuration list for PBXProject "Nimbus" */;
			compatibilityVersion = "Xcode 3.2";
			developmentRegion = English;
			hasScannedForEncodings = 0;
			knownRegions = (
				en,
			);
			mainGroup = 66A03BFC13E6E84800B514F3;
			productRefGroup = 66A03C0A13E6E85E00B514F3 /* Products */;
			projectDirPath = "";
			projectRoot = "";
			targets = (
				66A03C0813E6E85E00B514F3 /* NimbusCore */,
				66A03C1813E6E85E00B514F3 /* NimbusCoreTests */,
				6675731113E771380076F555 /* NimbusInterapp */,
				6675731E13E771380076F555 /* NimbusInterappTests */,
				66A03CBE13E6F0ED00B514F3 /* NimbusLauncher */,
				66A03CCB13E6F0EE00B514F3 /* NimbusLauncherTests */,
				66A03D2613E6F97500B514F3 /* NimbusNetworkImage */,
				66A03D3313E6F97500B514F3 /* NimbusNetworkImageTests */,
				6675722813E765BF0076F555 /* NimbusOverview */,
				6675723513E765BF0076F555 /* NimbusOverviewTests */,
				6675727913E769150076F555 /* NimbusPhotos */,
				6675728613E769150076F555 /* NimbusPhotosTests */,
				667572BC13E76F460076F555 /* NimbusProcessors */,
				667572C913E76F460076F555 /* NimbusProcessorsTests */,
				6661BBCB13F1A3BB00D14F92 /* NimbusModels */,
				6661BBD813F1A3BB00D14F92 /* NimbusModelsTests */,
				DB84BD7313EFDDC900DACCFE /* NimbusWebController */,
				DB84BD8013EFDDCA00DACCFE /* NimbusWebControllerTests */,
<<<<<<< HEAD
				667572F613E7705F0076F555 /* JSONKit */,
				66A03D6713E6FA9700B514F3 /* ASIHTTPRequest */,
=======
>>>>>>> 96e0deef
				DB3A230813FD4B8E00614220 /* NimbusAttributedLabel */,
				DB3A231513FD4B8E00614220 /* NimbusAttributedLabelTests */,
				66A03CF713E6F15300B514F3 /* Nimbus */,
			);
		};
/* End PBXProject section */

/* Begin PBXResourcesBuildPhase section */
		6661BBD613F1A3BB00D14F92 /* Resources */ = {
			isa = PBXResourcesBuildPhase;
			buildActionMask = 2147483647;
			files = (
			);
			runOnlyForDeploymentPostprocessing = 0;
		};
		6675723313E765BF0076F555 /* Resources */ = {
			isa = PBXResourcesBuildPhase;
			buildActionMask = 2147483647;
			files = (
			);
			runOnlyForDeploymentPostprocessing = 0;
		};
		6675728413E769150076F555 /* Resources */ = {
			isa = PBXResourcesBuildPhase;
			buildActionMask = 2147483647;
			files = (
			);
			runOnlyForDeploymentPostprocessing = 0;
		};
		667572C713E76F460076F555 /* Resources */ = {
			isa = PBXResourcesBuildPhase;
			buildActionMask = 2147483647;
			files = (
			);
			runOnlyForDeploymentPostprocessing = 0;
		};
		6675731C13E771380076F555 /* Resources */ = {
			isa = PBXResourcesBuildPhase;
			buildActionMask = 2147483647;
			files = (
			);
			runOnlyForDeploymentPostprocessing = 0;
		};
		66A03C1613E6E85E00B514F3 /* Resources */ = {
			isa = PBXResourcesBuildPhase;
			buildActionMask = 2147483647;
			files = (
				66A03CB413E6EF1F00B514F3 /* nimbus64x64.png in Resources */,
			);
			runOnlyForDeploymentPostprocessing = 0;
		};
		66A03CC913E6F0EE00B514F3 /* Resources */ = {
			isa = PBXResourcesBuildPhase;
			buildActionMask = 2147483647;
			files = (
			);
			runOnlyForDeploymentPostprocessing = 0;
		};
		66A03D3113E6F97500B514F3 /* Resources */ = {
			isa = PBXResourcesBuildPhase;
			buildActionMask = 2147483647;
			files = (
			);
			runOnlyForDeploymentPostprocessing = 0;
		};
		DB3A231313FD4B8E00614220 /* Resources */ = {
			isa = PBXResourcesBuildPhase;
			buildActionMask = 2147483647;
			files = (
				DB3A233B13FD4C2900614220 /* NimbusAttributedLabelTests-Info.plist in Resources */,
			);
			runOnlyForDeploymentPostprocessing = 0;
		};
		DB84BD7E13EFDDCA00DACCFE /* Resources */ = {
			isa = PBXResourcesBuildPhase;
			buildActionMask = 2147483647;
			files = (
				DB84BDB113EFDF6900DACCFE /* NimbusWebControllerTests-Info.plist in Resources */,
			);
			runOnlyForDeploymentPostprocessing = 0;
		};
/* End PBXResourcesBuildPhase section */

/* Begin PBXShellScriptBuildPhase section */
		6661BBD713F1A3BB00D14F92 /* ShellScript */ = {
			isa = PBXShellScriptBuildPhase;
			buildActionMask = 2147483647;
			files = (
			);
			inputPaths = (
			);
			outputPaths = (
			);
			runOnlyForDeploymentPostprocessing = 0;
			shellPath = /bin/sh;
			shellScript = "# Run the unit tests in this test bundle.\n\"${SYSTEM_DEVELOPER_DIR}/Tools/RunUnitTests\"\n";
		};
		6675723413E765BF0076F555 /* ShellScript */ = {
			isa = PBXShellScriptBuildPhase;
			buildActionMask = 2147483647;
			files = (
			);
			inputPaths = (
			);
			outputPaths = (
			);
			runOnlyForDeploymentPostprocessing = 0;
			shellPath = /bin/sh;
			shellScript = "# Run the unit tests in this test bundle.\n\"${SYSTEM_DEVELOPER_DIR}/Tools/RunUnitTests\"\n";
		};
		6675728513E769150076F555 /* ShellScript */ = {
			isa = PBXShellScriptBuildPhase;
			buildActionMask = 2147483647;
			files = (
			);
			inputPaths = (
			);
			outputPaths = (
			);
			runOnlyForDeploymentPostprocessing = 0;
			shellPath = /bin/sh;
			shellScript = "# Run the unit tests in this test bundle.\n\"${SYSTEM_DEVELOPER_DIR}/Tools/RunUnitTests\"\n";
		};
		667572C813E76F460076F555 /* ShellScript */ = {
			isa = PBXShellScriptBuildPhase;
			buildActionMask = 2147483647;
			files = (
			);
			inputPaths = (
			);
			outputPaths = (
			);
			runOnlyForDeploymentPostprocessing = 0;
			shellPath = /bin/sh;
			shellScript = "# Run the unit tests in this test bundle.\n\"${SYSTEM_DEVELOPER_DIR}/Tools/RunUnitTests\"\n";
		};
		6675731D13E771380076F555 /* ShellScript */ = {
			isa = PBXShellScriptBuildPhase;
			buildActionMask = 2147483647;
			files = (
			);
			inputPaths = (
			);
			outputPaths = (
			);
			runOnlyForDeploymentPostprocessing = 0;
			shellPath = /bin/sh;
			shellScript = "# Run the unit tests in this test bundle.\n\"${SYSTEM_DEVELOPER_DIR}/Tools/RunUnitTests\"\n";
		};
		66A03C1713E6E85E00B514F3 /* ShellScript */ = {
			isa = PBXShellScriptBuildPhase;
			buildActionMask = 2147483647;
			files = (
			);
			inputPaths = (
			);
			outputPaths = (
			);
			runOnlyForDeploymentPostprocessing = 0;
			shellPath = /bin/sh;
			shellScript = "# Run the unit tests in this test bundle.\n\"${SYSTEM_DEVELOPER_DIR}/Tools/RunUnitTests\"\n";
		};
		66A03CCA13E6F0EE00B514F3 /* ShellScript */ = {
			isa = PBXShellScriptBuildPhase;
			buildActionMask = 2147483647;
			files = (
			);
			inputPaths = (
			);
			outputPaths = (
			);
			runOnlyForDeploymentPostprocessing = 0;
			shellPath = /bin/sh;
			shellScript = "# Run the unit tests in this test bundle.\n\"${SYSTEM_DEVELOPER_DIR}/Tools/RunUnitTests\"\n";
		};
		66A03D3213E6F97500B514F3 /* ShellScript */ = {
			isa = PBXShellScriptBuildPhase;
			buildActionMask = 2147483647;
			files = (
			);
			inputPaths = (
			);
			outputPaths = (
			);
			runOnlyForDeploymentPostprocessing = 0;
			shellPath = /bin/sh;
			shellScript = "# Run the unit tests in this test bundle.\n\"${SYSTEM_DEVELOPER_DIR}/Tools/RunUnitTests\"\n";
		};
		DB3A231413FD4B8E00614220 /* ShellScript */ = {
			isa = PBXShellScriptBuildPhase;
			buildActionMask = 2147483647;
			files = (
			);
			inputPaths = (
			);
			outputPaths = (
			);
			runOnlyForDeploymentPostprocessing = 0;
			shellPath = /bin/sh;
			shellScript = "# Run the unit tests in this test bundle.\n\"${SYSTEM_DEVELOPER_DIR}/Tools/RunUnitTests\"\n";
		};
		DB84BD7F13EFDDCA00DACCFE /* ShellScript */ = {
			isa = PBXShellScriptBuildPhase;
			buildActionMask = 2147483647;
			files = (
			);
			inputPaths = (
			);
			outputPaths = (
			);
			runOnlyForDeploymentPostprocessing = 0;
			shellPath = /bin/sh;
			shellScript = "# Run the unit tests in this test bundle.\n\"${SYSTEM_DEVELOPER_DIR}/Tools/RunUnitTests\"\n";
		};
/* End PBXShellScriptBuildPhase section */

/* Begin PBXSourcesBuildPhase section */
		6661BBC813F1A3BB00D14F92 /* Sources */ = {
			isa = PBXSourcesBuildPhase;
			buildActionMask = 2147483647;
			files = (
				66FE7D6D13FB83620061B987 /* NITableViewModel.m in Sources */,
				667A74A013FE20BD009D277D /* NIFormCellCatalog.m in Sources */,
				667A74A213FE20BD009D277D /* NICellFactory.m in Sources */,
			);
			runOnlyForDeploymentPostprocessing = 0;
		};
		6661BBD413F1A3BB00D14F92 /* Sources */ = {
			isa = PBXSourcesBuildPhase;
			buildActionMask = 2147483647;
			files = (
				6623EB6D1402ECE400E0E61A /* NITableViewModelTests.m in Sources */,
			);
			runOnlyForDeploymentPostprocessing = 0;
		};
		6675722513E765BF0076F555 /* Sources */ = {
			isa = PBXSourcesBuildPhase;
			buildActionMask = 2147483647;
			files = (
				6675726413E765F70076F555 /* NIDeviceInfo.m in Sources */,
				6675726713E765F70076F555 /* NIOverview.m in Sources */,
				6675726913E765F70076F555 /* NIOverviewGraphView.m in Sources */,
				6675726B13E765F70076F555 /* NIOverviewLogger.m in Sources */,
				6675726D13E765F70076F555 /* NIOverviewPageView.m in Sources */,
				6675726F13E765F70076F555 /* NIOverviewSwizzling.m in Sources */,
				6675727113E765F70076F555 /* NIOverviewView.m in Sources */,
			);
			runOnlyForDeploymentPostprocessing = 0;
		};
		6675723113E765BF0076F555 /* Sources */ = {
			isa = PBXSourcesBuildPhase;
			buildActionMask = 2147483647;
			files = (
			);
			runOnlyForDeploymentPostprocessing = 0;
		};
		6675727613E769150076F555 /* Sources */ = {
			isa = PBXSourcesBuildPhase;
			buildActionMask = 2147483647;
			files = (
				667572B013E7692F0076F555 /* NIPhotoAlbumScrollView.m in Sources */,
				667572B213E7692F0076F555 /* NIPhotoScrollView.m in Sources */,
				667572B413E7692F0076F555 /* NIPhotoScrubberView.m in Sources */,
				667572B613E7692F0076F555 /* NIToolbarPhotoViewController.m in Sources */,
			);
			runOnlyForDeploymentPostprocessing = 0;
		};
		6675728213E769150076F555 /* Sources */ = {
			isa = PBXSourcesBuildPhase;
			buildActionMask = 2147483647;
			files = (
			);
			runOnlyForDeploymentPostprocessing = 0;
		};
		667572B913E76F460076F555 /* Sources */ = {
			isa = PBXSourcesBuildPhase;
			buildActionMask = 2147483647;
			files = (
				667572EE13E76F5E0076F555 /* NIProcessorHTTPRequest.m in Sources */,
				66325D6313EB1BFA008D6EAD /* NIJSONKitProcessorHTTPRequest.m in Sources */,
			);
			runOnlyForDeploymentPostprocessing = 0;
		};
		667572C513E76F460076F555 /* Sources */ = {
			isa = PBXSourcesBuildPhase;
			buildActionMask = 2147483647;
			files = (
			);
			runOnlyForDeploymentPostprocessing = 0;
		};
		667572F313E7705F0076F555 /* Sources */ = {
			isa = PBXSourcesBuildPhase;
			buildActionMask = 2147483647;
			files = (
				6675730B13E7707B0076F555 /* JSONKit.m in Sources */,
			);
			runOnlyForDeploymentPostprocessing = 0;
		};
		6675730E13E771380076F555 /* Sources */ = {
			isa = PBXSourcesBuildPhase;
			buildActionMask = 2147483647;
			files = (
				6675733F13E7718B0076F555 /* NIInterapp.m in Sources */,
			);
			runOnlyForDeploymentPostprocessing = 0;
		};
		6675731A13E771380076F555 /* Sources */ = {
			isa = PBXSourcesBuildPhase;
			buildActionMask = 2147483647;
			files = (
			);
			runOnlyForDeploymentPostprocessing = 0;
		};
		66A03C0513E6E85E00B514F3 /* Sources */ = {
			isa = PBXSourcesBuildPhase;
			buildActionMask = 2147483647;
			files = (
				66A03C7213E6E8D100B514F3 /* NICommonMetrics.m in Sources */,
				66A03C7413E6E8D100B514F3 /* NIDataStructures.m in Sources */,
				66A03C7613E6E8D100B514F3 /* NIDebuggingTools.m in Sources */,
				66A03C7813E6E8D100B514F3 /* NIDeviceOrientation.m in Sources */,
				66A03C7A13E6E8D100B514F3 /* NIError.m in Sources */,
				66A03C7C13E6E8D100B514F3 /* NIFoundationMethods.m in Sources */,
				66A03C7E13E6E8D100B514F3 /* NIInMemoryCache.m in Sources */,
				66A03C8213E6E8D100B514F3 /* NINetworkActivity.m in Sources */,
				66A03C8413E6E8D100B514F3 /* NINonEmptyCollectionTesting.m in Sources */,
				66A03C8613E6E8D100B514F3 /* NINonRetainingCollections.m in Sources */,
				66A03C8813E6E8D100B514F3 /* NIOperations.m in Sources */,
				66A03C8A13E6E8D100B514F3 /* NIPaths.m in Sources */,
				66A03C8D13E6E8D100B514F3 /* NIRuntimeClassModifications.m in Sources */,
				66A03C8F13E6E8D100B514F3 /* NISDKAvailability.m in Sources */,
				66A03C9113E6E8D100B514F3 /* NIState.m in Sources */,
				66A03C9213E6E8D100B514F3 /* NSData+NimbusCore.m in Sources */,
				66A03C9313E6E8D100B514F3 /* NSString+NimbusCore.m in Sources */,
			);
			runOnlyForDeploymentPostprocessing = 0;
		};
		66A03C1413E6E85E00B514F3 /* Sources */ = {
			isa = PBXSourcesBuildPhase;
			buildActionMask = 2147483647;
			files = (
				66A03CAA13E6E90500B514F3 /* NICoreAdditionTests.m in Sources */,
				66A03CAB13E6E90500B514F3 /* NIDataStructureTests.m in Sources */,
				66A03CAC13E6E90500B514F3 /* NIFoundationMethodsTests.m in Sources */,
				66A03CAD13E6E90500B514F3 /* NIMemoryCacheTests.m in Sources */,
				66A03CAE13E6E90500B514F3 /* NINonEmptyCollectionTestingTests.m in Sources */,
				66A03CAF13E6E90500B514F3 /* NINonRetainingCollectionsTests.m in Sources */,
				66A03CB013E6E90500B514F3 /* NIOperationsTests.m in Sources */,
				66A03CB113E6E90500B514F3 /* NIRuntimeClassModificationsTests.m in Sources */,
				66A03CB213E6E90500B514F3 /* NSDate+UnitTesting.m in Sources */,
			);
			runOnlyForDeploymentPostprocessing = 0;
		};
		66A03CBB13E6F0ED00B514F3 /* Sources */ = {
			isa = PBXSourcesBuildPhase;
			buildActionMask = 2147483647;
			files = (
				66A03CEF13E6F10C00B514F3 /* NILauncherButton.m in Sources */,
				66A03CF013E6F10C00B514F3 /* NILauncherItemDetails.m in Sources */,
				66A03CF213E6F10C00B514F3 /* NILauncherView.m in Sources */,
				66A03CF413E6F10C00B514F3 /* NILauncherViewController.m in Sources */,
			);
			runOnlyForDeploymentPostprocessing = 0;
		};
		66A03CC713E6F0EE00B514F3 /* Sources */ = {
			isa = PBXSourcesBuildPhase;
			buildActionMask = 2147483647;
			files = (
			);
			runOnlyForDeploymentPostprocessing = 0;
		};
		66A03D2313E6F97500B514F3 /* Sources */ = {
			isa = PBXSourcesBuildPhase;
			buildActionMask = 2147483647;
			files = (
				66A03D5713E6F99400B514F3 /* NIHTTPImageRequest.m in Sources */,
				66A03D5A13E6F99400B514F3 /* NINetworkImageView.m in Sources */,
			);
			runOnlyForDeploymentPostprocessing = 0;
		};
		66A03D2F13E6F97500B514F3 /* Sources */ = {
			isa = PBXSourcesBuildPhase;
			buildActionMask = 2147483647;
			files = (
			);
			runOnlyForDeploymentPostprocessing = 0;
		};
		66A03D6413E6FA9700B514F3 /* Sources */ = {
			isa = PBXSourcesBuildPhase;
			buildActionMask = 2147483647;
			files = (
				66A03DB713E6FAC500B514F3 /* ASIAuthenticationDialog.m in Sources */,
				66A03DBA13E6FAC500B514F3 /* ASIDataCompressor.m in Sources */,
				66A03DBC13E6FAC500B514F3 /* ASIDataDecompressor.m in Sources */,
				66A03DBE13E6FAC500B514F3 /* ASIDownloadCache.m in Sources */,
				66A03DC013E6FAC500B514F3 /* ASIFormDataRequest.m in Sources */,
				66A03DC213E6FAC500B514F3 /* ASIHTTPRequest.m in Sources */,
				66A03DC613E6FAC500B514F3 /* ASIInputStream.m in Sources */,
				66A03DC813E6FAC500B514F3 /* ASINetworkQueue.m in Sources */,
				66A03DCB13E6FAC500B514F3 /* NIHTTPRequest.m in Sources */,
				66A03DCD13E6FAC500B514F3 /* Reachability.m in Sources */,
			);
			runOnlyForDeploymentPostprocessing = 0;
		};
		DB3A230513FD4B8E00614220 /* Sources */ = {
			isa = PBXSourcesBuildPhase;
			buildActionMask = 2147483647;
			files = (
				DB3A233713FD4BE500614220 /* NIAttributedLabel.m in Sources */,
			);
			runOnlyForDeploymentPostprocessing = 0;
		};
		DB3A231113FD4B8E00614220 /* Sources */ = {
			isa = PBXSourcesBuildPhase;
			buildActionMask = 2147483647;
			files = (
			);
			runOnlyForDeploymentPostprocessing = 0;
		};
		DB84BD7013EFDDC900DACCFE /* Sources */ = {
			isa = PBXSourcesBuildPhase;
			buildActionMask = 2147483647;
			files = (
				DB84BDAE13EFDF5900DACCFE /* NIWebController.m in Sources */,
			);
			runOnlyForDeploymentPostprocessing = 0;
		};
		DB84BD7C13EFDDCA00DACCFE /* Sources */ = {
			isa = PBXSourcesBuildPhase;
			buildActionMask = 2147483647;
			files = (
			);
			runOnlyForDeploymentPostprocessing = 0;
		};
/* End PBXSourcesBuildPhase section */

/* Begin PBXTargetDependency section */
		6661BBDF13F1A3BB00D14F92 /* PBXTargetDependency */ = {
			isa = PBXTargetDependency;
			target = 6661BBCB13F1A3BB00D14F92 /* NimbusModels */;
			targetProxy = 6661BBDE13F1A3BB00D14F92 /* PBXContainerItemProxy */;
		};
		6661BBFC13F1A42600D14F92 /* PBXTargetDependency */ = {
			isa = PBXTargetDependency;
			target = 6661BBCB13F1A3BB00D14F92 /* NimbusModels */;
			targetProxy = 6661BBFB13F1A42600D14F92 /* PBXContainerItemProxy */;
		};
		6675723C13E765BF0076F555 /* PBXTargetDependency */ = {
			isa = PBXTargetDependency;
			target = 6675722813E765BF0076F555 /* NimbusOverview */;
			targetProxy = 6675723B13E765BF0076F555 /* PBXContainerItemProxy */;
		};
		6675727513E766980076F555 /* PBXTargetDependency */ = {
			isa = PBXTargetDependency;
			target = 6675722813E765BF0076F555 /* NimbusOverview */;
			targetProxy = 6675727413E766980076F555 /* PBXContainerItemProxy */;
		};
		6675728D13E769150076F555 /* PBXTargetDependency */ = {
			isa = PBXTargetDependency;
			target = 6675727913E769150076F555 /* NimbusPhotos */;
			targetProxy = 6675728C13E769150076F555 /* PBXContainerItemProxy */;
		};
		667572B813E7698E0076F555 /* PBXTargetDependency */ = {
			isa = PBXTargetDependency;
			target = 6675727913E769150076F555 /* NimbusPhotos */;
			targetProxy = 667572B713E7698E0076F555 /* PBXContainerItemProxy */;
		};
		667572D013E76F460076F555 /* PBXTargetDependency */ = {
			isa = PBXTargetDependency;
			target = 667572BC13E76F460076F555 /* NimbusProcessors */;
			targetProxy = 667572CF13E76F460076F555 /* PBXContainerItemProxy */;
		};
		667572F213E76FB90076F555 /* PBXTargetDependency */ = {
			isa = PBXTargetDependency;
			target = 667572BC13E76F460076F555 /* NimbusProcessors */;
			targetProxy = 667572F113E76FB90076F555 /* PBXContainerItemProxy */;
		};
		6675730D13E770870076F555 /* PBXTargetDependency */ = {
			isa = PBXTargetDependency;
			target = 667572F613E7705F0076F555 /* JSONKit */;
			targetProxy = 6675730C13E770870076F555 /* PBXContainerItemProxy */;
		};
		6675732513E771380076F555 /* PBXTargetDependency */ = {
			isa = PBXTargetDependency;
			target = 6675731113E771380076F555 /* NimbusInterapp */;
			targetProxy = 6675732413E771380076F555 /* PBXContainerItemProxy */;
		};
		6675734113E771D90076F555 /* PBXTargetDependency */ = {
			isa = PBXTargetDependency;
			target = 6675731113E771380076F555 /* NimbusInterapp */;
			targetProxy = 6675734013E771D90076F555 /* PBXContainerItemProxy */;
		};
		66A03C2213E6E85E00B514F3 /* PBXTargetDependency */ = {
			isa = PBXTargetDependency;
			target = 66A03C0813E6E85E00B514F3 /* NimbusCore */;
			targetProxy = 66A03C2113E6E85E00B514F3 /* PBXContainerItemProxy */;
		};
		66A03CD213E6F0EE00B514F3 /* PBXTargetDependency */ = {
			isa = PBXTargetDependency;
			target = 66A03CBE13E6F0ED00B514F3 /* NimbusLauncher */;
			targetProxy = 66A03CD113E6F0EE00B514F3 /* PBXContainerItemProxy */;
		};
		66A03D0013E6F75B00B514F3 /* PBXTargetDependency */ = {
			isa = PBXTargetDependency;
			target = 66A03C0813E6E85E00B514F3 /* NimbusCore */;
			targetProxy = 66A03CFF13E6F75B00B514F3 /* PBXContainerItemProxy */;
		};
		66A03D0413E6F75B00B514F3 /* PBXTargetDependency */ = {
			isa = PBXTargetDependency;
			target = 66A03CBE13E6F0ED00B514F3 /* NimbusLauncher */;
			targetProxy = 66A03D0313E6F75B00B514F3 /* PBXContainerItemProxy */;
		};
		66A03D3A13E6F97500B514F3 /* PBXTargetDependency */ = {
			isa = PBXTargetDependency;
			target = 66A03D2613E6F97500B514F3 /* NimbusNetworkImage */;
			targetProxy = 66A03D3913E6F97500B514F3 /* PBXContainerItemProxy */;
		};
		66A03D6313E6FA4B00B514F3 /* PBXTargetDependency */ = {
			isa = PBXTargetDependency;
			target = 66A03D2613E6F97500B514F3 /* NimbusNetworkImage */;
			targetProxy = 66A03D6213E6FA4B00B514F3 /* PBXContainerItemProxy */;
		};
		66A03DEC13E6FAD400B514F3 /* PBXTargetDependency */ = {
			isa = PBXTargetDependency;
			target = 66A03D6713E6FA9700B514F3 /* ASIHTTPRequest */;
			targetProxy = 66A03DEB13E6FAD400B514F3 /* PBXContainerItemProxy */;
		};
		DB3A231C13FD4B8E00614220 /* PBXTargetDependency */ = {
			isa = PBXTargetDependency;
			target = DB3A230813FD4B8E00614220 /* NimbusAttributedLabel */;
			targetProxy = DB3A231B13FD4B8E00614220 /* PBXContainerItemProxy */;
		};
		DB84BD8713EFDDCA00DACCFE /* PBXTargetDependency */ = {
			isa = PBXTargetDependency;
			target = DB84BD7313EFDDC900DACCFE /* NimbusWebController */;
			targetProxy = DB84BD8613EFDDCA00DACCFE /* PBXContainerItemProxy */;
		};
		DB84BDB313EFDF8F00DACCFE /* PBXTargetDependency */ = {
			isa = PBXTargetDependency;
			target = DB84BD7313EFDDC900DACCFE /* NimbusWebController */;
			targetProxy = DB84BDB213EFDF8F00DACCFE /* PBXContainerItemProxy */;
		};
/* End PBXTargetDependency section */

/* Begin XCBuildConfiguration section */
		6661BBEB13F1A3BC00D14F92 /* Debug */ = {
			isa = XCBuildConfiguration;
			buildSettings = {
				ALWAYS_SEARCH_USER_PATHS = NO;
				ARCHS = "$(ARCHS_STANDARD_32_BIT)";
				COPY_PHASE_STRIP = NO;
				DSTROOT = /tmp/NimbusModels.dst;
				GCC_C_LANGUAGE_STANDARD = gnu99;
				GCC_DYNAMIC_NO_PIC = NO;
				GCC_OPTIMIZATION_LEVEL = 0;
				GCC_PREPROCESSOR_DEFINITIONS = (
					"DEBUG=1",
					"$(inherited)",
				);
				GCC_SYMBOLS_PRIVATE_EXTERN = NO;
				GCC_VERSION = com.apple.compilers.llvm.clang.1_0;
				GCC_WARN_ABOUT_MISSING_PROTOTYPES = YES;
				IPHONEOS_DEPLOYMENT_TARGET = 5.0;
				OTHER_LDFLAGS = "-ObjC";
				PRODUCT_NAME = "$(TARGET_NAME)";
				SDKROOT = iphoneos;
				SKIP_INSTALL = YES;
			};
			name = Debug;
		};
		6661BBEC13F1A3BC00D14F92 /* Release */ = {
			isa = XCBuildConfiguration;
			buildSettings = {
				ALWAYS_SEARCH_USER_PATHS = NO;
				ARCHS = "$(ARCHS_STANDARD_32_BIT)";
				COPY_PHASE_STRIP = YES;
				DSTROOT = /tmp/NimbusModels.dst;
				GCC_C_LANGUAGE_STANDARD = gnu99;
				GCC_VERSION = com.apple.compilers.llvm.clang.1_0;
				GCC_WARN_ABOUT_MISSING_PROTOTYPES = YES;
				IPHONEOS_DEPLOYMENT_TARGET = 5.0;
				OTHER_LDFLAGS = "-ObjC";
				PRODUCT_NAME = "$(TARGET_NAME)";
				SDKROOT = iphoneos;
				SKIP_INSTALL = YES;
				VALIDATE_PRODUCT = YES;
			};
			name = Release;
		};
		6661BBEE13F1A3BC00D14F92 /* Debug */ = {
			isa = XCBuildConfiguration;
			buildSettings = {
				ALWAYS_SEARCH_USER_PATHS = NO;
				ARCHS = "$(ARCHS_STANDARD_32_BIT)";
				COPY_PHASE_STRIP = NO;
				FRAMEWORK_SEARCH_PATHS = (
					"$(SDKROOT)/Developer/Library/Frameworks",
					"$(DEVELOPER_LIBRARY_DIR)/Frameworks",
				);
				GCC_C_LANGUAGE_STANDARD = gnu99;
				GCC_DYNAMIC_NO_PIC = NO;
				GCC_OPTIMIZATION_LEVEL = 0;
				GCC_PREPROCESSOR_DEFINITIONS = (
					"DEBUG=1",
					"$(inherited)",
				);
				GCC_SYMBOLS_PRIVATE_EXTERN = NO;
				GCC_VERSION = com.apple.compilers.llvm.clang.1_0;
				GCC_WARN_ABOUT_MISSING_PROTOTYPES = YES;
				INFOPLIST_FILE = "models/unittests/NimbusModelsTests-Info.plist";
				IPHONEOS_DEPLOYMENT_TARGET = 5.0;
				PRODUCT_NAME = "$(TARGET_NAME)";
				SDKROOT = iphoneos;
				WRAPPER_EXTENSION = octest;
			};
			name = Debug;
		};
		6661BBEF13F1A3BC00D14F92 /* Release */ = {
			isa = XCBuildConfiguration;
			buildSettings = {
				ALWAYS_SEARCH_USER_PATHS = NO;
				ARCHS = "$(ARCHS_STANDARD_32_BIT)";
				COPY_PHASE_STRIP = YES;
				FRAMEWORK_SEARCH_PATHS = (
					"$(SDKROOT)/Developer/Library/Frameworks",
					"$(DEVELOPER_LIBRARY_DIR)/Frameworks",
				);
				GCC_C_LANGUAGE_STANDARD = gnu99;
				GCC_VERSION = com.apple.compilers.llvm.clang.1_0;
				GCC_WARN_ABOUT_MISSING_PROTOTYPES = YES;
				INFOPLIST_FILE = "models/unittests/NimbusModelsTests-Info.plist";
				IPHONEOS_DEPLOYMENT_TARGET = 5.0;
				PRODUCT_NAME = "$(TARGET_NAME)";
				SDKROOT = iphoneos;
				VALIDATE_PRODUCT = YES;
				WRAPPER_EXTENSION = octest;
			};
			name = Release;
		};
		6675724813E765BF0076F555 /* Debug */ = {
			isa = XCBuildConfiguration;
			buildSettings = {
				ALWAYS_SEARCH_USER_PATHS = NO;
				ARCHS = "$(ARCHS_STANDARD_32_BIT)";
				COPY_PHASE_STRIP = NO;
				DSTROOT = /tmp/NimbusOverview.dst;
				GCC_C_LANGUAGE_STANDARD = gnu99;
				GCC_DYNAMIC_NO_PIC = NO;
				GCC_OPTIMIZATION_LEVEL = 0;
				GCC_PREPROCESSOR_DEFINITIONS = (
					"DEBUG=1",
					"$(inherited)",
				);
				GCC_SYMBOLS_PRIVATE_EXTERN = NO;
				GCC_VERSION = com.apple.compilers.llvmgcc42;
				GCC_WARN_ABOUT_MISSING_PROTOTYPES = YES;
				IPHONEOS_DEPLOYMENT_TARGET = 4.3;
				OTHER_LDFLAGS = "-ObjC";
				PRODUCT_NAME = "$(TARGET_NAME)";
				SDKROOT = iphoneos;
				SKIP_INSTALL = YES;
			};
			name = Debug;
		};
		6675724913E765BF0076F555 /* Release */ = {
			isa = XCBuildConfiguration;
			buildSettings = {
				ALWAYS_SEARCH_USER_PATHS = NO;
				ARCHS = "$(ARCHS_STANDARD_32_BIT)";
				COPY_PHASE_STRIP = YES;
				DSTROOT = /tmp/NimbusOverview.dst;
				GCC_C_LANGUAGE_STANDARD = gnu99;
				GCC_VERSION = com.apple.compilers.llvmgcc42;
				GCC_WARN_ABOUT_MISSING_PROTOTYPES = YES;
				IPHONEOS_DEPLOYMENT_TARGET = 4.3;
				OTHER_LDFLAGS = "-ObjC";
				PRODUCT_NAME = "$(TARGET_NAME)";
				SDKROOT = iphoneos;
				SKIP_INSTALL = YES;
				VALIDATE_PRODUCT = YES;
			};
			name = Release;
		};
		6675724A13E765BF0076F555 /* Debug */ = {
			isa = XCBuildConfiguration;
			buildSettings = {
				ALWAYS_SEARCH_USER_PATHS = NO;
				ARCHS = "$(ARCHS_STANDARD_32_BIT)";
				COPY_PHASE_STRIP = NO;
				FRAMEWORK_SEARCH_PATHS = (
					"$(SDKROOT)/Developer/Library/Frameworks",
					"$(DEVELOPER_LIBRARY_DIR)/Frameworks",
				);
				GCC_C_LANGUAGE_STANDARD = gnu99;
				GCC_DYNAMIC_NO_PIC = NO;
				GCC_OPTIMIZATION_LEVEL = 0;
				GCC_PREPROCESSOR_DEFINITIONS = (
					"DEBUG=1",
					"$(inherited)",
				);
				GCC_SYMBOLS_PRIVATE_EXTERN = NO;
				GCC_VERSION = com.apple.compilers.llvmgcc42;
				GCC_WARN_ABOUT_MISSING_PROTOTYPES = YES;
				INFOPLIST_FILE = "overview/unittests/NimbusOverviewTests-Info.plist";
				IPHONEOS_DEPLOYMENT_TARGET = 4.3;
				PRODUCT_NAME = "$(TARGET_NAME)";
				SDKROOT = iphoneos;
				WRAPPER_EXTENSION = octest;
			};
			name = Debug;
		};
		6675724B13E765BF0076F555 /* Release */ = {
			isa = XCBuildConfiguration;
			buildSettings = {
				ALWAYS_SEARCH_USER_PATHS = NO;
				ARCHS = "$(ARCHS_STANDARD_32_BIT)";
				COPY_PHASE_STRIP = YES;
				FRAMEWORK_SEARCH_PATHS = (
					"$(SDKROOT)/Developer/Library/Frameworks",
					"$(DEVELOPER_LIBRARY_DIR)/Frameworks",
				);
				GCC_C_LANGUAGE_STANDARD = gnu99;
				GCC_VERSION = com.apple.compilers.llvmgcc42;
				GCC_WARN_ABOUT_MISSING_PROTOTYPES = YES;
				INFOPLIST_FILE = "overview/unittests/NimbusOverviewTests-Info.plist";
				IPHONEOS_DEPLOYMENT_TARGET = 4.3;
				PRODUCT_NAME = "$(TARGET_NAME)";
				SDKROOT = iphoneos;
				VALIDATE_PRODUCT = YES;
				WRAPPER_EXTENSION = octest;
			};
			name = Release;
		};
		6675729A13E769150076F555 /* Debug */ = {
			isa = XCBuildConfiguration;
			buildSettings = {
				ALWAYS_SEARCH_USER_PATHS = NO;
				ARCHS = "$(ARCHS_STANDARD_32_BIT)";
				COPY_PHASE_STRIP = NO;
				DSTROOT = /tmp/NimbusPhotos.dst;
				GCC_C_LANGUAGE_STANDARD = gnu99;
				GCC_DYNAMIC_NO_PIC = NO;
				GCC_OPTIMIZATION_LEVEL = 0;
				GCC_PREPROCESSOR_DEFINITIONS = (
					"DEBUG=1",
					"$(inherited)",
				);
				GCC_SYMBOLS_PRIVATE_EXTERN = NO;
				GCC_VERSION = com.apple.compilers.llvmgcc42;
				GCC_WARN_ABOUT_MISSING_PROTOTYPES = YES;
				IPHONEOS_DEPLOYMENT_TARGET = 4.3;
				OTHER_LDFLAGS = "-ObjC";
				PRODUCT_NAME = "$(TARGET_NAME)";
				SDKROOT = iphoneos;
				SKIP_INSTALL = YES;
			};
			name = Debug;
		};
		6675729B13E769150076F555 /* Release */ = {
			isa = XCBuildConfiguration;
			buildSettings = {
				ALWAYS_SEARCH_USER_PATHS = NO;
				ARCHS = "$(ARCHS_STANDARD_32_BIT)";
				COPY_PHASE_STRIP = YES;
				DSTROOT = /tmp/NimbusPhotos.dst;
				GCC_C_LANGUAGE_STANDARD = gnu99;
				GCC_VERSION = com.apple.compilers.llvmgcc42;
				GCC_WARN_ABOUT_MISSING_PROTOTYPES = YES;
				IPHONEOS_DEPLOYMENT_TARGET = 4.3;
				OTHER_LDFLAGS = "-ObjC";
				PRODUCT_NAME = "$(TARGET_NAME)";
				SDKROOT = iphoneos;
				SKIP_INSTALL = YES;
				VALIDATE_PRODUCT = YES;
			};
			name = Release;
		};
		6675729D13E769150076F555 /* Debug */ = {
			isa = XCBuildConfiguration;
			buildSettings = {
				ALWAYS_SEARCH_USER_PATHS = NO;
				ARCHS = "$(ARCHS_STANDARD_32_BIT)";
				COPY_PHASE_STRIP = NO;
				FRAMEWORK_SEARCH_PATHS = (
					"$(SDKROOT)/Developer/Library/Frameworks",
					"$(DEVELOPER_LIBRARY_DIR)/Frameworks",
				);
				GCC_C_LANGUAGE_STANDARD = gnu99;
				GCC_DYNAMIC_NO_PIC = NO;
				GCC_OPTIMIZATION_LEVEL = 0;
				GCC_PREPROCESSOR_DEFINITIONS = (
					"DEBUG=1",
					"$(inherited)",
				);
				GCC_SYMBOLS_PRIVATE_EXTERN = NO;
				GCC_VERSION = com.apple.compilers.llvmgcc42;
				GCC_WARN_ABOUT_MISSING_PROTOTYPES = YES;
				INFOPLIST_FILE = "photos/unittests/NimbusPhotosTests-Info.plist";
				IPHONEOS_DEPLOYMENT_TARGET = 4.3;
				PRODUCT_NAME = "$(TARGET_NAME)";
				SDKROOT = iphoneos;
				WRAPPER_EXTENSION = octest;
			};
			name = Debug;
		};
		6675729E13E769150076F555 /* Release */ = {
			isa = XCBuildConfiguration;
			buildSettings = {
				ALWAYS_SEARCH_USER_PATHS = NO;
				ARCHS = "$(ARCHS_STANDARD_32_BIT)";
				COPY_PHASE_STRIP = YES;
				FRAMEWORK_SEARCH_PATHS = (
					"$(SDKROOT)/Developer/Library/Frameworks",
					"$(DEVELOPER_LIBRARY_DIR)/Frameworks",
				);
				GCC_C_LANGUAGE_STANDARD = gnu99;
				GCC_VERSION = com.apple.compilers.llvmgcc42;
				GCC_WARN_ABOUT_MISSING_PROTOTYPES = YES;
				INFOPLIST_FILE = "photos/unittests/NimbusPhotosTests-Info.plist";
				IPHONEOS_DEPLOYMENT_TARGET = 4.3;
				PRODUCT_NAME = "$(TARGET_NAME)";
				SDKROOT = iphoneos;
				VALIDATE_PRODUCT = YES;
				WRAPPER_EXTENSION = octest;
			};
			name = Release;
		};
		667572DD13E76F460076F555 /* Debug */ = {
			isa = XCBuildConfiguration;
			buildSettings = {
				ALWAYS_SEARCH_USER_PATHS = NO;
				ARCHS = "$(ARCHS_STANDARD_32_BIT)";
				COPY_PHASE_STRIP = NO;
				DSTROOT = /tmp/NimbusProcessors.dst;
				GCC_C_LANGUAGE_STANDARD = gnu99;
				GCC_DYNAMIC_NO_PIC = NO;
				GCC_OPTIMIZATION_LEVEL = 0;
				GCC_PREPROCESSOR_DEFINITIONS = (
					"DEBUG=1",
					"$(inherited)",
				);
				GCC_SYMBOLS_PRIVATE_EXTERN = NO;
				GCC_VERSION = com.apple.compilers.llvmgcc42;
				GCC_WARN_ABOUT_MISSING_PROTOTYPES = YES;
				IPHONEOS_DEPLOYMENT_TARGET = 4.3;
				OTHER_LDFLAGS = "-ObjC";
				PRODUCT_NAME = "$(TARGET_NAME)";
				SDKROOT = iphoneos;
				SKIP_INSTALL = YES;
			};
			name = Debug;
		};
		667572DE13E76F460076F555 /* Release */ = {
			isa = XCBuildConfiguration;
			buildSettings = {
				ALWAYS_SEARCH_USER_PATHS = NO;
				ARCHS = "$(ARCHS_STANDARD_32_BIT)";
				COPY_PHASE_STRIP = YES;
				DSTROOT = /tmp/NimbusProcessors.dst;
				GCC_C_LANGUAGE_STANDARD = gnu99;
				GCC_VERSION = com.apple.compilers.llvmgcc42;
				GCC_WARN_ABOUT_MISSING_PROTOTYPES = YES;
				IPHONEOS_DEPLOYMENT_TARGET = 4.3;
				OTHER_LDFLAGS = "-ObjC";
				PRODUCT_NAME = "$(TARGET_NAME)";
				SDKROOT = iphoneos;
				SKIP_INSTALL = YES;
				VALIDATE_PRODUCT = YES;
			};
			name = Release;
		};
		667572E013E76F460076F555 /* Debug */ = {
			isa = XCBuildConfiguration;
			buildSettings = {
				ALWAYS_SEARCH_USER_PATHS = NO;
				ARCHS = "$(ARCHS_STANDARD_32_BIT)";
				COPY_PHASE_STRIP = NO;
				FRAMEWORK_SEARCH_PATHS = (
					"$(SDKROOT)/Developer/Library/Frameworks",
					"$(DEVELOPER_LIBRARY_DIR)/Frameworks",
				);
				GCC_C_LANGUAGE_STANDARD = gnu99;
				GCC_DYNAMIC_NO_PIC = NO;
				GCC_OPTIMIZATION_LEVEL = 0;
				GCC_PREPROCESSOR_DEFINITIONS = (
					"DEBUG=1",
					"$(inherited)",
				);
				GCC_SYMBOLS_PRIVATE_EXTERN = NO;
				GCC_VERSION = com.apple.compilers.llvmgcc42;
				GCC_WARN_ABOUT_MISSING_PROTOTYPES = YES;
				INFOPLIST_FILE = "processors/unittests/NimbusProcessorsTests-Info.plist";
				IPHONEOS_DEPLOYMENT_TARGET = 4.3;
				PRODUCT_NAME = "$(TARGET_NAME)";
				SDKROOT = iphoneos;
				WRAPPER_EXTENSION = octest;
			};
			name = Debug;
		};
		667572E113E76F460076F555 /* Release */ = {
			isa = XCBuildConfiguration;
			buildSettings = {
				ALWAYS_SEARCH_USER_PATHS = NO;
				ARCHS = "$(ARCHS_STANDARD_32_BIT)";
				COPY_PHASE_STRIP = YES;
				FRAMEWORK_SEARCH_PATHS = (
					"$(SDKROOT)/Developer/Library/Frameworks",
					"$(DEVELOPER_LIBRARY_DIR)/Frameworks",
				);
				GCC_C_LANGUAGE_STANDARD = gnu99;
				GCC_VERSION = com.apple.compilers.llvmgcc42;
				GCC_WARN_ABOUT_MISSING_PROTOTYPES = YES;
				INFOPLIST_FILE = "processors/unittests/NimbusProcessorsTests-Info.plist";
				IPHONEOS_DEPLOYMENT_TARGET = 4.3;
				PRODUCT_NAME = "$(TARGET_NAME)";
				SDKROOT = iphoneos;
				VALIDATE_PRODUCT = YES;
				WRAPPER_EXTENSION = octest;
			};
			name = Release;
		};
		6675730013E7705F0076F555 /* Debug */ = {
			isa = XCBuildConfiguration;
			buildSettings = {
				ALWAYS_SEARCH_USER_PATHS = NO;
				ARCHS = "$(ARCHS_STANDARD_32_BIT)";
				COPY_PHASE_STRIP = NO;
				DSTROOT = /tmp/JSONKit.dst;
				GCC_C_LANGUAGE_STANDARD = gnu99;
				GCC_DYNAMIC_NO_PIC = NO;
				GCC_OPTIMIZATION_LEVEL = 0;
				GCC_PREPROCESSOR_DEFINITIONS = (
					"DEBUG=1",
					"$(inherited)",
				);
				GCC_SYMBOLS_PRIVATE_EXTERN = NO;
				GCC_VERSION = com.apple.compilers.llvmgcc42;
				GCC_WARN_ABOUT_MISSING_PROTOTYPES = YES;
				IPHONEOS_DEPLOYMENT_TARGET = 4.3;
				OTHER_LDFLAGS = "-ObjC";
				PRODUCT_NAME = "$(TARGET_NAME)";
				SDKROOT = iphoneos;
				SKIP_INSTALL = YES;
			};
			name = Debug;
		};
		6675730113E7705F0076F555 /* Release */ = {
			isa = XCBuildConfiguration;
			buildSettings = {
				ALWAYS_SEARCH_USER_PATHS = NO;
				ARCHS = "$(ARCHS_STANDARD_32_BIT)";
				COPY_PHASE_STRIP = YES;
				DSTROOT = /tmp/JSONKit.dst;
				GCC_C_LANGUAGE_STANDARD = gnu99;
				GCC_VERSION = com.apple.compilers.llvmgcc42;
				GCC_WARN_ABOUT_MISSING_PROTOTYPES = YES;
				IPHONEOS_DEPLOYMENT_TARGET = 4.3;
				OTHER_LDFLAGS = "-ObjC";
				PRODUCT_NAME = "$(TARGET_NAME)";
				SDKROOT = iphoneos;
				SKIP_INSTALL = YES;
				VALIDATE_PRODUCT = YES;
			};
			name = Release;
		};
		6675733213E771380076F555 /* Debug */ = {
			isa = XCBuildConfiguration;
			buildSettings = {
				ALWAYS_SEARCH_USER_PATHS = NO;
				ARCHS = "$(ARCHS_STANDARD_32_BIT)";
				COPY_PHASE_STRIP = NO;
				DSTROOT = /tmp/NimbusInterapp.dst;
				GCC_C_LANGUAGE_STANDARD = gnu99;
				GCC_DYNAMIC_NO_PIC = NO;
				GCC_OPTIMIZATION_LEVEL = 0;
				GCC_PREPROCESSOR_DEFINITIONS = (
					"DEBUG=1",
					"$(inherited)",
				);
				GCC_SYMBOLS_PRIVATE_EXTERN = NO;
				GCC_VERSION = com.apple.compilers.llvmgcc42;
				GCC_WARN_ABOUT_MISSING_PROTOTYPES = YES;
				IPHONEOS_DEPLOYMENT_TARGET = 4.3;
				OTHER_LDFLAGS = "-ObjC";
				PRODUCT_NAME = "$(TARGET_NAME)";
				SDKROOT = iphoneos;
				SKIP_INSTALL = YES;
			};
			name = Debug;
		};
		6675733313E771380076F555 /* Release */ = {
			isa = XCBuildConfiguration;
			buildSettings = {
				ALWAYS_SEARCH_USER_PATHS = NO;
				ARCHS = "$(ARCHS_STANDARD_32_BIT)";
				COPY_PHASE_STRIP = YES;
				DSTROOT = /tmp/NimbusInterapp.dst;
				GCC_C_LANGUAGE_STANDARD = gnu99;
				GCC_VERSION = com.apple.compilers.llvmgcc42;
				GCC_WARN_ABOUT_MISSING_PROTOTYPES = YES;
				IPHONEOS_DEPLOYMENT_TARGET = 4.3;
				OTHER_LDFLAGS = "-ObjC";
				PRODUCT_NAME = "$(TARGET_NAME)";
				SDKROOT = iphoneos;
				SKIP_INSTALL = YES;
				VALIDATE_PRODUCT = YES;
			};
			name = Release;
		};
		6675733513E771380076F555 /* Debug */ = {
			isa = XCBuildConfiguration;
			buildSettings = {
				ALWAYS_SEARCH_USER_PATHS = NO;
				ARCHS = "$(ARCHS_STANDARD_32_BIT)";
				COPY_PHASE_STRIP = NO;
				FRAMEWORK_SEARCH_PATHS = (
					"$(SDKROOT)/Developer/Library/Frameworks",
					"$(DEVELOPER_LIBRARY_DIR)/Frameworks",
				);
				GCC_C_LANGUAGE_STANDARD = gnu99;
				GCC_DYNAMIC_NO_PIC = NO;
				GCC_OPTIMIZATION_LEVEL = 0;
				GCC_PREPROCESSOR_DEFINITIONS = (
					"DEBUG=1",
					"$(inherited)",
				);
				GCC_SYMBOLS_PRIVATE_EXTERN = NO;
				GCC_VERSION = com.apple.compilers.llvmgcc42;
				GCC_WARN_ABOUT_MISSING_PROTOTYPES = YES;
				INFOPLIST_FILE = "interapp/unittests/NimbusInterappTests-Info.plist";
				IPHONEOS_DEPLOYMENT_TARGET = 4.3;
				PRODUCT_NAME = "$(TARGET_NAME)";
				SDKROOT = iphoneos;
				WRAPPER_EXTENSION = octest;
			};
			name = Debug;
		};
		6675733613E771380076F555 /* Release */ = {
			isa = XCBuildConfiguration;
			buildSettings = {
				ALWAYS_SEARCH_USER_PATHS = NO;
				ARCHS = "$(ARCHS_STANDARD_32_BIT)";
				COPY_PHASE_STRIP = YES;
				FRAMEWORK_SEARCH_PATHS = (
					"$(SDKROOT)/Developer/Library/Frameworks",
					"$(DEVELOPER_LIBRARY_DIR)/Frameworks",
				);
				GCC_C_LANGUAGE_STANDARD = gnu99;
				GCC_VERSION = com.apple.compilers.llvmgcc42;
				GCC_WARN_ABOUT_MISSING_PROTOTYPES = YES;
				INFOPLIST_FILE = "interapp/unittests/NimbusInterappTests-Info.plist";
				IPHONEOS_DEPLOYMENT_TARGET = 4.3;
				PRODUCT_NAME = "$(TARGET_NAME)";
				SDKROOT = iphoneos;
				VALIDATE_PRODUCT = YES;
				WRAPPER_EXTENSION = octest;
			};
			name = Release;
		};
		66A03C0313E6E84800B514F3 /* Debug */ = {
			isa = XCBuildConfiguration;
			buildSettings = {
				GCC_PRECOMPILE_PREFIX_HEADER = YES;
				GCC_PREFIX_HEADER = Nimbus_Prefix.pch;
				GCC_WARN_64_TO_32_BIT_CONVERSION = YES;
				GCC_WARN_ABOUT_RETURN_TYPE = YES;
				GCC_WARN_EFFECTIVE_CPLUSPLUS_VIOLATIONS = YES;
				GCC_WARN_SHADOW = YES;
				GCC_WARN_UNUSED_VARIABLE = YES;
				RUN_CLANG_STATIC_ANALYZER = YES;
				TEST_AFTER_BUILD = NO;
			};
			name = Debug;
		};
		66A03C0413E6E84800B514F3 /* Release */ = {
			isa = XCBuildConfiguration;
			buildSettings = {
				GCC_PRECOMPILE_PREFIX_HEADER = YES;
				GCC_PREFIX_HEADER = Nimbus_Prefix.pch;
				GCC_WARN_64_TO_32_BIT_CONVERSION = YES;
				GCC_WARN_ABOUT_RETURN_TYPE = YES;
				GCC_WARN_EFFECTIVE_CPLUSPLUS_VIOLATIONS = YES;
				GCC_WARN_SHADOW = YES;
				GCC_WARN_UNUSED_VARIABLE = YES;
				RUN_CLANG_STATIC_ANALYZER = YES;
				TEST_AFTER_BUILD = NO;
			};
			name = Release;
		};
		66A03C2F13E6E85E00B514F3 /* Debug */ = {
			isa = XCBuildConfiguration;
			buildSettings = {
				ALWAYS_SEARCH_USER_PATHS = NO;
				ARCHS = "$(ARCHS_STANDARD_32_BIT)";
				COPY_PHASE_STRIP = NO;
				DSTROOT = /tmp/NimbusCore.dst;
				GCC_C_LANGUAGE_STANDARD = gnu99;
				GCC_DYNAMIC_NO_PIC = NO;
				GCC_OPTIMIZATION_LEVEL = 0;
				GCC_PREPROCESSOR_DEFINITIONS = (
					"DEBUG=1",
					"$(inherited)",
				);
				GCC_SYMBOLS_PRIVATE_EXTERN = NO;
				GCC_VERSION = com.apple.compilers.llvmgcc42;
				GCC_WARN_ABOUT_MISSING_PROTOTYPES = YES;
				GCC_WARN_ABOUT_RETURN_TYPE = YES;
				GCC_WARN_UNUSED_VARIABLE = YES;
				IPHONEOS_DEPLOYMENT_TARGET = 4.3;
				OTHER_LDFLAGS = "-ObjC";
				PRODUCT_NAME = "$(TARGET_NAME)";
				SDKROOT = iphoneos;
				SKIP_INSTALL = YES;
			};
			name = Debug;
		};
		66A03C3013E6E85E00B514F3 /* Release */ = {
			isa = XCBuildConfiguration;
			buildSettings = {
				ALWAYS_SEARCH_USER_PATHS = NO;
				ARCHS = "$(ARCHS_STANDARD_32_BIT)";
				COPY_PHASE_STRIP = YES;
				DSTROOT = /tmp/NimbusCore.dst;
				GCC_C_LANGUAGE_STANDARD = gnu99;
				GCC_VERSION = com.apple.compilers.llvmgcc42;
				GCC_WARN_ABOUT_MISSING_PROTOTYPES = YES;
				GCC_WARN_ABOUT_RETURN_TYPE = YES;
				GCC_WARN_UNUSED_VARIABLE = YES;
				IPHONEOS_DEPLOYMENT_TARGET = 4.3;
				OTHER_LDFLAGS = "-ObjC";
				PRODUCT_NAME = "$(TARGET_NAME)";
				SDKROOT = iphoneos;
				SKIP_INSTALL = YES;
				VALIDATE_PRODUCT = YES;
			};
			name = Release;
		};
		66A03C3213E6E85E00B514F3 /* Debug */ = {
			isa = XCBuildConfiguration;
			buildSettings = {
				ALWAYS_SEARCH_USER_PATHS = NO;
				ARCHS = "$(ARCHS_STANDARD_32_BIT)";
				COPY_PHASE_STRIP = NO;
				FRAMEWORK_SEARCH_PATHS = (
					"$(SDKROOT)/Developer/Library/Frameworks",
					"$(DEVELOPER_LIBRARY_DIR)/Frameworks",
				);
				GCC_C_LANGUAGE_STANDARD = gnu99;
				GCC_DYNAMIC_NO_PIC = NO;
				GCC_OPTIMIZATION_LEVEL = 0;
				GCC_PREPROCESSOR_DEFINITIONS = (
					"DEBUG=1",
					"$(inherited)",
				);
				GCC_SYMBOLS_PRIVATE_EXTERN = NO;
				GCC_VERSION = com.apple.compilers.llvmgcc42;
				GCC_WARN_ABOUT_MISSING_PROTOTYPES = YES;
				GCC_WARN_ABOUT_RETURN_TYPE = YES;
				GCC_WARN_UNUSED_VARIABLE = YES;
				INFOPLIST_FILE = "core/unittests/NimbusCoreTests-Info.plist";
				IPHONEOS_DEPLOYMENT_TARGET = 4.3;
				OTHER_LDFLAGS = "-ObjC";
				PRODUCT_NAME = "$(TARGET_NAME)";
				SDKROOT = iphoneos;
				WRAPPER_EXTENSION = octest;
			};
			name = Debug;
		};
		66A03C3313E6E85E00B514F3 /* Release */ = {
			isa = XCBuildConfiguration;
			buildSettings = {
				ALWAYS_SEARCH_USER_PATHS = NO;
				ARCHS = "$(ARCHS_STANDARD_32_BIT)";
				COPY_PHASE_STRIP = YES;
				FRAMEWORK_SEARCH_PATHS = (
					"$(SDKROOT)/Developer/Library/Frameworks",
					"$(DEVELOPER_LIBRARY_DIR)/Frameworks",
				);
				GCC_C_LANGUAGE_STANDARD = gnu99;
				GCC_VERSION = com.apple.compilers.llvmgcc42;
				GCC_WARN_ABOUT_MISSING_PROTOTYPES = YES;
				GCC_WARN_ABOUT_RETURN_TYPE = YES;
				GCC_WARN_UNUSED_VARIABLE = YES;
				INFOPLIST_FILE = "core/unittests/NimbusCoreTests-Info.plist";
				IPHONEOS_DEPLOYMENT_TARGET = 4.3;
				OTHER_LDFLAGS = "-ObjC";
				PRODUCT_NAME = "$(TARGET_NAME)";
				SDKROOT = iphoneos;
				VALIDATE_PRODUCT = YES;
				WRAPPER_EXTENSION = octest;
			};
			name = Release;
		};
		66A03CDF13E6F0EE00B514F3 /* Debug */ = {
			isa = XCBuildConfiguration;
			buildSettings = {
				ALWAYS_SEARCH_USER_PATHS = NO;
				ARCHS = "$(ARCHS_STANDARD_32_BIT)";
				COPY_PHASE_STRIP = NO;
				DSTROOT = /tmp/NimbusLauncher.dst;
				GCC_C_LANGUAGE_STANDARD = gnu99;
				GCC_DYNAMIC_NO_PIC = NO;
				GCC_OPTIMIZATION_LEVEL = 0;
				GCC_PREPROCESSOR_DEFINITIONS = (
					"DEBUG=1",
					"$(inherited)",
				);
				GCC_SYMBOLS_PRIVATE_EXTERN = NO;
				GCC_VERSION = com.apple.compilers.llvmgcc42;
				GCC_WARN_ABOUT_MISSING_PROTOTYPES = YES;
				IPHONEOS_DEPLOYMENT_TARGET = 4.3;
				OTHER_LDFLAGS = "-ObjC";
				PRODUCT_NAME = "$(TARGET_NAME)";
				SDKROOT = iphoneos;
				SKIP_INSTALL = YES;
			};
			name = Debug;
		};
		66A03CE013E6F0EE00B514F3 /* Release */ = {
			isa = XCBuildConfiguration;
			buildSettings = {
				ALWAYS_SEARCH_USER_PATHS = NO;
				ARCHS = "$(ARCHS_STANDARD_32_BIT)";
				COPY_PHASE_STRIP = YES;
				DSTROOT = /tmp/NimbusLauncher.dst;
				GCC_C_LANGUAGE_STANDARD = gnu99;
				GCC_VERSION = com.apple.compilers.llvmgcc42;
				GCC_WARN_ABOUT_MISSING_PROTOTYPES = YES;
				IPHONEOS_DEPLOYMENT_TARGET = 4.3;
				OTHER_LDFLAGS = "-ObjC";
				PRODUCT_NAME = "$(TARGET_NAME)";
				SDKROOT = iphoneos;
				SKIP_INSTALL = YES;
				VALIDATE_PRODUCT = YES;
			};
			name = Release;
		};
		66A03CE213E6F0EE00B514F3 /* Debug */ = {
			isa = XCBuildConfiguration;
			buildSettings = {
				ALWAYS_SEARCH_USER_PATHS = NO;
				ARCHS = "$(ARCHS_STANDARD_32_BIT)";
				COPY_PHASE_STRIP = NO;
				FRAMEWORK_SEARCH_PATHS = (
					"$(SDKROOT)/Developer/Library/Frameworks",
					"$(DEVELOPER_LIBRARY_DIR)/Frameworks",
				);
				GCC_C_LANGUAGE_STANDARD = gnu99;
				GCC_DYNAMIC_NO_PIC = NO;
				GCC_OPTIMIZATION_LEVEL = 0;
				GCC_PREPROCESSOR_DEFINITIONS = (
					"DEBUG=1",
					"$(inherited)",
				);
				GCC_SYMBOLS_PRIVATE_EXTERN = NO;
				GCC_VERSION = com.apple.compilers.llvmgcc42;
				GCC_WARN_ABOUT_MISSING_PROTOTYPES = YES;
				INFOPLIST_FILE = "launcher/unittests/NimbusLauncherTests-Info.plist";
				IPHONEOS_DEPLOYMENT_TARGET = 4.3;
				PRODUCT_NAME = "$(TARGET_NAME)";
				SDKROOT = iphoneos;
				WRAPPER_EXTENSION = octest;
			};
			name = Debug;
		};
		66A03CE313E6F0EE00B514F3 /* Release */ = {
			isa = XCBuildConfiguration;
			buildSettings = {
				ALWAYS_SEARCH_USER_PATHS = NO;
				ARCHS = "$(ARCHS_STANDARD_32_BIT)";
				COPY_PHASE_STRIP = YES;
				FRAMEWORK_SEARCH_PATHS = (
					"$(SDKROOT)/Developer/Library/Frameworks",
					"$(DEVELOPER_LIBRARY_DIR)/Frameworks",
				);
				GCC_C_LANGUAGE_STANDARD = gnu99;
				GCC_VERSION = com.apple.compilers.llvmgcc42;
				GCC_WARN_ABOUT_MISSING_PROTOTYPES = YES;
				INFOPLIST_FILE = "launcher/unittests/NimbusLauncherTests-Info.plist";
				IPHONEOS_DEPLOYMENT_TARGET = 4.3;
				PRODUCT_NAME = "$(TARGET_NAME)";
				SDKROOT = iphoneos;
				VALIDATE_PRODUCT = YES;
				WRAPPER_EXTENSION = octest;
			};
			name = Release;
		};
		66A03CF913E6F15300B514F3 /* Debug */ = {
			isa = XCBuildConfiguration;
			buildSettings = {
				PRODUCT_NAME = "$(TARGET_NAME)";
			};
			name = Debug;
		};
		66A03CFA13E6F15300B514F3 /* Release */ = {
			isa = XCBuildConfiguration;
			buildSettings = {
				PRODUCT_NAME = "$(TARGET_NAME)";
			};
			name = Release;
		};
		66A03D4713E6F97600B514F3 /* Debug */ = {
			isa = XCBuildConfiguration;
			buildSettings = {
				ALWAYS_SEARCH_USER_PATHS = NO;
				ARCHS = "$(ARCHS_STANDARD_32_BIT)";
				COPY_PHASE_STRIP = NO;
				DSTROOT = /tmp/NimbusNetworkImage.dst;
				GCC_C_LANGUAGE_STANDARD = gnu99;
				GCC_DYNAMIC_NO_PIC = NO;
				GCC_OPTIMIZATION_LEVEL = 0;
				GCC_PREPROCESSOR_DEFINITIONS = (
					"DEBUG=1",
					"$(inherited)",
				);
				GCC_SYMBOLS_PRIVATE_EXTERN = NO;
				GCC_VERSION = com.apple.compilers.llvmgcc42;
				GCC_WARN_ABOUT_MISSING_PROTOTYPES = YES;
				IPHONEOS_DEPLOYMENT_TARGET = 4.3;
				OTHER_LDFLAGS = "-ObjC";
				PRODUCT_NAME = "$(TARGET_NAME)";
				SDKROOT = iphoneos;
				SKIP_INSTALL = YES;
			};
			name = Debug;
		};
		66A03D4813E6F97600B514F3 /* Release */ = {
			isa = XCBuildConfiguration;
			buildSettings = {
				ALWAYS_SEARCH_USER_PATHS = NO;
				ARCHS = "$(ARCHS_STANDARD_32_BIT)";
				COPY_PHASE_STRIP = YES;
				DSTROOT = /tmp/NimbusNetworkImage.dst;
				GCC_C_LANGUAGE_STANDARD = gnu99;
				GCC_VERSION = com.apple.compilers.llvmgcc42;
				GCC_WARN_ABOUT_MISSING_PROTOTYPES = YES;
				IPHONEOS_DEPLOYMENT_TARGET = 4.3;
				OTHER_LDFLAGS = "-ObjC";
				PRODUCT_NAME = "$(TARGET_NAME)";
				SDKROOT = iphoneos;
				SKIP_INSTALL = YES;
				VALIDATE_PRODUCT = YES;
			};
			name = Release;
		};
		66A03D4A13E6F97600B514F3 /* Debug */ = {
			isa = XCBuildConfiguration;
			buildSettings = {
				ALWAYS_SEARCH_USER_PATHS = NO;
				ARCHS = "$(ARCHS_STANDARD_32_BIT)";
				COPY_PHASE_STRIP = NO;
				FRAMEWORK_SEARCH_PATHS = (
					"$(SDKROOT)/Developer/Library/Frameworks",
					"$(DEVELOPER_LIBRARY_DIR)/Frameworks",
				);
				GCC_C_LANGUAGE_STANDARD = gnu99;
				GCC_DYNAMIC_NO_PIC = NO;
				GCC_OPTIMIZATION_LEVEL = 0;
				GCC_PREPROCESSOR_DEFINITIONS = (
					"DEBUG=1",
					"$(inherited)",
				);
				GCC_SYMBOLS_PRIVATE_EXTERN = NO;
				GCC_VERSION = com.apple.compilers.llvmgcc42;
				GCC_WARN_ABOUT_MISSING_PROTOTYPES = YES;
				INFOPLIST_FILE = "networkimage/unittests/NimbusNetworkImageTests-Info.plist";
				IPHONEOS_DEPLOYMENT_TARGET = 4.3;
				PRODUCT_NAME = "$(TARGET_NAME)";
				SDKROOT = iphoneos;
				WRAPPER_EXTENSION = octest;
			};
			name = Debug;
		};
		66A03D4B13E6F97600B514F3 /* Release */ = {
			isa = XCBuildConfiguration;
			buildSettings = {
				ALWAYS_SEARCH_USER_PATHS = NO;
				ARCHS = "$(ARCHS_STANDARD_32_BIT)";
				COPY_PHASE_STRIP = YES;
				FRAMEWORK_SEARCH_PATHS = (
					"$(SDKROOT)/Developer/Library/Frameworks",
					"$(DEVELOPER_LIBRARY_DIR)/Frameworks",
				);
				GCC_C_LANGUAGE_STANDARD = gnu99;
				GCC_VERSION = com.apple.compilers.llvmgcc42;
				GCC_WARN_ABOUT_MISSING_PROTOTYPES = YES;
				INFOPLIST_FILE = "networkimage/unittests/NimbusNetworkImageTests-Info.plist";
				IPHONEOS_DEPLOYMENT_TARGET = 4.3;
				PRODUCT_NAME = "$(TARGET_NAME)";
				SDKROOT = iphoneos;
				VALIDATE_PRODUCT = YES;
				WRAPPER_EXTENSION = octest;
			};
			name = Release;
		};
		66A03D7113E6FA9800B514F3 /* Debug */ = {
			isa = XCBuildConfiguration;
			buildSettings = {
				ALWAYS_SEARCH_USER_PATHS = NO;
				ARCHS = "$(ARCHS_STANDARD_32_BIT)";
				COPY_PHASE_STRIP = NO;
				DSTROOT = /tmp/ASIHTTPRequest.dst;
				GCC_C_LANGUAGE_STANDARD = gnu99;
				GCC_DYNAMIC_NO_PIC = NO;
				GCC_OPTIMIZATION_LEVEL = 0;
				GCC_PREPROCESSOR_DEFINITIONS = (
					"DEBUG=1",
					"$(inherited)",
				);
				GCC_SYMBOLS_PRIVATE_EXTERN = NO;
				GCC_VERSION = com.apple.compilers.llvmgcc42;
				GCC_WARN_ABOUT_MISSING_PROTOTYPES = YES;
				IPHONEOS_DEPLOYMENT_TARGET = 4.3;
				OTHER_LDFLAGS = "-ObjC";
				PRODUCT_NAME = "$(TARGET_NAME)";
				SDKROOT = iphoneos;
				SKIP_INSTALL = YES;
			};
			name = Debug;
		};
		66A03D7213E6FA9800B514F3 /* Release */ = {
			isa = XCBuildConfiguration;
			buildSettings = {
				ALWAYS_SEARCH_USER_PATHS = NO;
				ARCHS = "$(ARCHS_STANDARD_32_BIT)";
				COPY_PHASE_STRIP = YES;
				DSTROOT = /tmp/ASIHTTPRequest.dst;
				GCC_C_LANGUAGE_STANDARD = gnu99;
				GCC_VERSION = com.apple.compilers.llvmgcc42;
				GCC_WARN_ABOUT_MISSING_PROTOTYPES = YES;
				IPHONEOS_DEPLOYMENT_TARGET = 4.3;
				OTHER_LDFLAGS = "-ObjC";
				PRODUCT_NAME = "$(TARGET_NAME)";
				SDKROOT = iphoneos;
				SKIP_INSTALL = YES;
				VALIDATE_PRODUCT = YES;
			};
			name = Release;
		};
		DB3A232813FD4B8E00614220 /* Debug */ = {
			isa = XCBuildConfiguration;
			buildSettings = {
				ALWAYS_SEARCH_USER_PATHS = NO;
				ARCHS = "$(ARCHS_STANDARD_32_BIT)";
				COPY_PHASE_STRIP = NO;
				DSTROOT = /tmp/NimbusAttributedLabel.dst;
				GCC_C_LANGUAGE_STANDARD = gnu99;
				GCC_DYNAMIC_NO_PIC = NO;
				GCC_OPTIMIZATION_LEVEL = 0;
				GCC_PRECOMPILE_PREFIX_HEADER = YES;
				GCC_PREFIX_HEADER = attributedlabel/lib/NimbusAttributedLabel_Prefix.pch;
				GCC_PREPROCESSOR_DEFINITIONS = (
					"DEBUG=1",
					"$(inherited)",
				);
				GCC_SYMBOLS_PRIVATE_EXTERN = NO;
				GCC_VERSION = com.apple.compilers.llvmgcc42;
				GCC_WARN_ABOUT_MISSING_PROTOTYPES = YES;
				IPHONEOS_DEPLOYMENT_TARGET = 4.3;
				OTHER_LDFLAGS = "-ObjC";
				PRODUCT_NAME = "$(TARGET_NAME)";
				SDKROOT = iphoneos;
				SKIP_INSTALL = YES;
			};
			name = Debug;
		};
		DB3A232913FD4B8E00614220 /* Release */ = {
			isa = XCBuildConfiguration;
			buildSettings = {
				ALWAYS_SEARCH_USER_PATHS = NO;
				ARCHS = "$(ARCHS_STANDARD_32_BIT)";
				COPY_PHASE_STRIP = YES;
				DSTROOT = /tmp/NimbusAttributedLabel.dst;
				GCC_C_LANGUAGE_STANDARD = gnu99;
				GCC_PRECOMPILE_PREFIX_HEADER = YES;
				GCC_PREFIX_HEADER = attributedlabel/lib/NimbusAttributedLabel_Prefix.pch;
				GCC_VERSION = com.apple.compilers.llvmgcc42;
				GCC_WARN_ABOUT_MISSING_PROTOTYPES = YES;
				IPHONEOS_DEPLOYMENT_TARGET = 4.3;
				OTHER_LDFLAGS = "-ObjC";
				PRODUCT_NAME = "$(TARGET_NAME)";
				SDKROOT = iphoneos;
				SKIP_INSTALL = YES;
				VALIDATE_PRODUCT = YES;
			};
			name = Release;
		};
<<<<<<< HEAD
=======
		DB3A232813FD4B8E00614220 /* Debug */ = {
			isa = XCBuildConfiguration;
			buildSettings = {
				ALWAYS_SEARCH_USER_PATHS = NO;
				ARCHS = "$(ARCHS_STANDARD_32_BIT)";
				COPY_PHASE_STRIP = NO;
				DSTROOT = /tmp/NimbusAttributedLabel.dst;
				GCC_C_LANGUAGE_STANDARD = gnu99;
				GCC_DYNAMIC_NO_PIC = NO;
				GCC_OPTIMIZATION_LEVEL = 0;
				GCC_PRECOMPILE_PREFIX_HEADER = YES;
				GCC_PREFIX_HEADER = attributedlabel/lib/NimbusAttributedLabel_Prefix.pch;
				GCC_PREPROCESSOR_DEFINITIONS = (
					"DEBUG=1",
					"$(inherited)",
				);
				GCC_SYMBOLS_PRIVATE_EXTERN = NO;
				GCC_VERSION = com.apple.compilers.llvmgcc42;
				GCC_WARN_ABOUT_MISSING_PROTOTYPES = YES;
				IPHONEOS_DEPLOYMENT_TARGET = 4.3;
				OTHER_LDFLAGS = "-ObjC";
				PRODUCT_NAME = "$(TARGET_NAME)";
				SDKROOT = iphoneos;
				SKIP_INSTALL = YES;
			};
			name = Debug;
		};
		DB3A232913FD4B8E00614220 /* Release */ = {
			isa = XCBuildConfiguration;
			buildSettings = {
				ALWAYS_SEARCH_USER_PATHS = NO;
				ARCHS = "$(ARCHS_STANDARD_32_BIT)";
				COPY_PHASE_STRIP = YES;
				DSTROOT = /tmp/NimbusAttributedLabel.dst;
				GCC_C_LANGUAGE_STANDARD = gnu99;
				GCC_PRECOMPILE_PREFIX_HEADER = YES;
				GCC_PREFIX_HEADER = attributedlabel/lib/NimbusAttributedLabel_Prefix.pch;
				GCC_VERSION = com.apple.compilers.llvmgcc42;
				GCC_WARN_ABOUT_MISSING_PROTOTYPES = YES;
				IPHONEOS_DEPLOYMENT_TARGET = 4.3;
				OTHER_LDFLAGS = "-ObjC";
				PRODUCT_NAME = "$(TARGET_NAME)";
				SDKROOT = iphoneos;
				SKIP_INSTALL = YES;
				VALIDATE_PRODUCT = YES;
			};
			name = Release;
		};
>>>>>>> 96e0deef
		DB3A232A13FD4B8E00614220 /* Debug */ = {
			isa = XCBuildConfiguration;
			buildSettings = {
				ALWAYS_SEARCH_USER_PATHS = NO;
				ARCHS = "$(ARCHS_STANDARD_32_BIT)";
				COPY_PHASE_STRIP = NO;
				FRAMEWORK_SEARCH_PATHS = (
					"$(SDKROOT)/Developer/Library/Frameworks",
					"$(DEVELOPER_LIBRARY_DIR)/Frameworks",
				);
				GCC_C_LANGUAGE_STANDARD = gnu99;
				GCC_DYNAMIC_NO_PIC = NO;
				GCC_OPTIMIZATION_LEVEL = 0;
				GCC_PRECOMPILE_PREFIX_HEADER = YES;
				GCC_PREFIX_HEADER = "NimbusAttributedLabel/NimbusAttributedLabel-Prefix.pch";
				GCC_PREPROCESSOR_DEFINITIONS = (
					"DEBUG=1",
					"$(inherited)",
				);
				GCC_SYMBOLS_PRIVATE_EXTERN = NO;
				GCC_VERSION = com.apple.compilers.llvmgcc42;
				GCC_WARN_ABOUT_MISSING_PROTOTYPES = YES;
				INFOPLIST_FILE = "NimbusAttributedLabelTests/NimbusAttributedLabelTests-Info.plist";
				IPHONEOS_DEPLOYMENT_TARGET = 4.3;
				PRODUCT_NAME = "$(TARGET_NAME)";
				SDKROOT = iphoneos;
				WRAPPER_EXTENSION = octest;
			};
			name = Debug;
		};
		DB3A232B13FD4B8E00614220 /* Release */ = {
			isa = XCBuildConfiguration;
			buildSettings = {
				ALWAYS_SEARCH_USER_PATHS = NO;
				ARCHS = "$(ARCHS_STANDARD_32_BIT)";
				COPY_PHASE_STRIP = YES;
				FRAMEWORK_SEARCH_PATHS = (
					"$(SDKROOT)/Developer/Library/Frameworks",
					"$(DEVELOPER_LIBRARY_DIR)/Frameworks",
				);
				GCC_C_LANGUAGE_STANDARD = gnu99;
				GCC_PRECOMPILE_PREFIX_HEADER = YES;
				GCC_PREFIX_HEADER = "NimbusAttributedLabel/NimbusAttributedLabel-Prefix.pch";
				GCC_VERSION = com.apple.compilers.llvmgcc42;
				GCC_WARN_ABOUT_MISSING_PROTOTYPES = YES;
				INFOPLIST_FILE = "NimbusAttributedLabelTests/NimbusAttributedLabelTests-Info.plist";
				IPHONEOS_DEPLOYMENT_TARGET = 4.3;
				PRODUCT_NAME = "$(TARGET_NAME)";
				SDKROOT = iphoneos;
				VALIDATE_PRODUCT = YES;
				WRAPPER_EXTENSION = octest;
			};
			name = Release;
		};
		DB84BD9313EFDDCA00DACCFE /* Debug */ = {
			isa = XCBuildConfiguration;
			buildSettings = {
				ALWAYS_SEARCH_USER_PATHS = NO;
				ARCHS = "$(ARCHS_STANDARD_32_BIT)";
				COPY_PHASE_STRIP = NO;
				DSTROOT = /tmp/NimbusWebController.dst;
				GCC_C_LANGUAGE_STANDARD = gnu99;
				GCC_DYNAMIC_NO_PIC = NO;
				GCC_OPTIMIZATION_LEVEL = 0;
				GCC_PREPROCESSOR_DEFINITIONS = (
					"DEBUG=1",
					"$(inherited)",
				);
				GCC_SYMBOLS_PRIVATE_EXTERN = NO;
				GCC_VERSION = com.apple.compilers.llvmgcc42;
				GCC_WARN_ABOUT_MISSING_PROTOTYPES = YES;
				IPHONEOS_DEPLOYMENT_TARGET = 4.3;
				OTHER_LDFLAGS = "-ObjC";
				PRODUCT_NAME = "$(TARGET_NAME)";
				SDKROOT = iphoneos;
				SKIP_INSTALL = YES;
			};
			name = Debug;
		};
		DB84BD9413EFDDCA00DACCFE /* Release */ = {
			isa = XCBuildConfiguration;
			buildSettings = {
				ALWAYS_SEARCH_USER_PATHS = NO;
				ARCHS = "$(ARCHS_STANDARD_32_BIT)";
				COPY_PHASE_STRIP = YES;
				DSTROOT = /tmp/NimbusWebController.dst;
				GCC_C_LANGUAGE_STANDARD = gnu99;
				GCC_VERSION = com.apple.compilers.llvmgcc42;
				GCC_WARN_ABOUT_MISSING_PROTOTYPES = YES;
				IPHONEOS_DEPLOYMENT_TARGET = 4.3;
				OTHER_LDFLAGS = "-ObjC";
				PRODUCT_NAME = "$(TARGET_NAME)";
				SDKROOT = iphoneos;
				SKIP_INSTALL = YES;
				VALIDATE_PRODUCT = YES;
			};
			name = Release;
		};
		DB84BD9513EFDDCA00DACCFE /* Debug */ = {
			isa = XCBuildConfiguration;
			buildSettings = {
				ALWAYS_SEARCH_USER_PATHS = NO;
				ARCHS = "$(ARCHS_STANDARD_32_BIT)";
				COPY_PHASE_STRIP = NO;
				FRAMEWORK_SEARCH_PATHS = (
					"$(SDKROOT)/Developer/Library/Frameworks",
					"$(DEVELOPER_LIBRARY_DIR)/Frameworks",
				);
				GCC_C_LANGUAGE_STANDARD = gnu99;
				GCC_DYNAMIC_NO_PIC = NO;
				GCC_OPTIMIZATION_LEVEL = 0;
				GCC_PREPROCESSOR_DEFINITIONS = (
					"DEBUG=1",
					"$(inherited)",
				);
				GCC_SYMBOLS_PRIVATE_EXTERN = NO;
				GCC_VERSION = com.apple.compilers.llvmgcc42;
				GCC_WARN_ABOUT_MISSING_PROTOTYPES = YES;
				INFOPLIST_FILE = "NimbusWebControllerTests/NimbusWebControllerTests-Info.plist";
				IPHONEOS_DEPLOYMENT_TARGET = 4.3;
				PRODUCT_NAME = "$(TARGET_NAME)";
				SDKROOT = iphoneos;
				WRAPPER_EXTENSION = octest;
			};
			name = Debug;
		};
		DB84BD9613EFDDCA00DACCFE /* Release */ = {
			isa = XCBuildConfiguration;
			buildSettings = {
				ALWAYS_SEARCH_USER_PATHS = NO;
				ARCHS = "$(ARCHS_STANDARD_32_BIT)";
				COPY_PHASE_STRIP = YES;
				FRAMEWORK_SEARCH_PATHS = (
					"$(SDKROOT)/Developer/Library/Frameworks",
					"$(DEVELOPER_LIBRARY_DIR)/Frameworks",
				);
				GCC_C_LANGUAGE_STANDARD = gnu99;
				GCC_VERSION = com.apple.compilers.llvmgcc42;
				GCC_WARN_ABOUT_MISSING_PROTOTYPES = YES;
				INFOPLIST_FILE = "NimbusWebControllerTests/NimbusWebControllerTests-Info.plist";
				IPHONEOS_DEPLOYMENT_TARGET = 4.3;
				PRODUCT_NAME = "$(TARGET_NAME)";
				SDKROOT = iphoneos;
				VALIDATE_PRODUCT = YES;
				WRAPPER_EXTENSION = octest;
			};
			name = Release;
		};
/* End XCBuildConfiguration section */

/* Begin XCConfigurationList section */
		6661BBEA13F1A3BC00D14F92 /* Build configuration list for PBXNativeTarget "NimbusModels" */ = {
			isa = XCConfigurationList;
			buildConfigurations = (
				6661BBEB13F1A3BC00D14F92 /* Debug */,
				6661BBEC13F1A3BC00D14F92 /* Release */,
			);
			defaultConfigurationIsVisible = 0;
			defaultConfigurationName = Release;
		};
		6661BBED13F1A3BC00D14F92 /* Build configuration list for PBXNativeTarget "NimbusModelsTests" */ = {
			isa = XCConfigurationList;
			buildConfigurations = (
				6661BBEE13F1A3BC00D14F92 /* Debug */,
				6661BBEF13F1A3BC00D14F92 /* Release */,
			);
			defaultConfigurationIsVisible = 0;
			defaultConfigurationName = Release;
		};
		6675724C13E765BF0076F555 /* Build configuration list for PBXNativeTarget "NimbusOverview" */ = {
			isa = XCConfigurationList;
			buildConfigurations = (
				6675724813E765BF0076F555 /* Debug */,
				6675724913E765BF0076F555 /* Release */,
			);
			defaultConfigurationIsVisible = 0;
			defaultConfigurationName = Release;
		};
		6675724D13E765BF0076F555 /* Build configuration list for PBXNativeTarget "NimbusOverviewTests" */ = {
			isa = XCConfigurationList;
			buildConfigurations = (
				6675724A13E765BF0076F555 /* Debug */,
				6675724B13E765BF0076F555 /* Release */,
			);
			defaultConfigurationIsVisible = 0;
			defaultConfigurationName = Release;
		};
		6675729913E769150076F555 /* Build configuration list for PBXNativeTarget "NimbusPhotos" */ = {
			isa = XCConfigurationList;
			buildConfigurations = (
				6675729A13E769150076F555 /* Debug */,
				6675729B13E769150076F555 /* Release */,
			);
			defaultConfigurationIsVisible = 0;
			defaultConfigurationName = Release;
		};
		6675729C13E769150076F555 /* Build configuration list for PBXNativeTarget "NimbusPhotosTests" */ = {
			isa = XCConfigurationList;
			buildConfigurations = (
				6675729D13E769150076F555 /* Debug */,
				6675729E13E769150076F555 /* Release */,
			);
			defaultConfigurationIsVisible = 0;
			defaultConfigurationName = Release;
		};
		667572DC13E76F460076F555 /* Build configuration list for PBXNativeTarget "NimbusProcessors" */ = {
			isa = XCConfigurationList;
			buildConfigurations = (
				667572DD13E76F460076F555 /* Debug */,
				667572DE13E76F460076F555 /* Release */,
			);
			defaultConfigurationIsVisible = 0;
			defaultConfigurationName = Release;
		};
		667572DF13E76F460076F555 /* Build configuration list for PBXNativeTarget "NimbusProcessorsTests" */ = {
			isa = XCConfigurationList;
			buildConfigurations = (
				667572E013E76F460076F555 /* Debug */,
				667572E113E76F460076F555 /* Release */,
			);
			defaultConfigurationIsVisible = 0;
			defaultConfigurationName = Release;
		};
		667572FF13E7705F0076F555 /* Build configuration list for PBXNativeTarget "JSONKit" */ = {
			isa = XCConfigurationList;
			buildConfigurations = (
				6675730013E7705F0076F555 /* Debug */,
				6675730113E7705F0076F555 /* Release */,
			);
			defaultConfigurationIsVisible = 0;
			defaultConfigurationName = Release;
		};
		6675733113E771380076F555 /* Build configuration list for PBXNativeTarget "NimbusInterapp" */ = {
			isa = XCConfigurationList;
			buildConfigurations = (
				6675733213E771380076F555 /* Debug */,
				6675733313E771380076F555 /* Release */,
			);
			defaultConfigurationIsVisible = 0;
			defaultConfigurationName = Release;
		};
		6675733413E771380076F555 /* Build configuration list for PBXNativeTarget "NimbusInterappTests" */ = {
			isa = XCConfigurationList;
			buildConfigurations = (
				6675733513E771380076F555 /* Debug */,
				6675733613E771380076F555 /* Release */,
			);
			defaultConfigurationIsVisible = 0;
			defaultConfigurationName = Release;
		};
		66A03C0113E6E84800B514F3 /* Build configuration list for PBXProject "Nimbus" */ = {
			isa = XCConfigurationList;
			buildConfigurations = (
				66A03C0313E6E84800B514F3 /* Debug */,
				66A03C0413E6E84800B514F3 /* Release */,
			);
			defaultConfigurationIsVisible = 0;
			defaultConfigurationName = Release;
		};
		66A03C2E13E6E85E00B514F3 /* Build configuration list for PBXNativeTarget "NimbusCore" */ = {
			isa = XCConfigurationList;
			buildConfigurations = (
				66A03C2F13E6E85E00B514F3 /* Debug */,
				66A03C3013E6E85E00B514F3 /* Release */,
			);
			defaultConfigurationIsVisible = 0;
			defaultConfigurationName = Release;
		};
		66A03C3113E6E85E00B514F3 /* Build configuration list for PBXNativeTarget "NimbusCoreTests" */ = {
			isa = XCConfigurationList;
			buildConfigurations = (
				66A03C3213E6E85E00B514F3 /* Debug */,
				66A03C3313E6E85E00B514F3 /* Release */,
			);
			defaultConfigurationIsVisible = 0;
			defaultConfigurationName = Release;
		};
		66A03CDE13E6F0EE00B514F3 /* Build configuration list for PBXNativeTarget "NimbusLauncher" */ = {
			isa = XCConfigurationList;
			buildConfigurations = (
				66A03CDF13E6F0EE00B514F3 /* Debug */,
				66A03CE013E6F0EE00B514F3 /* Release */,
			);
			defaultConfigurationIsVisible = 0;
			defaultConfigurationName = Release;
		};
		66A03CE113E6F0EE00B514F3 /* Build configuration list for PBXNativeTarget "NimbusLauncherTests" */ = {
			isa = XCConfigurationList;
			buildConfigurations = (
				66A03CE213E6F0EE00B514F3 /* Debug */,
				66A03CE313E6F0EE00B514F3 /* Release */,
			);
			defaultConfigurationIsVisible = 0;
			defaultConfigurationName = Release;
		};
		66A03CF813E6F15300B514F3 /* Build configuration list for PBXAggregateTarget "Nimbus" */ = {
			isa = XCConfigurationList;
			buildConfigurations = (
				66A03CF913E6F15300B514F3 /* Debug */,
				66A03CFA13E6F15300B514F3 /* Release */,
			);
			defaultConfigurationIsVisible = 0;
			defaultConfigurationName = Release;
		};
		66A03D4613E6F97600B514F3 /* Build configuration list for PBXNativeTarget "NimbusNetworkImage" */ = {
			isa = XCConfigurationList;
			buildConfigurations = (
				66A03D4713E6F97600B514F3 /* Debug */,
				66A03D4813E6F97600B514F3 /* Release */,
			);
			defaultConfigurationIsVisible = 0;
			defaultConfigurationName = Release;
		};
		66A03D4913E6F97600B514F3 /* Build configuration list for PBXNativeTarget "NimbusNetworkImageTests" */ = {
			isa = XCConfigurationList;
			buildConfigurations = (
				66A03D4A13E6F97600B514F3 /* Debug */,
				66A03D4B13E6F97600B514F3 /* Release */,
			);
			defaultConfigurationIsVisible = 0;
			defaultConfigurationName = Release;
		};
		66A03D7013E6FA9800B514F3 /* Build configuration list for PBXNativeTarget "ASIHTTPRequest" */ = {
			isa = XCConfigurationList;
			buildConfigurations = (
				66A03D7113E6FA9800B514F3 /* Debug */,
				66A03D7213E6FA9800B514F3 /* Release */,
			);
			defaultConfigurationIsVisible = 0;
			defaultConfigurationName = Release;
		};
		DB3A232C13FD4B8F00614220 /* Build configuration list for PBXNativeTarget "NimbusAttributedLabel" */ = {
			isa = XCConfigurationList;
			buildConfigurations = (
				DB3A232813FD4B8E00614220 /* Debug */,
				DB3A232913FD4B8E00614220 /* Release */,
			);
			defaultConfigurationIsVisible = 0;
			defaultConfigurationName = Release;
		};
		DB3A232D13FD4B8F00614220 /* Build configuration list for PBXNativeTarget "NimbusAttributedLabelTests" */ = {
			isa = XCConfigurationList;
			buildConfigurations = (
				DB3A232A13FD4B8E00614220 /* Debug */,
				DB3A232B13FD4B8E00614220 /* Release */,
			);
			defaultConfigurationIsVisible = 0;
			defaultConfigurationName = Release;
		};
		DB84BD9713EFDDCA00DACCFE /* Build configuration list for PBXNativeTarget "NimbusWebController" */ = {
			isa = XCConfigurationList;
			buildConfigurations = (
				DB84BD9313EFDDCA00DACCFE /* Debug */,
				DB84BD9413EFDDCA00DACCFE /* Release */,
			);
			defaultConfigurationIsVisible = 0;
			defaultConfigurationName = Release;
		};
		DB84BD9813EFDDCA00DACCFE /* Build configuration list for PBXNativeTarget "NimbusWebControllerTests" */ = {
			isa = XCConfigurationList;
			buildConfigurations = (
				DB84BD9513EFDDCA00DACCFE /* Debug */,
				DB84BD9613EFDDCA00DACCFE /* Release */,
			);
			defaultConfigurationIsVisible = 0;
			defaultConfigurationName = Release;
		};
/* End XCConfigurationList section */
	};
	rootObject = 66A03BFE13E6E84800B514F3 /* Project object */;
}<|MERGE_RESOLUTION|>--- conflicted
+++ resolved
@@ -205,12 +205,9 @@
 		66A03DCB13E6FAC500B514F3 /* NIHTTPRequest.m in Sources */ = {isa = PBXBuildFile; fileRef = 66A03D9013E6FAC500B514F3 /* NIHTTPRequest.m */; };
 		66A03DCC13E6FAC500B514F3 /* Reachability.h in Headers */ = {isa = PBXBuildFile; fileRef = 66A03D9213E6FAC500B514F3 /* Reachability.h */; settings = {ATTRIBUTES = (Public, ); }; };
 		66A03DCD13E6FAC500B514F3 /* Reachability.m in Sources */ = {isa = PBXBuildFile; fileRef = 66A03D9313E6FAC500B514F3 /* Reachability.m */; };
-<<<<<<< HEAD
 		66FE7D6B13FB83620061B987 /* NimbusModels.h in Headers */ = {isa = PBXBuildFile; fileRef = 66FE7D6413FB83620061B987 /* NimbusModels.h */; };
 		66FE7D6C13FB83620061B987 /* NITableViewModel.h in Headers */ = {isa = PBXBuildFile; fileRef = 66FE7D6513FB83620061B987 /* NITableViewModel.h */; };
 		66FE7D6D13FB83620061B987 /* NITableViewModel.m in Sources */ = {isa = PBXBuildFile; fileRef = 66FE7D6613FB83620061B987 /* NITableViewModel.m */; };
-=======
->>>>>>> 96e0deef
 		DB3A230A13FD4B8E00614220 /* Foundation.framework in Frameworks */ = {isa = PBXBuildFile; fileRef = 66A03C0C13E6E85E00B514F3 /* Foundation.framework */; };
 		DB3A231713FD4B8E00614220 /* SenTestingKit.framework in Frameworks */ = {isa = PBXBuildFile; fileRef = 66A03C1A13E6E85E00B514F3 /* SenTestingKit.framework */; };
 		DB3A231813FD4B8E00614220 /* UIKit.framework in Frameworks */ = {isa = PBXBuildFile; fileRef = 66A03C1C13E6E85E00B514F3 /* UIKit.framework */; };
@@ -564,7 +561,6 @@
 		66A03DF913E6FD3000B514F3 /* SystemConfiguration.framework */ = {isa = PBXFileReference; lastKnownFileType = wrapper.framework; name = SystemConfiguration.framework; path = Platforms/iPhoneOS.platform/Developer/SDKs/iPhoneOS4.3.sdk/System/Library/Frameworks/SystemConfiguration.framework; sourceTree = DEVELOPER_DIR; };
 		66A03DFB13E6FE1700B514F3 /* AUTHORS */ = {isa = PBXFileReference; lastKnownFileType = text; name = AUTHORS; path = ../AUTHORS; sourceTree = "<group>"; };
 		66A03DFC13E6FE1800B514F3 /* DONORS */ = {isa = PBXFileReference; lastKnownFileType = text; name = DONORS; path = ../DONORS; sourceTree = "<group>"; };
-<<<<<<< HEAD
 		66FE7D5613FB550A0061B987 /* ExampleRuntimeDebugging.m */ = {isa = PBXFileReference; lastKnownFileType = sourcecode.c.objc; path = ExampleRuntimeDebugging.m; sourceTree = "<group>"; };
 		66FE7D5E13FB83620061B987 /* deps */ = {isa = PBXFileReference; fileEncoding = 4; lastKnownFileType = text; name = deps; path = models/deps; sourceTree = SOURCE_ROOT; };
 		66FE7D6013FB83620061B987 /* ExampleStaticTableModel.m */ = {isa = PBXFileReference; fileEncoding = 4; lastKnownFileType = sourcecode.c.objc; path = ExampleStaticTableModel.m; sourceTree = "<group>"; };
@@ -572,8 +568,6 @@
 		66FE7D6513FB83620061B987 /* NITableViewModel.h */ = {isa = PBXFileReference; fileEncoding = 4; lastKnownFileType = sourcecode.c.h; path = NITableViewModel.h; sourceTree = "<group>"; };
 		66FE7D6613FB83620061B987 /* NITableViewModel.m */ = {isa = PBXFileReference; fileEncoding = 4; lastKnownFileType = sourcecode.c.objc; path = NITableViewModel.m; sourceTree = "<group>"; };
 		66FE7D6813FB83620061B987 /* NimbusModelsTests-Info.plist */ = {isa = PBXFileReference; fileEncoding = 4; lastKnownFileType = text.plist.xml; path = "NimbusModelsTests-Info.plist"; sourceTree = "<group>"; };
-=======
->>>>>>> 96e0deef
 		DB3A230913FD4B8E00614220 /* libNimbusAttributedLabel.a */ = {isa = PBXFileReference; explicitFileType = archive.ar; includeInIndex = 0; path = libNimbusAttributedLabel.a; sourceTree = BUILT_PRODUCTS_DIR; };
 		DB3A231613FD4B8E00614220 /* NimbusAttributedLabelTests.octest */ = {isa = PBXFileReference; explicitFileType = wrapper.cfbundle; includeInIndex = 0; path = NimbusAttributedLabelTests.octest; sourceTree = BUILT_PRODUCTS_DIR; };
 		DB3A233013FD4BE500614220 /* NimbusAttributedLabel_Prefix.pch */ = {isa = PBXFileReference; fileEncoding = 4; lastKnownFileType = sourcecode.c.h; path = NimbusAttributedLabel_Prefix.pch; sourceTree = "<group>"; };
@@ -1039,11 +1033,8 @@
 				6675731F13E771380076F555 /* NimbusInterappTests.octest */,
 				DB84BD7413EFDDC900DACCFE /* libNimbusWebController.a */,
 				DB84BD8113EFDDCA00DACCFE /* NimbusWebControllerTests.octest */,
-<<<<<<< HEAD
 				6661BBCC13F1A3BB00D14F92 /* libNimbusModels.a */,
 				6661BBD913F1A3BB00D14F92 /* NimbusModelsTests.octest */,
-=======
->>>>>>> 96e0deef
 				DB3A230913FD4B8E00614220 /* libNimbusAttributedLabel.a */,
 				DB3A231613FD4B8E00614220 /* NimbusAttributedLabelTests.octest */,
 			);
@@ -1292,9 +1283,7 @@
 			path = Reachability;
 			sourceTree = "<group>";
 		};
-<<<<<<< HEAD
 		66FE7D5513FB550A0061B987 /* examples */ = {
-=======
 		DB3A230B13FD4B8E00614220 /* NimbusAttributedLabel */ = {
 			isa = PBXGroup;
 			children = (
@@ -1335,7 +1324,6 @@
 			sourceTree = SOURCE_ROOT;
 		};
 		DB84BD9A13EFDE3C00DACCFE /* NimbusWebController */ = {
->>>>>>> 96e0deef
 			isa = PBXGroup;
 			children = (
 				66FE7D5613FB550A0061B987 /* ExampleRuntimeDebugging.m */,
@@ -2036,11 +2024,8 @@
 				6661BBD813F1A3BB00D14F92 /* NimbusModelsTests */,
 				DB84BD7313EFDDC900DACCFE /* NimbusWebController */,
 				DB84BD8013EFDDCA00DACCFE /* NimbusWebControllerTests */,
-<<<<<<< HEAD
 				667572F613E7705F0076F555 /* JSONKit */,
 				66A03D6713E6FA9700B514F3 /* ASIHTTPRequest */,
-=======
->>>>>>> 96e0deef
 				DB3A230813FD4B8E00614220 /* NimbusAttributedLabel */,
 				DB3A231513FD4B8E00614220 /* NimbusAttributedLabelTests */,
 				66A03CF713E6F15300B514F3 /* Nimbus */,
@@ -3528,8 +3513,6 @@
 			};
 			name = Release;
 		};
-<<<<<<< HEAD
-=======
 		DB3A232813FD4B8E00614220 /* Debug */ = {
 			isa = XCBuildConfiguration;
 			buildSettings = {
@@ -3578,7 +3561,6 @@
 			};
 			name = Release;
 		};
->>>>>>> 96e0deef
 		DB3A232A13FD4B8E00614220 /* Debug */ = {
 			isa = XCBuildConfiguration;
 			buildSettings = {
