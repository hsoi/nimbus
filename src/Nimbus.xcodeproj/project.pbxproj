// !$*UTF8*$!
{
	archiveVersion = 1;
	classes = {
	};
	objectVersion = 46;
	objects = {

/* Begin PBXAggregateTarget section */
		66A03CF713E6F15300B514F3 /* Nimbus */ = {
			isa = PBXAggregateTarget;
			buildConfigurationList = 66A03CF813E6F15300B514F3 /* Build configuration list for PBXAggregateTarget "Nimbus" */;
			buildPhases = (
			);
			dependencies = (
				663B526D1445074A00CC26DF /* PBXTargetDependency */,
				66A03D0013E6F75B00B514F3 /* PBXTargetDependency */,
				666F73A114BBFE8C00D1A32F /* PBXTargetDependency */,
				6675734113E771D90076F555 /* PBXTargetDependency */,
				66A03D0413E6F75B00B514F3 /* PBXTargetDependency */,
				6661BBFC13F1A42600D14F92 /* PBXTargetDependency */,
				66A03D6313E6FA4B00B514F3 /* PBXTargetDependency */,
				667572F213E76FB90076F555 /* PBXTargetDependency */,
				6675727513E766980076F555 /* PBXTargetDependency */,
				663B526F1445074A00CC26DF /* PBXTargetDependency */,
				667572B813E7698E0076F555 /* PBXTargetDependency */,
				DB84BDB313EFDF8F00DACCFE /* PBXTargetDependency */,
			);
			name = Nimbus;
			productName = Nimbus;
		};
/* End PBXAggregateTarget section */

/* Begin PBXBuildFile section */
		6623EB6D1402ECE400E0E61A /* NITableViewModelTests.m in Sources */ = {isa = PBXBuildFile; fileRef = 6623EB6C1402ECE400E0E61A /* NITableViewModelTests.m */; };
		6623EB721402EDB100E0E61A /* libNimbusCore.a in Frameworks */ = {isa = PBXBuildFile; fileRef = 66A03C0913E6E85E00B514F3 /* libNimbusCore.a */; };
		6626330C14995C4600B99898 /* NITableViewModel+Private.h in Headers */ = {isa = PBXBuildFile; fileRef = 6626330B14995C4600B99898 /* NITableViewModel+Private.h */; };
		663B524D1445052800CC26DF /* SenTestingKit.framework in Frameworks */ = {isa = PBXBuildFile; fileRef = 66A03C1A13E6E85E00B514F3 /* SenTestingKit.framework */; };
		663B524E1445052800CC26DF /* (null) in Frameworks */ = {isa = PBXBuildFile; };
		663B524F1445052800CC26DF /* Foundation.framework in Frameworks */ = {isa = PBXBuildFile; fileRef = 66A03C0C13E6E85E00B514F3 /* Foundation.framework */; };
		663B52521445052800CC26DF /* libNimbusPagingScrollView.a in Frameworks */ = {isa = PBXBuildFile; fileRef = 663B523F1445052700CC26DF /* libNimbusPagingScrollView.a */; };
		663B52671445061B00CC26DF /* NimbusPagingScrollView.h in Headers */ = {isa = PBXBuildFile; fileRef = 663B52661445061B00CC26DF /* NimbusPagingScrollView.h */; };
		663B526A1445070100CC26DF /* NIPagingScrollView.h in Headers */ = {isa = PBXBuildFile; fileRef = 663B52681445070100CC26DF /* NIPagingScrollView.h */; };
		663B526B1445070100CC26DF /* NIPagingScrollView.m in Sources */ = {isa = PBXBuildFile; fileRef = 663B52691445070100CC26DF /* NIPagingScrollView.m */; };
		663B527114450CC100CC26DF /* NIPagingScrollViewPage.h in Headers */ = {isa = PBXBuildFile; fileRef = 663B527014450CC100CC26DF /* NIPagingScrollViewPage.h */; };
		663B527314450CEF00CC26DF /* NIPagingScrollViewDelegate.h in Headers */ = {isa = PBXBuildFile; fileRef = 663B527214450CEF00CC26DF /* NIPagingScrollViewDelegate.h */; };
		663B527514450D1C00CC26DF /* NIPagingScrollViewDataSource.h in Headers */ = {isa = PBXBuildFile; fileRef = 663B527414450D1C00CC26DF /* NIPagingScrollViewDataSource.h */; };
		664D443214993010008B4C42 /* JSONKit.h in Headers */ = {isa = PBXBuildFile; fileRef = 664D443014993010008B4C42 /* JSONKit.h */; };
		664D443314993010008B4C42 /* JSONKit.m in Sources */ = {isa = PBXBuildFile; fileRef = 664D443114993010008B4C42 /* JSONKit.m */; };
		664D443414993010008B4C42 /* JSONKit.m in Sources */ = {isa = PBXBuildFile; fileRef = 664D443114993010008B4C42 /* JSONKit.m */; };
		6661BBDA13F1A3BB00D14F92 /* SenTestingKit.framework in Frameworks */ = {isa = PBXBuildFile; fileRef = 66A03C1A13E6E85E00B514F3 /* SenTestingKit.framework */; };
		6661BBDC13F1A3BB00D14F92 /* Foundation.framework in Frameworks */ = {isa = PBXBuildFile; fileRef = 66A03C0C13E6E85E00B514F3 /* Foundation.framework */; };
		6661BBE013F1A3BB00D14F92 /* libNimbusModels.a in Frameworks */ = {isa = PBXBuildFile; fileRef = 6661BBCC13F1A3BB00D14F92 /* libNimbusModels.a */; };
		666F738014BBC65A00D1A32F /* NimbusCore+Namespace.h in Headers */ = {isa = PBXBuildFile; fileRef = 666F737F14BBC65A00D1A32F /* NimbusCore+Namespace.h */; };
		666F739F14BBFE6800D1A32F /* NimbusAttributedLabel+Namespace.h in Headers */ = {isa = PBXBuildFile; fileRef = 666F739E14BBFE6800D1A32F /* NimbusAttributedLabel+Namespace.h */; };
		666F73A314BBFEA300D1A32F /* NimbusCss+Namespace.h in Headers */ = {isa = PBXBuildFile; fileRef = 666F73A214BBFEA300D1A32F /* NimbusCss+Namespace.h */; };
		666F73A514BBFEB500D1A32F /* NimbusInterapp+Namespace.h in Headers */ = {isa = PBXBuildFile; fileRef = 666F73A414BBFEB500D1A32F /* NimbusInterapp+Namespace.h */; };
		666F73A714BBFECD00D1A32F /* NimbusLauncher+Namespace.h in Headers */ = {isa = PBXBuildFile; fileRef = 666F73A614BBFECD00D1A32F /* NimbusLauncher+Namespace.h */; };
		666F73A914BBFEE300D1A32F /* NimbusModels+Namespace.h in Headers */ = {isa = PBXBuildFile; fileRef = 666F73A814BBFEE300D1A32F /* NimbusModels+Namespace.h */; };
		666F73AB14BBFEF400D1A32F /* NimbusNetworkImage+Namespace.h in Headers */ = {isa = PBXBuildFile; fileRef = 666F73AA14BBFEF400D1A32F /* NimbusNetworkImage+Namespace.h */; };
		666F73AD14BBFF2A00D1A32F /* NimbusOperations+Namespace.h in Headers */ = {isa = PBXBuildFile; fileRef = 666F73AC14BBFF2A00D1A32F /* NimbusOperations+Namespace.h */; };
		666F73AF14BBFF4600D1A32F /* NimbusOverview+Namespace.h in Headers */ = {isa = PBXBuildFile; fileRef = 666F73AE14BBFF4600D1A32F /* NimbusOverview+Namespace.h */; };
		666F73B114BBFF6300D1A32F /* NimbusPagingScrollView+Namespace.h in Headers */ = {isa = PBXBuildFile; fileRef = 666F73B014BBFF6300D1A32F /* NimbusPagingScrollView+Namespace.h */; };
		666F73B314BBFFAA00D1A32F /* NimbusPhotos+Namespace.h in Headers */ = {isa = PBXBuildFile; fileRef = 666F73B214BBFFAA00D1A32F /* NimbusPhotos+Namespace.h */; };
		666F73B514BBFFC100D1A32F /* NimbusWebController+Namespace.h in Headers */ = {isa = PBXBuildFile; fileRef = 666F73B414BBFFC100D1A32F /* NimbusWebController+Namespace.h */; };
		6675723713E765BF0076F555 /* SenTestingKit.framework in Frameworks */ = {isa = PBXBuildFile; fileRef = 66A03C1A13E6E85E00B514F3 /* SenTestingKit.framework */; };
		6675723913E765BF0076F555 /* Foundation.framework in Frameworks */ = {isa = PBXBuildFile; fileRef = 66A03C0C13E6E85E00B514F3 /* Foundation.framework */; };
		6675723D13E765BF0076F555 /* libNimbusOverview.a in Frameworks */ = {isa = PBXBuildFile; fileRef = 6675722913E765BF0076F555 /* libNimbusOverview.a */; };
		6675726313E765F70076F555 /* NIDeviceInfo.h in Headers */ = {isa = PBXBuildFile; fileRef = 6675725313E765F70076F555 /* NIDeviceInfo.h */; settings = {ATTRIBUTES = (Public, ); }; };
		6675726413E765F70076F555 /* NIDeviceInfo.m in Sources */ = {isa = PBXBuildFile; fileRef = 6675725413E765F70076F555 /* NIDeviceInfo.m */; };
		6675726513E765F70076F555 /* NimbusOverview.h in Headers */ = {isa = PBXBuildFile; fileRef = 6675725513E765F70076F555 /* NimbusOverview.h */; settings = {ATTRIBUTES = (Public, ); }; };
		6675726613E765F70076F555 /* NIOverview.h in Headers */ = {isa = PBXBuildFile; fileRef = 6675725613E765F70076F555 /* NIOverview.h */; settings = {ATTRIBUTES = (Public, ); }; };
		6675726713E765F70076F555 /* NIOverview.m in Sources */ = {isa = PBXBuildFile; fileRef = 6675725713E765F70076F555 /* NIOverview.m */; };
		6675726813E765F70076F555 /* NIOverviewGraphView.h in Headers */ = {isa = PBXBuildFile; fileRef = 6675725813E765F70076F555 /* NIOverviewGraphView.h */; settings = {ATTRIBUTES = (Public, ); }; };
		6675726913E765F70076F555 /* NIOverviewGraphView.m in Sources */ = {isa = PBXBuildFile; fileRef = 6675725913E765F70076F555 /* NIOverviewGraphView.m */; };
		6675726A13E765F70076F555 /* NIOverviewLogger.h in Headers */ = {isa = PBXBuildFile; fileRef = 6675725A13E765F70076F555 /* NIOverviewLogger.h */; settings = {ATTRIBUTES = (Public, ); }; };
		6675726B13E765F70076F555 /* NIOverviewLogger.m in Sources */ = {isa = PBXBuildFile; fileRef = 6675725B13E765F70076F555 /* NIOverviewLogger.m */; };
		6675726C13E765F70076F555 /* NIOverviewPageView.h in Headers */ = {isa = PBXBuildFile; fileRef = 6675725C13E765F70076F555 /* NIOverviewPageView.h */; settings = {ATTRIBUTES = (Public, ); }; };
		6675726D13E765F70076F555 /* NIOverviewPageView.m in Sources */ = {isa = PBXBuildFile; fileRef = 6675725D13E765F70076F555 /* NIOverviewPageView.m */; };
		6675726E13E765F70076F555 /* NIOverviewSwizzling.h in Headers */ = {isa = PBXBuildFile; fileRef = 6675725E13E765F70076F555 /* NIOverviewSwizzling.h */; settings = {ATTRIBUTES = (Public, ); }; };
		6675726F13E765F70076F555 /* NIOverviewSwizzling.m in Sources */ = {isa = PBXBuildFile; fileRef = 6675725F13E765F70076F555 /* NIOverviewSwizzling.m */; };
		6675727013E765F70076F555 /* NIOverviewView.h in Headers */ = {isa = PBXBuildFile; fileRef = 6675726013E765F70076F555 /* NIOverviewView.h */; settings = {ATTRIBUTES = (Public, ); }; };
		6675727113E765F70076F555 /* NIOverviewView.m in Sources */ = {isa = PBXBuildFile; fileRef = 6675726113E765F70076F555 /* NIOverviewView.m */; };
		6675728813E769150076F555 /* SenTestingKit.framework in Frameworks */ = {isa = PBXBuildFile; fileRef = 66A03C1A13E6E85E00B514F3 /* SenTestingKit.framework */; };
		6675728A13E769150076F555 /* Foundation.framework in Frameworks */ = {isa = PBXBuildFile; fileRef = 66A03C0C13E6E85E00B514F3 /* Foundation.framework */; };
		6675728E13E769150076F555 /* libNimbusPhotos.a in Frameworks */ = {isa = PBXBuildFile; fileRef = 6675727A13E769150076F555 /* libNimbusPhotos.a */; };
		667572AE13E7692F0076F555 /* NimbusPhotos.h in Headers */ = {isa = PBXBuildFile; fileRef = 667572A213E7692F0076F555 /* NimbusPhotos.h */; settings = {ATTRIBUTES = (Public, ); }; };
		667572AF13E7692F0076F555 /* NIPhotoAlbumScrollView.h in Headers */ = {isa = PBXBuildFile; fileRef = 667572A313E7692F0076F555 /* NIPhotoAlbumScrollView.h */; settings = {ATTRIBUTES = (Public, ); }; };
		667572B013E7692F0076F555 /* NIPhotoAlbumScrollView.m in Sources */ = {isa = PBXBuildFile; fileRef = 667572A413E7692F0076F555 /* NIPhotoAlbumScrollView.m */; };
		667572B113E7692F0076F555 /* NIPhotoScrollView.h in Headers */ = {isa = PBXBuildFile; fileRef = 667572A513E7692F0076F555 /* NIPhotoScrollView.h */; settings = {ATTRIBUTES = (Public, ); }; };
		667572B213E7692F0076F555 /* NIPhotoScrollView.m in Sources */ = {isa = PBXBuildFile; fileRef = 667572A613E7692F0076F555 /* NIPhotoScrollView.m */; };
		667572B313E7692F0076F555 /* NIPhotoScrubberView.h in Headers */ = {isa = PBXBuildFile; fileRef = 667572A713E7692F0076F555 /* NIPhotoScrubberView.h */; settings = {ATTRIBUTES = (Public, ); }; };
		667572B413E7692F0076F555 /* NIPhotoScrubberView.m in Sources */ = {isa = PBXBuildFile; fileRef = 667572A813E7692F0076F555 /* NIPhotoScrubberView.m */; };
		667572B513E7692F0076F555 /* NIToolbarPhotoViewController.h in Headers */ = {isa = PBXBuildFile; fileRef = 667572A913E7692F0076F555 /* NIToolbarPhotoViewController.h */; settings = {ATTRIBUTES = (Public, ); }; };
		667572B613E7692F0076F555 /* NIToolbarPhotoViewController.m in Sources */ = {isa = PBXBuildFile; fileRef = 667572AA13E7692F0076F555 /* NIToolbarPhotoViewController.m */; };
		667572CB13E76F460076F555 /* SenTestingKit.framework in Frameworks */ = {isa = PBXBuildFile; fileRef = 66A03C1A13E6E85E00B514F3 /* SenTestingKit.framework */; };
		667572CD13E76F460076F555 /* Foundation.framework in Frameworks */ = {isa = PBXBuildFile; fileRef = 66A03C0C13E6E85E00B514F3 /* Foundation.framework */; };
		667572D113E76F460076F555 /* libNimbusOperations.a in Frameworks */ = {isa = PBXBuildFile; fileRef = 667572BD13E76F460076F555 /* libNimbusOperations.a */; };
		6675732013E771380076F555 /* SenTestingKit.framework in Frameworks */ = {isa = PBXBuildFile; fileRef = 66A03C1A13E6E85E00B514F3 /* SenTestingKit.framework */; };
		6675732213E771380076F555 /* Foundation.framework in Frameworks */ = {isa = PBXBuildFile; fileRef = 66A03C0C13E6E85E00B514F3 /* Foundation.framework */; };
		6675732613E771380076F555 /* libNimbusInterapp.a in Frameworks */ = {isa = PBXBuildFile; fileRef = 6675731213E771380076F555 /* libNimbusInterapp.a */; };
		6675733E13E7718B0076F555 /* NIInterapp.h in Headers */ = {isa = PBXBuildFile; fileRef = 6675733B13E7718B0076F555 /* NIInterapp.h */; settings = {ATTRIBUTES = (Public, ); }; };
		6675733F13E7718B0076F555 /* NIInterapp.m in Sources */ = {isa = PBXBuildFile; fileRef = 6675733C13E7718B0076F555 /* NIInterapp.m */; };
		6675734513E773AA0076F555 /* NimbusInterapp.h in Headers */ = {isa = PBXBuildFile; fileRef = 6675734413E773AA0076F555 /* NimbusInterapp.h */; settings = {ATTRIBUTES = (Public, ); }; };
		6675E4B31455FCC5007D172F /* NIViewRecycler.h in Headers */ = {isa = PBXBuildFile; fileRef = 6675E4B11455FCC5007D172F /* NIViewRecycler.h */; };
		6675E4B41455FCC5007D172F /* NIViewRecycler.m in Sources */ = {isa = PBXBuildFile; fileRef = 6675E4B21455FCC5007D172F /* NIViewRecycler.m */; };
		6675E4B614560359007D172F /* UIKit.framework in Frameworks */ = {isa = PBXBuildFile; fileRef = 66832D00143E38E6003E413C /* UIKit.framework */; };
		6675E4B714560372007D172F /* CoreGraphics.framework in Frameworks */ = {isa = PBXBuildFile; fileRef = 66832D02143E38F0003E413C /* CoreGraphics.framework */; };
		6675E4BC145603DA007D172F /* NIViewRecyclerTests.m in Sources */ = {isa = PBXBuildFile; fileRef = 6675E4B914560397007D172F /* NIViewRecyclerTests.m */; };
		667A749F13FE20BD009D277D /* NIFormCellCatalog.h in Headers */ = {isa = PBXBuildFile; fileRef = 667A749913FE20BD009D277D /* NIFormCellCatalog.h */; };
		667A74A013FE20BD009D277D /* NIFormCellCatalog.m in Sources */ = {isa = PBXBuildFile; fileRef = 667A749A13FE20BD009D277D /* NIFormCellCatalog.m */; };
		667A74A113FE20BD009D277D /* NICellFactory.h in Headers */ = {isa = PBXBuildFile; fileRef = 667A749B13FE20BD009D277D /* NICellFactory.h */; };
		667A74A213FE20BD009D277D /* NICellFactory.m in Sources */ = {isa = PBXBuildFile; fileRef = 667A749C13FE20BD009D277D /* NICellFactory.m */; };
		667A8A0A148CA164000779BD /* NimbusOperations.h in Headers */ = {isa = PBXBuildFile; fileRef = 667A8A09148CA164000779BD /* NimbusOperations.h */; };
		667A8A0D148CA16F000779BD /* NINetworkJSONRequest.h in Headers */ = {isa = PBXBuildFile; fileRef = 667A8A0B148CA16F000779BD /* NINetworkJSONRequest.h */; };
		667A8A0E148CA16F000779BD /* NINetworkJSONRequest.m in Sources */ = {isa = PBXBuildFile; fileRef = 667A8A0C148CA16F000779BD /* NINetworkJSONRequest.m */; };
		667A8A11148CA178000779BD /* NINetworkJSONRequest.h in Headers */ = {isa = PBXBuildFile; fileRef = 667A8A0F148CA178000779BD /* NINetworkJSONRequest.h */; };
		667A8A12148CA178000779BD /* NINetworkJSONRequest.m in Sources */ = {isa = PBXBuildFile; fileRef = 667A8A10148CA178000779BD /* NINetworkJSONRequest.m */; };
		66832CB9143D681B003E413C /* NimbusCSS.h in Headers */ = {isa = PBXBuildFile; fileRef = 66832CB7143D681B003E413C /* NimbusCSS.h */; };
		66832CC1143D7883003E413C /* NICSSParserTests.m in Sources */ = {isa = PBXBuildFile; fileRef = 66832CC0143D7883003E413C /* NICSSParserTests.m */; };
		66832CC4143D7898003E413C /* NICSSParser.h in Headers */ = {isa = PBXBuildFile; fileRef = 66832CC2143D7898003E413C /* NICSSParser.h */; };
		66832CC5143D7898003E413C /* NICSSParser.m in Sources */ = {isa = PBXBuildFile; fileRef = 66832CC3143D7898003E413C /* NICSSParser.m */; };
		66832CCC143D7AA4003E413C /* libNimbusCore.a in Frameworks */ = {isa = PBXBuildFile; fileRef = 66A03C0913E6E85E00B514F3 /* libNimbusCore.a */; };
		66832CCE143D7B2C003E413C /* empty-rulesets.css in Resources */ = {isa = PBXBuildFile; fileRef = 66832CCD143D7B2C003E413C /* empty-rulesets.css */; };
		66832CD0143D7B38003E413C /* empty.css in Resources */ = {isa = PBXBuildFile; fileRef = 66832CCF143D7B38003E413C /* empty.css */; };
		66832CD2143D833B003E413C /* comments.css in Resources */ = {isa = PBXBuildFile; fileRef = 66832CD1143D833B003E413C /* comments.css */; };
		66832CD4143D8989003E413C /* rulesets.css in Resources */ = {isa = PBXBuildFile; fileRef = 66832CD3143D8989003E413C /* rulesets.css */; };
		66832CD6143D8AB7003E413C /* rulesets-overrides.css in Resources */ = {isa = PBXBuildFile; fileRef = 66832CD5143D8AB7003E413C /* rulesets-overrides.css */; };
		66832CD8143E062C003E413C /* malformed.css in Resources */ = {isa = PBXBuildFile; fileRef = 66832CD7143E062C003E413C /* malformed.css */; };
		66832CF1143E0AD9003E413C /* CSSTokenizer.m in Sources */ = {isa = PBXBuildFile; fileRef = 66832CEE143E0AD9003E413C /* CSSTokenizer.m */; };
		66832CF2143E0AD9003E413C /* CSSTokens.h in Headers */ = {isa = PBXBuildFile; fileRef = 66832CEF143E0AD9003E413C /* CSSTokens.h */; };
		66832CF3143E0AD9003E413C /* CSSTokens.m in Sources */ = {isa = PBXBuildFile; fileRef = 66832CF0143E0AD9003E413C /* CSSTokens.m */; };
		66832CF6143E0C35003E413C /* NIStylesheet.h in Headers */ = {isa = PBXBuildFile; fileRef = 66832CF4143E0C35003E413C /* NIStylesheet.h */; };
		66832CF7143E0C35003E413C /* NIStylesheet.m in Sources */ = {isa = PBXBuildFile; fileRef = 66832CF5143E0C35003E413C /* NIStylesheet.m */; };
		66832CF9143E1C0C003E413C /* NIStylesheetTests.m in Sources */ = {isa = PBXBuildFile; fileRef = 66832CF8143E1C0C003E413C /* NIStylesheetTests.m */; };
		66832CFC143E2C0D003E413C /* NIDOM.h in Headers */ = {isa = PBXBuildFile; fileRef = 66832CFA143E2C0D003E413C /* NIDOM.h */; };
		66832CFD143E2C0D003E413C /* NIDOM.m in Sources */ = {isa = PBXBuildFile; fileRef = 66832CFB143E2C0D003E413C /* NIDOM.m */; };
		66832CFF143E3294003E413C /* UILabel.css in Resources */ = {isa = PBXBuildFile; fileRef = 66832CFE143E3294003E413C /* UILabel.css */; };
		66832D03143E38F0003E413C /* CoreGraphics.framework in Frameworks */ = {isa = PBXBuildFile; fileRef = 66832D02143E38F0003E413C /* CoreGraphics.framework */; };
		66832D04143E39DF003E413C /* UIKit.framework in Frameworks */ = {isa = PBXBuildFile; fileRef = 66832D00143E38E6003E413C /* UIKit.framework */; };
		66832D07143E3A30003E413C /* NICSSRuleset.h in Headers */ = {isa = PBXBuildFile; fileRef = 66832D05143E3A30003E413C /* NICSSRuleset.h */; };
		66832D08143E3A30003E413C /* NICSSRuleset.m in Sources */ = {isa = PBXBuildFile; fileRef = 66832D06143E3A30003E413C /* NICSSRuleset.m */; };
		66832D0A143E3B55003E413C /* NIStyleable.h in Headers */ = {isa = PBXBuildFile; fileRef = 66832D09143E3B55003E413C /* NIStyleable.h */; };
		66832D0F143E3C32003E413C /* UILabel+NIStyleable.h in Headers */ = {isa = PBXBuildFile; fileRef = 66832D0D143E3C32003E413C /* UILabel+NIStyleable.h */; };
		66832D10143E3C32003E413C /* UILabel+NIStyleable.m in Sources */ = {isa = PBXBuildFile; fileRef = 66832D0E143E3C32003E413C /* UILabel+NIStyleable.m */; };
		66832D1314416368003E413C /* UIView+NIStyleable.h in Headers */ = {isa = PBXBuildFile; fileRef = 66832D1114416368003E413C /* UIView+NIStyleable.h */; };
		66832D1414416368003E413C /* UIView+NIStyleable.m in Sources */ = {isa = PBXBuildFile; fileRef = 66832D1214416368003E413C /* UIView+NIStyleable.m */; };
		66832DA214421B4A003E413C /* UINavigationBar+NIStyleable.h in Headers */ = {isa = PBXBuildFile; fileRef = 66832DA014421B4A003E413C /* UINavigationBar+NIStyleable.h */; };
		66832DA314421B4A003E413C /* UINavigationBar+NIStyleable.m in Sources */ = {isa = PBXBuildFile; fileRef = 66832DA114421B4A003E413C /* UINavigationBar+NIStyleable.m */; };
		66832E0614435071003E413C /* NIChameleonObserver.h in Headers */ = {isa = PBXBuildFile; fileRef = 66832E0414435071003E413C /* NIChameleonObserver.h */; };
		66832E0714435071003E413C /* NIChameleonObserver.m in Sources */ = {isa = PBXBuildFile; fileRef = 66832E0514435071003E413C /* NIChameleonObserver.m */; };
		668ECDC71455C17200455266 /* NIStylesheetCache.h in Headers */ = {isa = PBXBuildFile; fileRef = 668ECDC51455C17100455266 /* NIStylesheetCache.h */; };
		668ECDC81455C17200455266 /* NIStylesheetCache.m in Sources */ = {isa = PBXBuildFile; fileRef = 668ECDC61455C17100455266 /* NIStylesheetCache.m */; };
		66A03C1B13E6E85E00B514F3 /* SenTestingKit.framework in Frameworks */ = {isa = PBXBuildFile; fileRef = 66A03C1A13E6E85E00B514F3 /* SenTestingKit.framework */; };
		66A03C1E13E6E85E00B514F3 /* Foundation.framework in Frameworks */ = {isa = PBXBuildFile; fileRef = 66A03C0C13E6E85E00B514F3 /* Foundation.framework */; };
		66A03C2313E6E85E00B514F3 /* libNimbusCore.a in Frameworks */ = {isa = PBXBuildFile; fileRef = 66A03C0913E6E85E00B514F3 /* libNimbusCore.a */; };
		66A03C7013E6E8D100B514F3 /* NIBlocks.h in Headers */ = {isa = PBXBuildFile; fileRef = 66A03C4013E6E8D100B514F3 /* NIBlocks.h */; settings = {ATTRIBUTES = (Public, ); }; };
		66A03C7113E6E8D100B514F3 /* NICommonMetrics.h in Headers */ = {isa = PBXBuildFile; fileRef = 66A03C4113E6E8D100B514F3 /* NICommonMetrics.h */; settings = {ATTRIBUTES = (Public, ); }; };
		66A03C7213E6E8D100B514F3 /* NICommonMetrics.m in Sources */ = {isa = PBXBuildFile; fileRef = 66A03C4213E6E8D100B514F3 /* NICommonMetrics.m */; };
		66A03C7313E6E8D100B514F3 /* NIDataStructures.h in Headers */ = {isa = PBXBuildFile; fileRef = 66A03C4313E6E8D100B514F3 /* NIDataStructures.h */; settings = {ATTRIBUTES = (Public, ); }; };
		66A03C7413E6E8D100B514F3 /* NIDataStructures.m in Sources */ = {isa = PBXBuildFile; fileRef = 66A03C4413E6E8D100B514F3 /* NIDataStructures.m */; };
		66A03C7513E6E8D100B514F3 /* NIDebuggingTools.h in Headers */ = {isa = PBXBuildFile; fileRef = 66A03C4513E6E8D100B514F3 /* NIDebuggingTools.h */; settings = {ATTRIBUTES = (Public, ); }; };
		66A03C7613E6E8D100B514F3 /* NIDebuggingTools.m in Sources */ = {isa = PBXBuildFile; fileRef = 66A03C4613E6E8D100B514F3 /* NIDebuggingTools.m */; };
		66A03C7713E6E8D100B514F3 /* NIDeviceOrientation.h in Headers */ = {isa = PBXBuildFile; fileRef = 66A03C4713E6E8D100B514F3 /* NIDeviceOrientation.h */; settings = {ATTRIBUTES = (Public, ); }; };
		66A03C7813E6E8D100B514F3 /* NIDeviceOrientation.m in Sources */ = {isa = PBXBuildFile; fileRef = 66A03C4813E6E8D100B514F3 /* NIDeviceOrientation.m */; };
		66A03C7913E6E8D100B514F3 /* NIError.h in Headers */ = {isa = PBXBuildFile; fileRef = 66A03C4913E6E8D100B514F3 /* NIError.h */; settings = {ATTRIBUTES = (Public, ); }; };
		66A03C7A13E6E8D100B514F3 /* NIError.m in Sources */ = {isa = PBXBuildFile; fileRef = 66A03C4A13E6E8D100B514F3 /* NIError.m */; };
		66A03C7B13E6E8D100B514F3 /* NIFoundationMethods.h in Headers */ = {isa = PBXBuildFile; fileRef = 66A03C4B13E6E8D100B514F3 /* NIFoundationMethods.h */; settings = {ATTRIBUTES = (Public, ); }; };
		66A03C7C13E6E8D100B514F3 /* NIFoundationMethods.m in Sources */ = {isa = PBXBuildFile; fileRef = 66A03C4C13E6E8D100B514F3 /* NIFoundationMethods.m */; };
		66A03C7D13E6E8D100B514F3 /* NIInMemoryCache.h in Headers */ = {isa = PBXBuildFile; fileRef = 66A03C4D13E6E8D100B514F3 /* NIInMemoryCache.h */; settings = {ATTRIBUTES = (Public, ); }; };
		66A03C7E13E6E8D100B514F3 /* NIInMemoryCache.m in Sources */ = {isa = PBXBuildFile; fileRef = 66A03C4E13E6E8D100B514F3 /* NIInMemoryCache.m */; };
		66A03C7F13E6E8D100B514F3 /* NimbusCore+Additions.h in Headers */ = {isa = PBXBuildFile; fileRef = 66A03C4F13E6E8D100B514F3 /* NimbusCore+Additions.h */; settings = {ATTRIBUTES = (Public, ); }; };
		66A03C8013E6E8D100B514F3 /* NimbusCore.h in Headers */ = {isa = PBXBuildFile; fileRef = 66A03C5013E6E8D100B514F3 /* NimbusCore.h */; settings = {ATTRIBUTES = (Public, ); }; };
		66A03C8113E6E8D100B514F3 /* NINetworkActivity.h in Headers */ = {isa = PBXBuildFile; fileRef = 66A03C5113E6E8D100B514F3 /* NINetworkActivity.h */; settings = {ATTRIBUTES = (Public, ); }; };
		66A03C8213E6E8D100B514F3 /* NINetworkActivity.m in Sources */ = {isa = PBXBuildFile; fileRef = 66A03C5213E6E8D100B514F3 /* NINetworkActivity.m */; };
		66A03C8413E6E8D100B514F3 /* NINonEmptyCollectionTesting.m in Sources */ = {isa = PBXBuildFile; fileRef = 66A03C5413E6E8D100B514F3 /* NINonEmptyCollectionTesting.m */; };
		66A03C8513E6E8D100B514F3 /* NINonRetainingCollections.h in Headers */ = {isa = PBXBuildFile; fileRef = 66A03C5513E6E8D100B514F3 /* NINonRetainingCollections.h */; settings = {ATTRIBUTES = (Public, ); }; };
		66A03C8613E6E8D100B514F3 /* NINonRetainingCollections.m in Sources */ = {isa = PBXBuildFile; fileRef = 66A03C5613E6E8D100B514F3 /* NINonRetainingCollections.m */; };
		66A03C8713E6E8D100B514F3 /* NIOperations.h in Headers */ = {isa = PBXBuildFile; fileRef = 66A03C5713E6E8D100B514F3 /* NIOperations.h */; settings = {ATTRIBUTES = (Public, ); }; };
		66A03C8813E6E8D100B514F3 /* NIOperations.m in Sources */ = {isa = PBXBuildFile; fileRef = 66A03C5813E6E8D100B514F3 /* NIOperations.m */; };
		66A03C8913E6E8D100B514F3 /* NIPaths.h in Headers */ = {isa = PBXBuildFile; fileRef = 66A03C5913E6E8D100B514F3 /* NIPaths.h */; settings = {ATTRIBUTES = (Public, ); }; };
		66A03C8A13E6E8D100B514F3 /* NIPaths.m in Sources */ = {isa = PBXBuildFile; fileRef = 66A03C5A13E6E8D100B514F3 /* NIPaths.m */; };
		66A03C8B13E6E8D100B514F3 /* NIPreprocessorMacros.h in Headers */ = {isa = PBXBuildFile; fileRef = 66A03C5B13E6E8D100B514F3 /* NIPreprocessorMacros.h */; settings = {ATTRIBUTES = (Public, ); }; };
		66A03C8C13E6E8D100B514F3 /* NIRuntimeClassModifications.h in Headers */ = {isa = PBXBuildFile; fileRef = 66A03C5C13E6E8D100B514F3 /* NIRuntimeClassModifications.h */; settings = {ATTRIBUTES = (Public, ); }; };
		66A03C8D13E6E8D100B514F3 /* NIRuntimeClassModifications.m in Sources */ = {isa = PBXBuildFile; fileRef = 66A03C5D13E6E8D100B514F3 /* NIRuntimeClassModifications.m */; };
		66A03C8E13E6E8D100B514F3 /* NISDKAvailability.h in Headers */ = {isa = PBXBuildFile; fileRef = 66A03C5E13E6E8D100B514F3 /* NISDKAvailability.h */; settings = {ATTRIBUTES = (Public, ); }; };
		66A03C8F13E6E8D100B514F3 /* NISDKAvailability.m in Sources */ = {isa = PBXBuildFile; fileRef = 66A03C5F13E6E8D100B514F3 /* NISDKAvailability.m */; };
		66A03C9013E6E8D100B514F3 /* NIState.h in Headers */ = {isa = PBXBuildFile; fileRef = 66A03C6013E6E8D100B514F3 /* NIState.h */; settings = {ATTRIBUTES = (Public, ); }; };
		66A03C9113E6E8D100B514F3 /* NIState.m in Sources */ = {isa = PBXBuildFile; fileRef = 66A03C6113E6E8D100B514F3 /* NIState.m */; };
		66A03C9213E6E8D100B514F3 /* NSData+NimbusCore.m in Sources */ = {isa = PBXBuildFile; fileRef = 66A03C6213E6E8D100B514F3 /* NSData+NimbusCore.m */; };
		66A03C9313E6E8D100B514F3 /* NSString+NimbusCore.m in Sources */ = {isa = PBXBuildFile; fileRef = 66A03C6313E6E8D100B514F3 /* NSString+NimbusCore.m */; };
		66A03CAA13E6E90500B514F3 /* NICoreAdditionTests.m in Sources */ = {isa = PBXBuildFile; fileRef = 66A03CA013E6E90500B514F3 /* NICoreAdditionTests.m */; };
		66A03CAB13E6E90500B514F3 /* NIDataStructureTests.m in Sources */ = {isa = PBXBuildFile; fileRef = 66A03CA113E6E90500B514F3 /* NIDataStructureTests.m */; };
		66A03CAC13E6E90500B514F3 /* NIFoundationMethodsTests.m in Sources */ = {isa = PBXBuildFile; fileRef = 66A03CA213E6E90500B514F3 /* NIFoundationMethodsTests.m */; };
		66A03CAD13E6E90500B514F3 /* NIMemoryCacheTests.m in Sources */ = {isa = PBXBuildFile; fileRef = 66A03CA313E6E90500B514F3 /* NIMemoryCacheTests.m */; };
		66A03CAE13E6E90500B514F3 /* NINonEmptyCollectionTestingTests.m in Sources */ = {isa = PBXBuildFile; fileRef = 66A03CA413E6E90500B514F3 /* NINonEmptyCollectionTestingTests.m */; };
		66A03CAF13E6E90500B514F3 /* NINonRetainingCollectionsTests.m in Sources */ = {isa = PBXBuildFile; fileRef = 66A03CA513E6E90500B514F3 /* NINonRetainingCollectionsTests.m */; };
		66A03CB013E6E90500B514F3 /* NIOperationsTests.m in Sources */ = {isa = PBXBuildFile; fileRef = 66A03CA613E6E90500B514F3 /* NIOperationsTests.m */; };
		66A03CB113E6E90500B514F3 /* NIRuntimeClassModificationsTests.m in Sources */ = {isa = PBXBuildFile; fileRef = 66A03CA713E6E90500B514F3 /* NIRuntimeClassModificationsTests.m */; };
		66A03CB213E6E90500B514F3 /* NSDate+UnitTesting.m in Sources */ = {isa = PBXBuildFile; fileRef = 66A03CA913E6E90500B514F3 /* NSDate+UnitTesting.m */; };
		66A03CB413E6EF1F00B514F3 /* nimbus64x64.png in Resources */ = {isa = PBXBuildFile; fileRef = 66A03CB313E6EF1F00B514F3 /* nimbus64x64.png */; };
		66A03CB813E6EFB000B514F3 /* NSData+NimbusCore.h in Headers */ = {isa = PBXBuildFile; fileRef = 66A03CB613E6EFAF00B514F3 /* NSData+NimbusCore.h */; settings = {ATTRIBUTES = (Public, ); }; };
		66A03CB913E6EFB000B514F3 /* NSString+NimbusCore.h in Headers */ = {isa = PBXBuildFile; fileRef = 66A03CB713E6EFAF00B514F3 /* NSString+NimbusCore.h */; settings = {ATTRIBUTES = (Public, ); }; };
		66A03CCD13E6F0EE00B514F3 /* SenTestingKit.framework in Frameworks */ = {isa = PBXBuildFile; fileRef = 66A03C1A13E6E85E00B514F3 /* SenTestingKit.framework */; };
		66A03CCF13E6F0EE00B514F3 /* Foundation.framework in Frameworks */ = {isa = PBXBuildFile; fileRef = 66A03C0C13E6E85E00B514F3 /* Foundation.framework */; };
		66A03CD313E6F0EE00B514F3 /* libNimbusLauncher.a in Frameworks */ = {isa = PBXBuildFile; fileRef = 66A03CBF13E6F0ED00B514F3 /* libNimbusLauncher.a */; };
		66A03CEF13E6F10C00B514F3 /* NILauncherButton.m in Sources */ = {isa = PBXBuildFile; fileRef = 66A03CE713E6F10C00B514F3 /* NILauncherButton.m */; };
		66A03CF013E6F10C00B514F3 /* NILauncherItemDetails.m in Sources */ = {isa = PBXBuildFile; fileRef = 66A03CE813E6F10C00B514F3 /* NILauncherItemDetails.m */; };
		66A03CF113E6F10C00B514F3 /* NILauncherView.h in Headers */ = {isa = PBXBuildFile; fileRef = 66A03CE913E6F10C00B514F3 /* NILauncherView.h */; settings = {ATTRIBUTES = (Public, ); }; };
		66A03CF213E6F10C00B514F3 /* NILauncherView.m in Sources */ = {isa = PBXBuildFile; fileRef = 66A03CEA13E6F10C00B514F3 /* NILauncherView.m */; };
		66A03CF313E6F10C00B514F3 /* NILauncherViewController.h in Headers */ = {isa = PBXBuildFile; fileRef = 66A03CEB13E6F10C00B514F3 /* NILauncherViewController.h */; settings = {ATTRIBUTES = (Public, ); }; };
		66A03CF413E6F10C00B514F3 /* NILauncherViewController.m in Sources */ = {isa = PBXBuildFile; fileRef = 66A03CEC13E6F10C00B514F3 /* NILauncherViewController.m */; };
		66A03CF513E6F10C00B514F3 /* NimbusLauncher.h in Headers */ = {isa = PBXBuildFile; fileRef = 66A03CED13E6F10C00B514F3 /* NimbusLauncher.h */; settings = {ATTRIBUTES = (Public, ); }; };
		66A03D3513E6F97500B514F3 /* SenTestingKit.framework in Frameworks */ = {isa = PBXBuildFile; fileRef = 66A03C1A13E6E85E00B514F3 /* SenTestingKit.framework */; };
		66A03D3713E6F97500B514F3 /* Foundation.framework in Frameworks */ = {isa = PBXBuildFile; fileRef = 66A03C0C13E6E85E00B514F3 /* Foundation.framework */; };
		66A03D3B13E6F97500B514F3 /* libNimbusNetworkImage.a in Frameworks */ = {isa = PBXBuildFile; fileRef = 66A03D2713E6F97500B514F3 /* libNimbusNetworkImage.a */; };
		66A03D5613E6F99400B514F3 /* NINetworkImageRequest.h in Headers */ = {isa = PBXBuildFile; fileRef = 66A03D5013E6F99400B514F3 /* NINetworkImageRequest.h */; settings = {ATTRIBUTES = (Public, ); }; };
		66A03D5713E6F99400B514F3 /* NINetworkImageRequest.m in Sources */ = {isa = PBXBuildFile; fileRef = 66A03D5113E6F99400B514F3 /* NINetworkImageRequest.m */; };
		66A03D5813E6F99400B514F3 /* NimbusNetworkImage.h in Headers */ = {isa = PBXBuildFile; fileRef = 66A03D5213E6F99400B514F3 /* NimbusNetworkImage.h */; settings = {ATTRIBUTES = (Public, ); }; };
		66A03D5913E6F99400B514F3 /* NINetworkImageView.h in Headers */ = {isa = PBXBuildFile; fileRef = 66A03D5313E6F99400B514F3 /* NINetworkImageView.h */; settings = {ATTRIBUTES = (Public, ); }; };
		66A03D5A13E6F99400B514F3 /* NINetworkImageView.m in Sources */ = {isa = PBXBuildFile; fileRef = 66A03D5413E6F99400B514F3 /* NINetworkImageView.m */; };
		66A0B09A14BD1069003FA413 /* Foundation.framework in Frameworks */ = {isa = PBXBuildFile; fileRef = 66A03C0C13E6E85E00B514F3 /* Foundation.framework */; };
		66A0B0A714BD1069003FA413 /* SenTestingKit.framework in Frameworks */ = {isa = PBXBuildFile; fileRef = 66A03C1A13E6E85E00B514F3 /* SenTestingKit.framework */; };
		66A0B0A814BD1069003FA413 /* UIKit.framework in Frameworks */ = {isa = PBXBuildFile; fileRef = 66832D00143E38E6003E413C /* UIKit.framework */; };
		66A0B0A914BD1069003FA413 /* Foundation.framework in Frameworks */ = {isa = PBXBuildFile; fileRef = 66A03C0C13E6E85E00B514F3 /* Foundation.framework */; };
		66A0B0AC14BD1069003FA413 /* libNimbusNetworkControllers.a in Frameworks */ = {isa = PBXBuildFile; fileRef = 66A0B09914BD1069003FA413 /* libNimbusNetworkControllers.a */; };
		66A0B0B214BD1069003FA413 /* InfoPlist.strings in Resources */ = {isa = PBXBuildFile; fileRef = 66A0B0B014BD1069003FA413 /* InfoPlist.strings */; };
		66A0B0C214BD1116003FA413 /* NimbusNetworkControllers.h in Headers */ = {isa = PBXBuildFile; fileRef = 66A0B0BF14BD1116003FA413 /* NimbusNetworkControllers.h */; };
		66A0B0C314BD1116003FA413 /* NINetworkTableViewController.h in Headers */ = {isa = PBXBuildFile; fileRef = 66A0B0C014BD1116003FA413 /* NINetworkTableViewController.h */; };
		66A0B0C414BD1116003FA413 /* NINetworkTableViewController.m in Sources */ = {isa = PBXBuildFile; fileRef = 66A0B0C114BD1116003FA413 /* NINetworkTableViewController.m */; };
		66A0B0CC14BD15CA003FA413 /* UIView+NimbusCore.h in Headers */ = {isa = PBXBuildFile; fileRef = 66A0B0CA14BD15CA003FA413 /* UIView+NimbusCore.h */; };
		66A0B0CD14BD15CA003FA413 /* UIView+NimbusCore.m in Sources */ = {isa = PBXBuildFile; fileRef = 66A0B0CB14BD15CA003FA413 /* UIView+NimbusCore.m */; };
		66A0B0D014BD1635003FA413 /* NimbusNetworkControllers+Namespace.h in Headers */ = {isa = PBXBuildFile; fileRef = 66A0B0CF14BD1635003FA413 /* NimbusNetworkControllers+Namespace.h */; };
		66B10900144C931F004576D1 /* UIButton+NIStyleable.h in Headers */ = {isa = PBXBuildFile; fileRef = 66B108FE144C931F004576D1 /* UIButton+NIStyleable.h */; };
		66B10901144C931F004576D1 /* UIButton+NIStyleable.m in Sources */ = {isa = PBXBuildFile; fileRef = 66B108FF144C931F004576D1 /* UIButton+NIStyleable.m */; };
		66C113E5147DD0F1003C9AC6 /* UIKit.framework in Frameworks */ = {isa = PBXBuildFile; fileRef = 66832D00143E38E6003E413C /* UIKit.framework */; };
		66C115411486ACE3003C9AC6 /* NIOperations+Subclassing.h in Headers */ = {isa = PBXBuildFile; fileRef = 66C1153F1486ACDD003C9AC6 /* NIOperations+Subclassing.h */; };
		66C3A6AF143D61140048542F /* SenTestingKit.framework in Frameworks */ = {isa = PBXBuildFile; fileRef = 66A03C1A13E6E85E00B514F3 /* SenTestingKit.framework */; };
		66C3A6B1143D61140048542F /* Foundation.framework in Frameworks */ = {isa = PBXBuildFile; fileRef = 66A03C0C13E6E85E00B514F3 /* Foundation.framework */; };
		66C3A6B4143D61140048542F /* libNimbusCss.a in Frameworks */ = {isa = PBXBuildFile; fileRef = 66C3A6A1143D61130048542F /* libNimbusCss.a */; };
		66F27D55145B7A5F00AFCA08 /* NIPageView.h in Headers */ = {isa = PBXBuildFile; fileRef = 66F27D53145B7A5F00AFCA08 /* NIPageView.h */; };
		66F27D56145B7A5F00AFCA08 /* NIPageView.m in Sources */ = {isa = PBXBuildFile; fileRef = 66F27D54145B7A5F00AFCA08 /* NIPageView.m */; };
		66F27D60145BA32500AFCA08 /* NIPhotoAlbumScrollViewDataSource.h in Headers */ = {isa = PBXBuildFile; fileRef = 66F27D5F145BA32500AFCA08 /* NIPhotoAlbumScrollViewDataSource.h */; };
		66F27D62145BA35C00AFCA08 /* NIPhotoAlbumScrollViewDelegate.h in Headers */ = {isa = PBXBuildFile; fileRef = 66F27D61145BA35B00AFCA08 /* NIPhotoAlbumScrollViewDelegate.h */; };
		66F27D64145BA4E500AFCA08 /* NIPhotoScrollViewDelegate.h in Headers */ = {isa = PBXBuildFile; fileRef = 66F27D63145BA4E500AFCA08 /* NIPhotoScrollViewDelegate.h */; };
		66F27D66145BA56400AFCA08 /* NIPhotoScrollViewPhotoSize.h in Headers */ = {isa = PBXBuildFile; fileRef = 66F27D65145BA56400AFCA08 /* NIPhotoScrollViewPhotoSize.h */; };
		66FCC634144FB42E0029F1A6 /* includee.css in Resources */ = {isa = PBXBuildFile; fileRef = 66FCC632144FB42E0029F1A6 /* includee.css */; };
		66FCC635144FB42E0029F1A6 /* includer.css in Resources */ = {isa = PBXBuildFile; fileRef = 66FCC633144FB42E0029F1A6 /* includer.css */; };
		66FE7D6B13FB83620061B987 /* NimbusModels.h in Headers */ = {isa = PBXBuildFile; fileRef = 66FE7D6413FB83620061B987 /* NimbusModels.h */; };
		66FE7D6C13FB83620061B987 /* NITableViewModel.h in Headers */ = {isa = PBXBuildFile; fileRef = 66FE7D6513FB83620061B987 /* NITableViewModel.h */; };
		66FE7D6D13FB83620061B987 /* NITableViewModel.m in Sources */ = {isa = PBXBuildFile; fileRef = 66FE7D6613FB83620061B987 /* NITableViewModel.m */; };
		DB3A231713FD4B8E00614220 /* SenTestingKit.framework in Frameworks */ = {isa = PBXBuildFile; fileRef = 66A03C1A13E6E85E00B514F3 /* SenTestingKit.framework */; };
		DB3A231913FD4B8E00614220 /* Foundation.framework in Frameworks */ = {isa = PBXBuildFile; fileRef = 66A03C0C13E6E85E00B514F3 /* Foundation.framework */; };
		DB3A231D13FD4B8E00614220 /* libNimbusAttributedLabel.a in Frameworks */ = {isa = PBXBuildFile; fileRef = DB3A230913FD4B8E00614220 /* libNimbusAttributedLabel.a */; };
		DB3A233613FD4BE500614220 /* NIAttributedLabel.h in Headers */ = {isa = PBXBuildFile; fileRef = DB3A233213FD4BE500614220 /* NIAttributedLabel.h */; };
		DB3A233713FD4BE500614220 /* NIAttributedLabel.m in Sources */ = {isa = PBXBuildFile; fileRef = DB3A233313FD4BE500614220 /* NIAttributedLabel.m */; };
		DB3A233813FD4BE500614220 /* NimbusAttributedLabel.h in Headers */ = {isa = PBXBuildFile; fileRef = DB3A233413FD4BE500614220 /* NimbusAttributedLabel.h */; };
		DB3A233B13FD4C2900614220 /* NimbusAttributedLabelTests-Info.plist in Resources */ = {isa = PBXBuildFile; fileRef = DB3A233A13FD4C2900614220 /* NimbusAttributedLabelTests-Info.plist */; };
		DB6AADF61407A5FF0003CB63 /* NSAttributedString+NimbusAttributedLabel.h in Headers */ = {isa = PBXBuildFile; fileRef = DB6AADF41407A5FF0003CB63 /* NSAttributedString+NimbusAttributedLabel.h */; };
		DB6AADF71407A5FF0003CB63 /* NSAttributedString+NimbusAttributedLabel.m in Sources */ = {isa = PBXBuildFile; fileRef = DB6AADF51407A5FF0003CB63 /* NSAttributedString+NimbusAttributedLabel.m */; };
		DB84BD8213EFDDCA00DACCFE /* SenTestingKit.framework in Frameworks */ = {isa = PBXBuildFile; fileRef = 66A03C1A13E6E85E00B514F3 /* SenTestingKit.framework */; };
		DB84BD8413EFDDCA00DACCFE /* Foundation.framework in Frameworks */ = {isa = PBXBuildFile; fileRef = 66A03C0C13E6E85E00B514F3 /* Foundation.framework */; };
		DB84BD8813EFDDCA00DACCFE /* libNimbusWebController.a in Frameworks */ = {isa = PBXBuildFile; fileRef = DB84BD7413EFDDC900DACCFE /* libNimbusWebController.a */; };
		DB84BDAC13EFDF5900DACCFE /* NimbusWebController.h in Headers */ = {isa = PBXBuildFile; fileRef = DB84BDA813EFDF5900DACCFE /* NimbusWebController.h */; };
		DB84BDAD13EFDF5900DACCFE /* NIWebController.h in Headers */ = {isa = PBXBuildFile; fileRef = DB84BDA913EFDF5900DACCFE /* NIWebController.h */; };
		DB84BDAE13EFDF5900DACCFE /* NIWebController.m in Sources */ = {isa = PBXBuildFile; fileRef = DB84BDAA13EFDF5900DACCFE /* NIWebController.m */; };
		DB84BDB113EFDF6900DACCFE /* NimbusWebControllerTests-Info.plist in Resources */ = {isa = PBXBuildFile; fileRef = DB84BDB013EFDF6900DACCFE /* NimbusWebControllerTests-Info.plist */; };
		FD01BED814179AB60023D783 /* NINavigationAppearanceTests.m in Sources */ = {isa = PBXBuildFile; fileRef = FD01BED414179AAC0023D783 /* NINavigationAppearanceTests.m */; };
		FD01BEDB14179D940023D783 /* NINavigationAppearance.h in Headers */ = {isa = PBXBuildFile; fileRef = FD01BED914179D940023D783 /* NINavigationAppearance.h */; };
		FD01BEDC14179D940023D783 /* NINavigationAppearance.m in Sources */ = {isa = PBXBuildFile; fileRef = FD01BEDA14179D940023D783 /* NINavigationAppearance.m */; };
/* End PBXBuildFile section */

/* Begin PBXContainerItemProxy section */
		663B52501445052800CC26DF /* PBXContainerItemProxy */ = {
			isa = PBXContainerItemProxy;
			containerPortal = 66A03BFE13E6E84800B514F3 /* Project object */;
			proxyType = 1;
			remoteGlobalIDString = 663B523E1445052700CC26DF;
			remoteInfo = NimbusPagingScrollView;
		};
		663B526C1445074A00CC26DF /* PBXContainerItemProxy */ = {
			isa = PBXContainerItemProxy;
			containerPortal = 66A03BFE13E6E84800B514F3 /* Project object */;
			proxyType = 1;
			remoteGlobalIDString = DB3A230813FD4B8E00614220;
			remoteInfo = NimbusAttributedLabel;
		};
		663B526E1445074A00CC26DF /* PBXContainerItemProxy */ = {
			isa = PBXContainerItemProxy;
			containerPortal = 66A03BFE13E6E84800B514F3 /* Project object */;
			proxyType = 1;
			remoteGlobalIDString = 663B523E1445052700CC26DF;
			remoteInfo = NimbusPagingScrollView;
		};
		6661BBDE13F1A3BB00D14F92 /* PBXContainerItemProxy */ = {
			isa = PBXContainerItemProxy;
			containerPortal = 66A03BFE13E6E84800B514F3 /* Project object */;
			proxyType = 1;
			remoteGlobalIDString = 6661BBCB13F1A3BB00D14F92;
			remoteInfo = NimbusTables;
		};
		6661BBFB13F1A42600D14F92 /* PBXContainerItemProxy */ = {
			isa = PBXContainerItemProxy;
			containerPortal = 66A03BFE13E6E84800B514F3 /* Project object */;
			proxyType = 1;
			remoteGlobalIDString = 6661BBCB13F1A3BB00D14F92;
			remoteInfo = NimbusTables;
		};
		666F73A014BBFE8C00D1A32F /* PBXContainerItemProxy */ = {
			isa = PBXContainerItemProxy;
			containerPortal = 66A03BFE13E6E84800B514F3 /* Project object */;
			proxyType = 1;
			remoteGlobalIDString = 66C3A6A0143D61130048542F;
			remoteInfo = NimbusCss;
		};
		6675723B13E765BF0076F555 /* PBXContainerItemProxy */ = {
			isa = PBXContainerItemProxy;
			containerPortal = 66A03BFE13E6E84800B514F3 /* Project object */;
			proxyType = 1;
			remoteGlobalIDString = 6675722813E765BF0076F555;
			remoteInfo = NimbusOverview;
		};
		6675727413E766980076F555 /* PBXContainerItemProxy */ = {
			isa = PBXContainerItemProxy;
			containerPortal = 66A03BFE13E6E84800B514F3 /* Project object */;
			proxyType = 1;
			remoteGlobalIDString = 6675722813E765BF0076F555;
			remoteInfo = NimbusOverview;
		};
		6675728C13E769150076F555 /* PBXContainerItemProxy */ = {
			isa = PBXContainerItemProxy;
			containerPortal = 66A03BFE13E6E84800B514F3 /* Project object */;
			proxyType = 1;
			remoteGlobalIDString = 6675727913E769150076F555;
			remoteInfo = NimbusPhotos;
		};
		667572B713E7698E0076F555 /* PBXContainerItemProxy */ = {
			isa = PBXContainerItemProxy;
			containerPortal = 66A03BFE13E6E84800B514F3 /* Project object */;
			proxyType = 1;
			remoteGlobalIDString = 6675727913E769150076F555;
			remoteInfo = NimbusPhotos;
		};
		667572CF13E76F460076F555 /* PBXContainerItemProxy */ = {
			isa = PBXContainerItemProxy;
			containerPortal = 66A03BFE13E6E84800B514F3 /* Project object */;
			proxyType = 1;
			remoteGlobalIDString = 667572BC13E76F460076F555;
			remoteInfo = NimbusProcessors;
		};
		667572F113E76FB90076F555 /* PBXContainerItemProxy */ = {
			isa = PBXContainerItemProxy;
			containerPortal = 66A03BFE13E6E84800B514F3 /* Project object */;
			proxyType = 1;
			remoteGlobalIDString = 667572BC13E76F460076F555;
			remoteInfo = NimbusProcessors;
		};
		6675732413E771380076F555 /* PBXContainerItemProxy */ = {
			isa = PBXContainerItemProxy;
			containerPortal = 66A03BFE13E6E84800B514F3 /* Project object */;
			proxyType = 1;
			remoteGlobalIDString = 6675731113E771380076F555;
			remoteInfo = NimbusInterapp;
		};
		6675734013E771D90076F555 /* PBXContainerItemProxy */ = {
			isa = PBXContainerItemProxy;
			containerPortal = 66A03BFE13E6E84800B514F3 /* Project object */;
			proxyType = 1;
			remoteGlobalIDString = 6675731113E771380076F555;
			remoteInfo = NimbusInterapp;
		};
		66832CCA143D7A92003E413C /* PBXContainerItemProxy */ = {
			isa = PBXContainerItemProxy;
			containerPortal = 66A03BFE13E6E84800B514F3 /* Project object */;
			proxyType = 1;
			remoteGlobalIDString = 66A03C0813E6E85E00B514F3;
			remoteInfo = NimbusCore;
		};
		66A03C2113E6E85E00B514F3 /* PBXContainerItemProxy */ = {
			isa = PBXContainerItemProxy;
			containerPortal = 66A03BFE13E6E84800B514F3 /* Project object */;
			proxyType = 1;
			remoteGlobalIDString = 66A03C0813E6E85E00B514F3;
			remoteInfo = NimbusCore;
		};
		66A03CD113E6F0EE00B514F3 /* PBXContainerItemProxy */ = {
			isa = PBXContainerItemProxy;
			containerPortal = 66A03BFE13E6E84800B514F3 /* Project object */;
			proxyType = 1;
			remoteGlobalIDString = 66A03CBE13E6F0ED00B514F3;
			remoteInfo = NimbusLauncher;
		};
		66A03CFF13E6F75B00B514F3 /* PBXContainerItemProxy */ = {
			isa = PBXContainerItemProxy;
			containerPortal = 66A03BFE13E6E84800B514F3 /* Project object */;
			proxyType = 1;
			remoteGlobalIDString = 66A03C0813E6E85E00B514F3;
			remoteInfo = NimbusCore;
		};
		66A03D0313E6F75B00B514F3 /* PBXContainerItemProxy */ = {
			isa = PBXContainerItemProxy;
			containerPortal = 66A03BFE13E6E84800B514F3 /* Project object */;
			proxyType = 1;
			remoteGlobalIDString = 66A03CBE13E6F0ED00B514F3;
			remoteInfo = NimbusLauncher;
		};
		66A03D3913E6F97500B514F3 /* PBXContainerItemProxy */ = {
			isa = PBXContainerItemProxy;
			containerPortal = 66A03BFE13E6E84800B514F3 /* Project object */;
			proxyType = 1;
			remoteGlobalIDString = 66A03D2613E6F97500B514F3;
			remoteInfo = NimbusNetworkImage;
		};
		66A03D6213E6FA4B00B514F3 /* PBXContainerItemProxy */ = {
			isa = PBXContainerItemProxy;
			containerPortal = 66A03BFE13E6E84800B514F3 /* Project object */;
			proxyType = 1;
			remoteGlobalIDString = 66A03D2613E6F97500B514F3;
			remoteInfo = NimbusNetworkImage;
		};
		66A0B0AA14BD1069003FA413 /* PBXContainerItemProxy */ = {
			isa = PBXContainerItemProxy;
			containerPortal = 66A03BFE13E6E84800B514F3 /* Project object */;
			proxyType = 1;
			remoteGlobalIDString = 66A0B09814BD1069003FA413;
			remoteInfo = NetworkControllers;
		};
		66C3A6B2143D61140048542F /* PBXContainerItemProxy */ = {
			isa = PBXContainerItemProxy;
			containerPortal = 66A03BFE13E6E84800B514F3 /* Project object */;
			proxyType = 1;
			remoteGlobalIDString = 66C3A6A0143D61130048542F;
			remoteInfo = NimbusCss;
		};
		DB3A231B13FD4B8E00614220 /* PBXContainerItemProxy */ = {
			isa = PBXContainerItemProxy;
			containerPortal = 66A03BFE13E6E84800B514F3 /* Project object */;
			proxyType = 1;
			remoteGlobalIDString = DB3A230813FD4B8E00614220;
			remoteInfo = NimbusAttributedLabel;
		};
		DB84BD8613EFDDCA00DACCFE /* PBXContainerItemProxy */ = {
			isa = PBXContainerItemProxy;
			containerPortal = 66A03BFE13E6E84800B514F3 /* Project object */;
			proxyType = 1;
			remoteGlobalIDString = DB84BD7313EFDDC900DACCFE;
			remoteInfo = NimbusWebController;
		};
		DB84BDB213EFDF8F00DACCFE /* PBXContainerItemProxy */ = {
			isa = PBXContainerItemProxy;
			containerPortal = 66A03BFE13E6E84800B514F3 /* Project object */;
			proxyType = 1;
			remoteGlobalIDString = DB84BD7313EFDDC900DACCFE;
			remoteInfo = NimbusWebController;
		};
/* End PBXContainerItemProxy section */

/* Begin PBXFileReference section */
		6623EB6C1402ECE400E0E61A /* NITableViewModelTests.m */ = {isa = PBXFileReference; fileEncoding = 4; lastKnownFileType = sourcecode.c.objc; path = NITableViewModelTests.m; sourceTree = "<group>"; };
		6626330B14995C4600B99898 /* NITableViewModel+Private.h */ = {isa = PBXFileReference; fileEncoding = 4; lastKnownFileType = sourcecode.c.h; path = "NITableViewModel+Private.h"; sourceTree = "<group>"; };
		66325D5613EB0301008D6EAD /* HACKERS.mdown */ = {isa = PBXFileReference; lastKnownFileType = text; name = HACKERS.mdown; path = ../HACKERS.mdown; sourceTree = "<group>"; };
		66325D5713EB0302008D6EAD /* README.mdown */ = {isa = PBXFileReference; lastKnownFileType = text; name = README.mdown; path = ../README.mdown; sourceTree = "<group>"; };
		663B523F1445052700CC26DF /* libNimbusPagingScrollView.a */ = {isa = PBXFileReference; explicitFileType = archive.ar; includeInIndex = 0; path = libNimbusPagingScrollView.a; sourceTree = BUILT_PRODUCTS_DIR; };
		663B524C1445052800CC26DF /* NimbusPagingScrollViewTests.octest */ = {isa = PBXFileReference; explicitFileType = wrapper.cfbundle; includeInIndex = 0; path = NimbusPagingScrollViewTests.octest; sourceTree = BUILT_PRODUCTS_DIR; };
		663B52641445059C00CC26DF /* NimbusPagingScrollViewTests-Info.plist */ = {isa = PBXFileReference; lastKnownFileType = text.plist.xml; name = "NimbusPagingScrollViewTests-Info.plist"; path = "pagingscrollview/unittests/NimbusPagingScrollViewTests-Info.plist"; sourceTree = SOURCE_ROOT; };
		663B52651445060000CC26DF /* deps */ = {isa = PBXFileReference; lastKnownFileType = text; name = deps; path = pagingscrollview/deps; sourceTree = SOURCE_ROOT; };
		663B52661445061B00CC26DF /* NimbusPagingScrollView.h */ = {isa = PBXFileReference; fileEncoding = 4; lastKnownFileType = sourcecode.c.h; path = NimbusPagingScrollView.h; sourceTree = "<group>"; };
		663B52681445070100CC26DF /* NIPagingScrollView.h */ = {isa = PBXFileReference; fileEncoding = 4; lastKnownFileType = sourcecode.c.h; path = NIPagingScrollView.h; sourceTree = "<group>"; };
		663B52691445070100CC26DF /* NIPagingScrollView.m */ = {isa = PBXFileReference; fileEncoding = 4; lastKnownFileType = sourcecode.c.objc; path = NIPagingScrollView.m; sourceTree = "<group>"; };
		663B527014450CC100CC26DF /* NIPagingScrollViewPage.h */ = {isa = PBXFileReference; fileEncoding = 4; lastKnownFileType = sourcecode.c.h; path = NIPagingScrollViewPage.h; sourceTree = "<group>"; };
		663B527214450CEF00CC26DF /* NIPagingScrollViewDelegate.h */ = {isa = PBXFileReference; fileEncoding = 4; lastKnownFileType = sourcecode.c.h; path = NIPagingScrollViewDelegate.h; sourceTree = "<group>"; };
		663B527414450D1C00CC26DF /* NIPagingScrollViewDataSource.h */ = {isa = PBXFileReference; fileEncoding = 4; lastKnownFileType = sourcecode.c.h; path = NIPagingScrollViewDataSource.h; sourceTree = "<group>"; };
		663B52761445129400CC26DF /* deps */ = {isa = PBXFileReference; lastKnownFileType = text; name = deps; path = photos/deps; sourceTree = SOURCE_ROOT; };
		663B52E7144675BF00CC26DF /* NimbusOverviewer.bundle */ = {isa = PBXFileReference; lastKnownFileType = "wrapper.plug-in"; name = NimbusOverviewer.bundle; path = ../resources/NimbusOverviewer.bundle; sourceTree = "<group>"; };
		664D443014993010008B4C42 /* JSONKit.h */ = {isa = PBXFileReference; fileEncoding = 4; lastKnownFileType = sourcecode.c.h; name = JSONKit.h; path = ../thirdparty/JSONKit/JSONKit.h; sourceTree = "<group>"; };
		664D443114993010008B4C42 /* JSONKit.m */ = {isa = PBXFileReference; fileEncoding = 4; lastKnownFileType = sourcecode.c.objc; name = JSONKit.m; path = ../thirdparty/JSONKit/JSONKit.m; sourceTree = "<group>"; };
		6661BAFF13F0AA6000D14F92 /* deps */ = {isa = PBXFileReference; lastKnownFileType = text; name = deps; path = webcontroller/deps; sourceTree = "<group>"; };
		6661BB0813F0B37000D14F92 /* LICENSE */ = {isa = PBXFileReference; lastKnownFileType = text; name = LICENSE; path = ../LICENSE; sourceTree = "<group>"; };
		6661BB0A13F0B38D00D14F92 /* NOTICE */ = {isa = PBXFileReference; lastKnownFileType = text; name = NOTICE; path = ../NOTICE; sourceTree = "<group>"; };
		6661BBCC13F1A3BB00D14F92 /* libNimbusModels.a */ = {isa = PBXFileReference; explicitFileType = archive.ar; includeInIndex = 0; path = libNimbusModels.a; sourceTree = BUILT_PRODUCTS_DIR; };
		6661BBD913F1A3BB00D14F92 /* NimbusModelsTests.octest */ = {isa = PBXFileReference; explicitFileType = wrapper.cfbundle; includeInIndex = 0; path = NimbusModelsTests.octest; sourceTree = BUILT_PRODUCTS_DIR; };
		666F737F14BBC65A00D1A32F /* NimbusCore+Namespace.h */ = {isa = PBXFileReference; fileEncoding = 4; lastKnownFileType = sourcecode.c.h; path = "NimbusCore+Namespace.h"; sourceTree = "<group>"; };
		666F739E14BBFE6800D1A32F /* NimbusAttributedLabel+Namespace.h */ = {isa = PBXFileReference; fileEncoding = 4; lastKnownFileType = sourcecode.c.h; path = "NimbusAttributedLabel+Namespace.h"; sourceTree = "<group>"; };
		666F73A214BBFEA300D1A32F /* NimbusCss+Namespace.h */ = {isa = PBXFileReference; fileEncoding = 4; lastKnownFileType = sourcecode.c.h; name = "NimbusCss+Namespace.h"; path = "css/src/NimbusCss+Namespace.h"; sourceTree = SOURCE_ROOT; };
		666F73A414BBFEB500D1A32F /* NimbusInterapp+Namespace.h */ = {isa = PBXFileReference; fileEncoding = 4; lastKnownFileType = sourcecode.c.h; path = "NimbusInterapp+Namespace.h"; sourceTree = "<group>"; };
		666F73A614BBFECD00D1A32F /* NimbusLauncher+Namespace.h */ = {isa = PBXFileReference; fileEncoding = 4; lastKnownFileType = sourcecode.c.h; path = "NimbusLauncher+Namespace.h"; sourceTree = "<group>"; };
		666F73A814BBFEE300D1A32F /* NimbusModels+Namespace.h */ = {isa = PBXFileReference; fileEncoding = 4; lastKnownFileType = sourcecode.c.h; path = "NimbusModels+Namespace.h"; sourceTree = "<group>"; };
		666F73AA14BBFEF400D1A32F /* NimbusNetworkImage+Namespace.h */ = {isa = PBXFileReference; fileEncoding = 4; lastKnownFileType = sourcecode.c.h; path = "NimbusNetworkImage+Namespace.h"; sourceTree = "<group>"; };
		666F73AC14BBFF2A00D1A32F /* NimbusOperations+Namespace.h */ = {isa = PBXFileReference; fileEncoding = 4; lastKnownFileType = sourcecode.c.h; name = "NimbusOperations+Namespace.h"; path = "operations/src/NimbusOperations+Namespace.h"; sourceTree = SOURCE_ROOT; };
		666F73AE14BBFF4600D1A32F /* NimbusOverview+Namespace.h */ = {isa = PBXFileReference; fileEncoding = 4; lastKnownFileType = sourcecode.c.h; path = "NimbusOverview+Namespace.h"; sourceTree = "<group>"; };
		666F73B014BBFF6300D1A32F /* NimbusPagingScrollView+Namespace.h */ = {isa = PBXFileReference; fileEncoding = 4; lastKnownFileType = sourcecode.c.h; path = "NimbusPagingScrollView+Namespace.h"; sourceTree = "<group>"; };
		666F73B214BBFFAA00D1A32F /* NimbusPhotos+Namespace.h */ = {isa = PBXFileReference; fileEncoding = 4; lastKnownFileType = sourcecode.c.h; path = "NimbusPhotos+Namespace.h"; sourceTree = "<group>"; };
		666F73B414BBFFC100D1A32F /* NimbusWebController+Namespace.h */ = {isa = PBXFileReference; fileEncoding = 4; lastKnownFileType = sourcecode.c.h; path = "NimbusWebController+Namespace.h"; sourceTree = "<group>"; };
		666F73B614BBFFD600D1A32F /* generate_namespace_header */ = {isa = PBXFileReference; lastKnownFileType = text; name = generate_namespace_header; path = ../scripts/generate_namespace_header; sourceTree = "<group>"; };
		6675722913E765BF0076F555 /* libNimbusOverview.a */ = {isa = PBXFileReference; explicitFileType = archive.ar; includeInIndex = 0; path = libNimbusOverview.a; sourceTree = BUILT_PRODUCTS_DIR; };
		6675723613E765BF0076F555 /* NimbusOverviewTests.octest */ = {isa = PBXFileReference; explicitFileType = wrapper.cfbundle; includeInIndex = 0; path = NimbusOverviewTests.octest; sourceTree = BUILT_PRODUCTS_DIR; };
		6675724F13E765F70076F555 /* deps */ = {isa = PBXFileReference; fileEncoding = 4; lastKnownFileType = text; name = deps; path = overview/deps; sourceTree = SOURCE_ROOT; };
		6675725313E765F70076F555 /* NIDeviceInfo.h */ = {isa = PBXFileReference; fileEncoding = 4; lastKnownFileType = sourcecode.c.h; path = NIDeviceInfo.h; sourceTree = "<group>"; };
		6675725413E765F70076F555 /* NIDeviceInfo.m */ = {isa = PBXFileReference; fileEncoding = 4; lastKnownFileType = sourcecode.c.objc; path = NIDeviceInfo.m; sourceTree = "<group>"; };
		6675725513E765F70076F555 /* NimbusOverview.h */ = {isa = PBXFileReference; fileEncoding = 4; lastKnownFileType = sourcecode.c.h; path = NimbusOverview.h; sourceTree = "<group>"; };
		6675725613E765F70076F555 /* NIOverview.h */ = {isa = PBXFileReference; fileEncoding = 4; lastKnownFileType = sourcecode.c.h; path = NIOverview.h; sourceTree = "<group>"; };
		6675725713E765F70076F555 /* NIOverview.m */ = {isa = PBXFileReference; fileEncoding = 4; lastKnownFileType = sourcecode.c.objc; path = NIOverview.m; sourceTree = "<group>"; };
		6675725813E765F70076F555 /* NIOverviewGraphView.h */ = {isa = PBXFileReference; fileEncoding = 4; lastKnownFileType = sourcecode.c.h; path = NIOverviewGraphView.h; sourceTree = "<group>"; };
		6675725913E765F70076F555 /* NIOverviewGraphView.m */ = {isa = PBXFileReference; fileEncoding = 4; lastKnownFileType = sourcecode.c.objc; path = NIOverviewGraphView.m; sourceTree = "<group>"; };
		6675725A13E765F70076F555 /* NIOverviewLogger.h */ = {isa = PBXFileReference; fileEncoding = 4; lastKnownFileType = sourcecode.c.h; path = NIOverviewLogger.h; sourceTree = "<group>"; };
		6675725B13E765F70076F555 /* NIOverviewLogger.m */ = {isa = PBXFileReference; fileEncoding = 4; lastKnownFileType = sourcecode.c.objc; path = NIOverviewLogger.m; sourceTree = "<group>"; };
		6675725C13E765F70076F555 /* NIOverviewPageView.h */ = {isa = PBXFileReference; fileEncoding = 4; lastKnownFileType = sourcecode.c.h; path = NIOverviewPageView.h; sourceTree = "<group>"; };
		6675725D13E765F70076F555 /* NIOverviewPageView.m */ = {isa = PBXFileReference; fileEncoding = 4; lastKnownFileType = sourcecode.c.objc; path = NIOverviewPageView.m; sourceTree = "<group>"; };
		6675725E13E765F70076F555 /* NIOverviewSwizzling.h */ = {isa = PBXFileReference; fileEncoding = 4; lastKnownFileType = sourcecode.c.h; path = NIOverviewSwizzling.h; sourceTree = "<group>"; };
		6675725F13E765F70076F555 /* NIOverviewSwizzling.m */ = {isa = PBXFileReference; fileEncoding = 4; lastKnownFileType = sourcecode.c.objc; path = NIOverviewSwizzling.m; sourceTree = "<group>"; };
		6675726013E765F70076F555 /* NIOverviewView.h */ = {isa = PBXFileReference; fileEncoding = 4; lastKnownFileType = sourcecode.c.h; path = NIOverviewView.h; sourceTree = "<group>"; };
		6675726113E765F70076F555 /* NIOverviewView.m */ = {isa = PBXFileReference; fileEncoding = 4; lastKnownFileType = sourcecode.c.objc; path = NIOverviewView.m; sourceTree = "<group>"; };
		6675727313E766400076F555 /* NimbusOverviewTests-Info.plist */ = {isa = PBXFileReference; lastKnownFileType = text.plist.xml; path = "NimbusOverviewTests-Info.plist"; sourceTree = "<group>"; };
		6675727A13E769150076F555 /* libNimbusPhotos.a */ = {isa = PBXFileReference; explicitFileType = archive.ar; includeInIndex = 0; path = libNimbusPhotos.a; sourceTree = BUILT_PRODUCTS_DIR; };
		6675728713E769150076F555 /* NimbusPhotosTests.octest */ = {isa = PBXFileReference; explicitFileType = wrapper.cfbundle; includeInIndex = 0; path = NimbusPhotosTests.octest; sourceTree = BUILT_PRODUCTS_DIR; };
		667572A213E7692F0076F555 /* NimbusPhotos.h */ = {isa = PBXFileReference; fileEncoding = 4; lastKnownFileType = sourcecode.c.h; path = NimbusPhotos.h; sourceTree = "<group>"; };
		667572A313E7692F0076F555 /* NIPhotoAlbumScrollView.h */ = {isa = PBXFileReference; fileEncoding = 4; lastKnownFileType = sourcecode.c.h; path = NIPhotoAlbumScrollView.h; sourceTree = "<group>"; };
		667572A413E7692F0076F555 /* NIPhotoAlbumScrollView.m */ = {isa = PBXFileReference; fileEncoding = 4; lastKnownFileType = sourcecode.c.objc; path = NIPhotoAlbumScrollView.m; sourceTree = "<group>"; };
		667572A513E7692F0076F555 /* NIPhotoScrollView.h */ = {isa = PBXFileReference; fileEncoding = 4; lastKnownFileType = sourcecode.c.h; path = NIPhotoScrollView.h; sourceTree = "<group>"; };
		667572A613E7692F0076F555 /* NIPhotoScrollView.m */ = {isa = PBXFileReference; fileEncoding = 4; lastKnownFileType = sourcecode.c.objc; path = NIPhotoScrollView.m; sourceTree = "<group>"; };
		667572A713E7692F0076F555 /* NIPhotoScrubberView.h */ = {isa = PBXFileReference; fileEncoding = 4; lastKnownFileType = sourcecode.c.h; path = NIPhotoScrubberView.h; sourceTree = "<group>"; };
		667572A813E7692F0076F555 /* NIPhotoScrubberView.m */ = {isa = PBXFileReference; fileEncoding = 4; lastKnownFileType = sourcecode.c.objc; path = NIPhotoScrubberView.m; sourceTree = "<group>"; };
		667572A913E7692F0076F555 /* NIToolbarPhotoViewController.h */ = {isa = PBXFileReference; fileEncoding = 4; lastKnownFileType = sourcecode.c.h; path = NIToolbarPhotoViewController.h; sourceTree = "<group>"; };
		667572AA13E7692F0076F555 /* NIToolbarPhotoViewController.m */ = {isa = PBXFileReference; fileEncoding = 4; lastKnownFileType = sourcecode.c.objc; path = NIToolbarPhotoViewController.m; sourceTree = "<group>"; };
		667572AC13E7692F0076F555 /* NimbusPhotosTests-Info.plist */ = {isa = PBXFileReference; fileEncoding = 4; lastKnownFileType = text.plist.xml; path = "NimbusPhotosTests-Info.plist"; sourceTree = "<group>"; };
		667572BD13E76F460076F555 /* libNimbusOperations.a */ = {isa = PBXFileReference; explicitFileType = archive.ar; includeInIndex = 0; path = libNimbusOperations.a; sourceTree = BUILT_PRODUCTS_DIR; };
		667572CA13E76F460076F555 /* NimbusProcessorsTests.octest */ = {isa = PBXFileReference; explicitFileType = wrapper.cfbundle; includeInIndex = 0; name = NimbusProcessorsTests.octest; path = NimbusOperationsTests.octest; sourceTree = BUILT_PRODUCTS_DIR; };
		6675731213E771380076F555 /* libNimbusInterapp.a */ = {isa = PBXFileReference; explicitFileType = archive.ar; includeInIndex = 0; path = libNimbusInterapp.a; sourceTree = BUILT_PRODUCTS_DIR; };
		6675731F13E771380076F555 /* NimbusInterappTests.octest */ = {isa = PBXFileReference; explicitFileType = wrapper.cfbundle; includeInIndex = 0; path = NimbusInterappTests.octest; sourceTree = BUILT_PRODUCTS_DIR; };
		6675733713E7718B0076F555 /* deps */ = {isa = PBXFileReference; fileEncoding = 4; lastKnownFileType = text; name = deps; path = interapp/deps; sourceTree = SOURCE_ROOT; };
		6675733B13E7718B0076F555 /* NIInterapp.h */ = {isa = PBXFileReference; fileEncoding = 4; lastKnownFileType = sourcecode.c.h; path = NIInterapp.h; sourceTree = "<group>"; };
		6675733C13E7718B0076F555 /* NIInterapp.m */ = {isa = PBXFileReference; fileEncoding = 4; lastKnownFileType = sourcecode.c.objc; path = NIInterapp.m; sourceTree = "<group>"; };
		6675734313E772100076F555 /* NimbusInterappTests-Info.plist */ = {isa = PBXFileReference; lastKnownFileType = text.plist.xml; path = "NimbusInterappTests-Info.plist"; sourceTree = "<group>"; };
		6675734413E773AA0076F555 /* NimbusInterapp.h */ = {isa = PBXFileReference; fileEncoding = 4; lastKnownFileType = sourcecode.c.h; path = NimbusInterapp.h; sourceTree = "<group>"; };
		6675E4B11455FCC5007D172F /* NIViewRecycler.h */ = {isa = PBXFileReference; fileEncoding = 4; lastKnownFileType = sourcecode.c.h; path = NIViewRecycler.h; sourceTree = "<group>"; };
		6675E4B21455FCC5007D172F /* NIViewRecycler.m */ = {isa = PBXFileReference; fileEncoding = 4; lastKnownFileType = sourcecode.c.objc; path = NIViewRecycler.m; sourceTree = "<group>"; };
		6675E4B914560397007D172F /* NIViewRecyclerTests.m */ = {isa = PBXFileReference; fileEncoding = 4; lastKnownFileType = sourcecode.c.objc; path = NIViewRecyclerTests.m; sourceTree = "<group>"; };
		667A749913FE20BD009D277D /* NIFormCellCatalog.h */ = {isa = PBXFileReference; fileEncoding = 4; lastKnownFileType = sourcecode.c.h; path = NIFormCellCatalog.h; sourceTree = "<group>"; };
		667A749A13FE20BD009D277D /* NIFormCellCatalog.m */ = {isa = PBXFileReference; fileEncoding = 4; lastKnownFileType = sourcecode.c.objc; path = NIFormCellCatalog.m; sourceTree = "<group>"; };
		667A749B13FE20BD009D277D /* NICellFactory.h */ = {isa = PBXFileReference; fileEncoding = 4; lastKnownFileType = sourcecode.c.h; path = NICellFactory.h; sourceTree = "<group>"; };
		667A749C13FE20BD009D277D /* NICellFactory.m */ = {isa = PBXFileReference; fileEncoding = 4; lastKnownFileType = sourcecode.c.objc; path = NICellFactory.m; sourceTree = "<group>"; };
		667A8A08148CA15B000779BD /* deps */ = {isa = PBXFileReference; lastKnownFileType = text; name = deps; path = operations/deps; sourceTree = SOURCE_ROOT; };
		667A8A09148CA164000779BD /* NimbusOperations.h */ = {isa = PBXFileReference; fileEncoding = 4; lastKnownFileType = sourcecode.c.h; name = NimbusOperations.h; path = operations/src/NimbusOperations.h; sourceTree = SOURCE_ROOT; };
		667A8A0B148CA16F000779BD /* NINetworkJSONRequest.h */ = {isa = PBXFileReference; fileEncoding = 4; lastKnownFileType = sourcecode.c.h; name = NINetworkJSONRequest.h; path = operations/src_JSONKit/NINetworkJSONRequest.h; sourceTree = SOURCE_ROOT; };
		667A8A0C148CA16F000779BD /* NINetworkJSONRequest.m */ = {isa = PBXFileReference; fileEncoding = 4; lastKnownFileType = sourcecode.c.objc; name = NINetworkJSONRequest.m; path = operations/src_JSONKit/NINetworkJSONRequest.m; sourceTree = SOURCE_ROOT; };
		667A8A0F148CA178000779BD /* NINetworkJSONRequest.h */ = {isa = PBXFileReference; fileEncoding = 4; lastKnownFileType = sourcecode.c.h; name = NINetworkJSONRequest.h; path = operations/src_NSJSON/NINetworkJSONRequest.h; sourceTree = SOURCE_ROOT; };
		667A8A10148CA178000779BD /* NINetworkJSONRequest.m */ = {isa = PBXFileReference; fileEncoding = 4; lastKnownFileType = sourcecode.c.objc; name = NINetworkJSONRequest.m; path = operations/src_NSJSON/NINetworkJSONRequest.m; sourceTree = SOURCE_ROOT; };
		667A8A13148CA181000779BD /* NimbusProcessorsTests-Info.plist */ = {isa = PBXFileReference; lastKnownFileType = text.plist.xml; name = "NimbusProcessorsTests-Info.plist"; path = "operations/unittests/NimbusProcessorsTests-Info.plist"; sourceTree = SOURCE_ROOT; };
		66832C98143D63D2003E413C /* css.grammar */ = {isa = PBXFileReference; lastKnownFileType = text; name = css.grammar; path = css/grammar/css.grammar; sourceTree = SOURCE_ROOT; };
		66832CA1143D64CF003E413C /* generate */ = {isa = PBXFileReference; lastKnownFileType = text; name = generate; path = css/grammar/generate; sourceTree = SOURCE_ROOT; };
		66832CA8143D6642003E413C /* CSSTokenizerPrefix */ = {isa = PBXFileReference; lastKnownFileType = text; name = CSSTokenizerPrefix; path = css/grammar/CSSTokenizerPrefix; sourceTree = SOURCE_ROOT; };
		66832CA9143D6642003E413C /* CSSTokens.cpp */ = {isa = PBXFileReference; lastKnownFileType = sourcecode.cpp.cpp; name = CSSTokens.cpp; path = css/grammar/CSSTokens.cpp; sourceTree = SOURCE_ROOT; };
		66832CAA143D6642003E413C /* CSSTokens.h */ = {isa = PBXFileReference; lastKnownFileType = sourcecode.c.h; name = CSSTokens.h; path = css/grammar/CSSTokens.h; sourceTree = SOURCE_ROOT; };
		66832CB7143D681B003E413C /* NimbusCSS.h */ = {isa = PBXFileReference; fileEncoding = 4; lastKnownFileType = sourcecode.c.h; name = NimbusCSS.h; path = css/src/NimbusCSS.h; sourceTree = SOURCE_ROOT; };
		66832CC0143D7883003E413C /* NICSSParserTests.m */ = {isa = PBXFileReference; fileEncoding = 4; lastKnownFileType = sourcecode.c.objc; name = NICSSParserTests.m; path = css/unittests/NICSSParserTests.m; sourceTree = SOURCE_ROOT; };
		66832CC2143D7898003E413C /* NICSSParser.h */ = {isa = PBXFileReference; fileEncoding = 4; lastKnownFileType = sourcecode.c.h; name = NICSSParser.h; path = css/src/NICSSParser.h; sourceTree = SOURCE_ROOT; };
		66832CC3143D7898003E413C /* NICSSParser.m */ = {isa = PBXFileReference; fileEncoding = 4; lastKnownFileType = sourcecode.c.objc; name = NICSSParser.m; path = css/src/NICSSParser.m; sourceTree = SOURCE_ROOT; };
		66832CC9143D7994003E413C /* NimbusCSSTests-Info.plist */ = {isa = PBXFileReference; lastKnownFileType = text.plist.xml; name = "NimbusCSSTests-Info.plist"; path = "css/unittests/NimbusCSSTests-Info.plist"; sourceTree = SOURCE_ROOT; };
		66832CCD143D7B2C003E413C /* empty-rulesets.css */ = {isa = PBXFileReference; fileEncoding = 4; lastKnownFileType = text.css; name = "empty-rulesets.css"; path = "css/unittests/empty-rulesets.css"; sourceTree = SOURCE_ROOT; };
		66832CCF143D7B38003E413C /* empty.css */ = {isa = PBXFileReference; fileEncoding = 4; lastKnownFileType = text.css; name = empty.css; path = css/unittests/empty.css; sourceTree = SOURCE_ROOT; };
		66832CD1143D833B003E413C /* comments.css */ = {isa = PBXFileReference; fileEncoding = 4; lastKnownFileType = text.css; name = comments.css; path = css/unittests/comments.css; sourceTree = SOURCE_ROOT; };
		66832CD3143D8989003E413C /* rulesets.css */ = {isa = PBXFileReference; fileEncoding = 4; lastKnownFileType = text.css; name = rulesets.css; path = css/unittests/rulesets.css; sourceTree = SOURCE_ROOT; };
		66832CD5143D8AB7003E413C /* rulesets-overrides.css */ = {isa = PBXFileReference; fileEncoding = 4; lastKnownFileType = text.css; name = "rulesets-overrides.css"; path = "css/unittests/rulesets-overrides.css"; sourceTree = SOURCE_ROOT; };
		66832CD7143E062C003E413C /* malformed.css */ = {isa = PBXFileReference; fileEncoding = 4; lastKnownFileType = text.css; name = malformed.css; path = css/unittests/malformed.css; sourceTree = SOURCE_ROOT; };
		66832CEE143E0AD9003E413C /* CSSTokenizer.m */ = {isa = PBXFileReference; fileEncoding = 4; lastKnownFileType = sourcecode.c.objc; name = CSSTokenizer.m; path = css/src/CSSTokenizer.m; sourceTree = SOURCE_ROOT; };
		66832CEF143E0AD9003E413C /* CSSTokens.h */ = {isa = PBXFileReference; fileEncoding = 4; lastKnownFileType = sourcecode.c.h; name = CSSTokens.h; path = css/src/CSSTokens.h; sourceTree = SOURCE_ROOT; };
		66832CF0143E0AD9003E413C /* CSSTokens.m */ = {isa = PBXFileReference; fileEncoding = 4; lastKnownFileType = sourcecode.c.objc; name = CSSTokens.m; path = css/src/CSSTokens.m; sourceTree = SOURCE_ROOT; };
		66832CF4143E0C35003E413C /* NIStylesheet.h */ = {isa = PBXFileReference; fileEncoding = 4; lastKnownFileType = sourcecode.c.h; name = NIStylesheet.h; path = css/src/NIStylesheet.h; sourceTree = SOURCE_ROOT; };
		66832CF5143E0C35003E413C /* NIStylesheet.m */ = {isa = PBXFileReference; fileEncoding = 4; lastKnownFileType = sourcecode.c.objc; name = NIStylesheet.m; path = css/src/NIStylesheet.m; sourceTree = SOURCE_ROOT; };
		66832CF8143E1C0C003E413C /* NIStylesheetTests.m */ = {isa = PBXFileReference; fileEncoding = 4; lastKnownFileType = sourcecode.c.objc; name = NIStylesheetTests.m; path = css/unittests/NIStylesheetTests.m; sourceTree = SOURCE_ROOT; };
		66832CFA143E2C0D003E413C /* NIDOM.h */ = {isa = PBXFileReference; fileEncoding = 4; lastKnownFileType = sourcecode.c.h; name = NIDOM.h; path = css/src/NIDOM.h; sourceTree = SOURCE_ROOT; };
		66832CFB143E2C0D003E413C /* NIDOM.m */ = {isa = PBXFileReference; fileEncoding = 4; lastKnownFileType = sourcecode.c.objc; name = NIDOM.m; path = css/src/NIDOM.m; sourceTree = SOURCE_ROOT; };
		66832CFE143E3294003E413C /* UILabel.css */ = {isa = PBXFileReference; fileEncoding = 4; lastKnownFileType = text.css; name = UILabel.css; path = css/unittests/UILabel.css; sourceTree = SOURCE_ROOT; };
		66832D00143E38E6003E413C /* UIKit.framework */ = {isa = PBXFileReference; lastKnownFileType = wrapper.framework; name = UIKit.framework; path = Platforms/iPhoneOS.platform/Developer/SDKs/iPhoneOS5.0.sdk/System/Library/Frameworks/UIKit.framework; sourceTree = DEVELOPER_DIR; };
		66832D02143E38F0003E413C /* CoreGraphics.framework */ = {isa = PBXFileReference; lastKnownFileType = wrapper.framework; name = CoreGraphics.framework; path = Platforms/iPhoneOS.platform/Developer/SDKs/iPhoneOS5.0.sdk/System/Library/Frameworks/CoreGraphics.framework; sourceTree = DEVELOPER_DIR; };
		66832D05143E3A30003E413C /* NICSSRuleset.h */ = {isa = PBXFileReference; fileEncoding = 4; lastKnownFileType = sourcecode.c.h; name = NICSSRuleset.h; path = css/src/NICSSRuleset.h; sourceTree = SOURCE_ROOT; };
		66832D06143E3A30003E413C /* NICSSRuleset.m */ = {isa = PBXFileReference; fileEncoding = 4; lastKnownFileType = sourcecode.c.objc; name = NICSSRuleset.m; path = css/src/NICSSRuleset.m; sourceTree = SOURCE_ROOT; };
		66832D09143E3B55003E413C /* NIStyleable.h */ = {isa = PBXFileReference; fileEncoding = 4; lastKnownFileType = sourcecode.c.h; name = NIStyleable.h; path = css/src/NIStyleable.h; sourceTree = SOURCE_ROOT; };
		66832D0D143E3C32003E413C /* UILabel+NIStyleable.h */ = {isa = PBXFileReference; fileEncoding = 4; lastKnownFileType = sourcecode.c.h; name = "UILabel+NIStyleable.h"; path = "css/src/UILabel+NIStyleable.h"; sourceTree = SOURCE_ROOT; };
		66832D0E143E3C32003E413C /* UILabel+NIStyleable.m */ = {isa = PBXFileReference; fileEncoding = 4; lastKnownFileType = sourcecode.c.objc; name = "UILabel+NIStyleable.m"; path = "css/src/UILabel+NIStyleable.m"; sourceTree = SOURCE_ROOT; };
		66832D1114416368003E413C /* UIView+NIStyleable.h */ = {isa = PBXFileReference; fileEncoding = 4; lastKnownFileType = sourcecode.c.h; name = "UIView+NIStyleable.h"; path = "css/src/UIView+NIStyleable.h"; sourceTree = SOURCE_ROOT; };
		66832D1214416368003E413C /* UIView+NIStyleable.m */ = {isa = PBXFileReference; fileEncoding = 4; lastKnownFileType = sourcecode.c.objc; name = "UIView+NIStyleable.m"; path = "css/src/UIView+NIStyleable.m"; sourceTree = SOURCE_ROOT; };
		66832DA014421B4A003E413C /* UINavigationBar+NIStyleable.h */ = {isa = PBXFileReference; fileEncoding = 4; lastKnownFileType = sourcecode.c.h; name = "UINavigationBar+NIStyleable.h"; path = "css/src/UINavigationBar+NIStyleable.h"; sourceTree = SOURCE_ROOT; };
		66832DA114421B4A003E413C /* UINavigationBar+NIStyleable.m */ = {isa = PBXFileReference; fileEncoding = 4; lastKnownFileType = sourcecode.c.objc; name = "UINavigationBar+NIStyleable.m"; path = "css/src/UINavigationBar+NIStyleable.m"; sourceTree = SOURCE_ROOT; };
		66832E0414435071003E413C /* NIChameleonObserver.h */ = {isa = PBXFileReference; fileEncoding = 4; lastKnownFileType = sourcecode.c.h; name = NIChameleonObserver.h; path = css/src/NIChameleonObserver.h; sourceTree = SOURCE_ROOT; };
		66832E0514435071003E413C /* NIChameleonObserver.m */ = {isa = PBXFileReference; fileEncoding = 4; lastKnownFileType = sourcecode.c.objc; name = NIChameleonObserver.m; path = css/src/NIChameleonObserver.m; sourceTree = SOURCE_ROOT; };
		668ECDC51455C17100455266 /* NIStylesheetCache.h */ = {isa = PBXFileReference; fileEncoding = 4; lastKnownFileType = sourcecode.c.h; name = NIStylesheetCache.h; path = css/src/NIStylesheetCache.h; sourceTree = SOURCE_ROOT; };
		668ECDC61455C17100455266 /* NIStylesheetCache.m */ = {isa = PBXFileReference; fileEncoding = 4; lastKnownFileType = sourcecode.c.objc; name = NIStylesheetCache.m; path = css/src/NIStylesheetCache.m; sourceTree = SOURCE_ROOT; };
		668ECDCF14565AB200455266 /* README.mdown */ = {isa = PBXFileReference; lastKnownFileType = text; name = README.mdown; path = css/chameleon/README.mdown; sourceTree = SOURCE_ROOT; };
		669E98AD13E9EA1F00D99140 /* libz.dylib */ = {isa = PBXFileReference; lastKnownFileType = "compiled.mach-o.dylib"; name = libz.dylib; path = Platforms/iPhoneOS.platform/Developer/SDKs/iPhoneOS5.0.sdk/usr/lib/libz.dylib; sourceTree = DEVELOPER_DIR; };
		66A03C0913E6E85E00B514F3 /* libNimbusCore.a */ = {isa = PBXFileReference; explicitFileType = archive.ar; includeInIndex = 0; path = libNimbusCore.a; sourceTree = BUILT_PRODUCTS_DIR; };
		66A03C0C13E6E85E00B514F3 /* Foundation.framework */ = {isa = PBXFileReference; lastKnownFileType = wrapper.framework; name = Foundation.framework; path = System/Library/Frameworks/Foundation.framework; sourceTree = SDKROOT; };
		66A03C1913E6E85E00B514F3 /* NimbusCoreTests.octest */ = {isa = PBXFileReference; explicitFileType = wrapper.cfbundle; includeInIndex = 0; path = NimbusCoreTests.octest; sourceTree = BUILT_PRODUCTS_DIR; };
		66A03C1A13E6E85E00B514F3 /* SenTestingKit.framework */ = {isa = PBXFileReference; lastKnownFileType = wrapper.framework; name = SenTestingKit.framework; path = Library/Frameworks/SenTestingKit.framework; sourceTree = DEVELOPER_DIR; };
		66A03C4013E6E8D100B514F3 /* NIBlocks.h */ = {isa = PBXFileReference; fileEncoding = 4; lastKnownFileType = sourcecode.c.h; path = NIBlocks.h; sourceTree = "<group>"; };
		66A03C4113E6E8D100B514F3 /* NICommonMetrics.h */ = {isa = PBXFileReference; fileEncoding = 4; lastKnownFileType = sourcecode.c.h; path = NICommonMetrics.h; sourceTree = "<group>"; };
		66A03C4213E6E8D100B514F3 /* NICommonMetrics.m */ = {isa = PBXFileReference; fileEncoding = 4; lastKnownFileType = sourcecode.c.objc; path = NICommonMetrics.m; sourceTree = "<group>"; };
		66A03C4313E6E8D100B514F3 /* NIDataStructures.h */ = {isa = PBXFileReference; fileEncoding = 4; lastKnownFileType = sourcecode.c.h; path = NIDataStructures.h; sourceTree = "<group>"; };
		66A03C4413E6E8D100B514F3 /* NIDataStructures.m */ = {isa = PBXFileReference; fileEncoding = 4; lastKnownFileType = sourcecode.c.objc; path = NIDataStructures.m; sourceTree = "<group>"; };
		66A03C4513E6E8D100B514F3 /* NIDebuggingTools.h */ = {isa = PBXFileReference; fileEncoding = 4; lastKnownFileType = sourcecode.c.h; path = NIDebuggingTools.h; sourceTree = "<group>"; };
		66A03C4613E6E8D100B514F3 /* NIDebuggingTools.m */ = {isa = PBXFileReference; fileEncoding = 4; lastKnownFileType = sourcecode.c.objc; path = NIDebuggingTools.m; sourceTree = "<group>"; };
		66A03C4713E6E8D100B514F3 /* NIDeviceOrientation.h */ = {isa = PBXFileReference; fileEncoding = 4; lastKnownFileType = sourcecode.c.h; path = NIDeviceOrientation.h; sourceTree = "<group>"; };
		66A03C4813E6E8D100B514F3 /* NIDeviceOrientation.m */ = {isa = PBXFileReference; fileEncoding = 4; lastKnownFileType = sourcecode.c.objc; path = NIDeviceOrientation.m; sourceTree = "<group>"; };
		66A03C4913E6E8D100B514F3 /* NIError.h */ = {isa = PBXFileReference; fileEncoding = 4; lastKnownFileType = sourcecode.c.h; path = NIError.h; sourceTree = "<group>"; };
		66A03C4A13E6E8D100B514F3 /* NIError.m */ = {isa = PBXFileReference; fileEncoding = 4; lastKnownFileType = sourcecode.c.objc; path = NIError.m; sourceTree = "<group>"; };
		66A03C4B13E6E8D100B514F3 /* NIFoundationMethods.h */ = {isa = PBXFileReference; fileEncoding = 4; lastKnownFileType = sourcecode.c.h; path = NIFoundationMethods.h; sourceTree = "<group>"; };
		66A03C4C13E6E8D100B514F3 /* NIFoundationMethods.m */ = {isa = PBXFileReference; fileEncoding = 4; lastKnownFileType = sourcecode.c.objc; path = NIFoundationMethods.m; sourceTree = "<group>"; };
		66A03C4D13E6E8D100B514F3 /* NIInMemoryCache.h */ = {isa = PBXFileReference; fileEncoding = 4; lastKnownFileType = sourcecode.c.h; path = NIInMemoryCache.h; sourceTree = "<group>"; };
		66A03C4E13E6E8D100B514F3 /* NIInMemoryCache.m */ = {isa = PBXFileReference; fileEncoding = 4; lastKnownFileType = sourcecode.c.objc; path = NIInMemoryCache.m; sourceTree = "<group>"; };
		66A03C4F13E6E8D100B514F3 /* NimbusCore+Additions.h */ = {isa = PBXFileReference; fileEncoding = 4; lastKnownFileType = sourcecode.c.h; path = "NimbusCore+Additions.h"; sourceTree = "<group>"; };
		66A03C5013E6E8D100B514F3 /* NimbusCore.h */ = {isa = PBXFileReference; fileEncoding = 4; lastKnownFileType = sourcecode.c.h; path = NimbusCore.h; sourceTree = "<group>"; };
		66A03C5113E6E8D100B514F3 /* NINetworkActivity.h */ = {isa = PBXFileReference; fileEncoding = 4; lastKnownFileType = sourcecode.c.h; path = NINetworkActivity.h; sourceTree = "<group>"; };
		66A03C5213E6E8D100B514F3 /* NINetworkActivity.m */ = {isa = PBXFileReference; fileEncoding = 4; lastKnownFileType = sourcecode.c.objc; path = NINetworkActivity.m; sourceTree = "<group>"; };
		66A03C5313E6E8D100B514F3 /* NINonEmptyCollectionTesting.h */ = {isa = PBXFileReference; fileEncoding = 4; lastKnownFileType = sourcecode.c.h; path = NINonEmptyCollectionTesting.h; sourceTree = "<group>"; };
		66A03C5413E6E8D100B514F3 /* NINonEmptyCollectionTesting.m */ = {isa = PBXFileReference; fileEncoding = 4; lastKnownFileType = sourcecode.c.objc; path = NINonEmptyCollectionTesting.m; sourceTree = "<group>"; };
		66A03C5513E6E8D100B514F3 /* NINonRetainingCollections.h */ = {isa = PBXFileReference; fileEncoding = 4; lastKnownFileType = sourcecode.c.h; path = NINonRetainingCollections.h; sourceTree = "<group>"; };
		66A03C5613E6E8D100B514F3 /* NINonRetainingCollections.m */ = {isa = PBXFileReference; fileEncoding = 4; lastKnownFileType = sourcecode.c.objc; path = NINonRetainingCollections.m; sourceTree = "<group>"; };
		66A03C5713E6E8D100B514F3 /* NIOperations.h */ = {isa = PBXFileReference; fileEncoding = 4; lastKnownFileType = sourcecode.c.h; path = NIOperations.h; sourceTree = "<group>"; };
		66A03C5813E6E8D100B514F3 /* NIOperations.m */ = {isa = PBXFileReference; fileEncoding = 4; lastKnownFileType = sourcecode.c.objc; path = NIOperations.m; sourceTree = "<group>"; };
		66A03C5913E6E8D100B514F3 /* NIPaths.h */ = {isa = PBXFileReference; fileEncoding = 4; lastKnownFileType = sourcecode.c.h; path = NIPaths.h; sourceTree = "<group>"; };
		66A03C5A13E6E8D100B514F3 /* NIPaths.m */ = {isa = PBXFileReference; fileEncoding = 4; lastKnownFileType = sourcecode.c.objc; path = NIPaths.m; sourceTree = "<group>"; };
		66A03C5B13E6E8D100B514F3 /* NIPreprocessorMacros.h */ = {isa = PBXFileReference; fileEncoding = 4; lastKnownFileType = sourcecode.c.h; path = NIPreprocessorMacros.h; sourceTree = "<group>"; };
		66A03C5C13E6E8D100B514F3 /* NIRuntimeClassModifications.h */ = {isa = PBXFileReference; fileEncoding = 4; lastKnownFileType = sourcecode.c.h; path = NIRuntimeClassModifications.h; sourceTree = "<group>"; };
		66A03C5D13E6E8D100B514F3 /* NIRuntimeClassModifications.m */ = {isa = PBXFileReference; fileEncoding = 4; lastKnownFileType = sourcecode.c.objc; path = NIRuntimeClassModifications.m; sourceTree = "<group>"; };
		66A03C5E13E6E8D100B514F3 /* NISDKAvailability.h */ = {isa = PBXFileReference; fileEncoding = 4; lastKnownFileType = sourcecode.c.h; path = NISDKAvailability.h; sourceTree = "<group>"; };
		66A03C5F13E6E8D100B514F3 /* NISDKAvailability.m */ = {isa = PBXFileReference; fileEncoding = 4; lastKnownFileType = sourcecode.c.objc; path = NISDKAvailability.m; sourceTree = "<group>"; };
		66A03C6013E6E8D100B514F3 /* NIState.h */ = {isa = PBXFileReference; fileEncoding = 4; lastKnownFileType = sourcecode.c.h; path = NIState.h; sourceTree = "<group>"; };
		66A03C6113E6E8D100B514F3 /* NIState.m */ = {isa = PBXFileReference; fileEncoding = 4; lastKnownFileType = sourcecode.c.objc; path = NIState.m; sourceTree = "<group>"; };
		66A03C6213E6E8D100B514F3 /* NSData+NimbusCore.m */ = {isa = PBXFileReference; fileEncoding = 4; lastKnownFileType = sourcecode.c.objc; path = "NSData+NimbusCore.m"; sourceTree = "<group>"; };
		66A03C6313E6E8D100B514F3 /* NSString+NimbusCore.m */ = {isa = PBXFileReference; fileEncoding = 4; lastKnownFileType = sourcecode.c.objc; path = "NSString+NimbusCore.m"; sourceTree = "<group>"; };
		66A03C9E13E6E8D900B514F3 /* deps */ = {isa = PBXFileReference; fileEncoding = 4; lastKnownFileType = text; name = deps; path = core/deps; sourceTree = SOURCE_ROOT; };
		66A03CA013E6E90500B514F3 /* NICoreAdditionTests.m */ = {isa = PBXFileReference; fileEncoding = 4; lastKnownFileType = sourcecode.c.objc; path = NICoreAdditionTests.m; sourceTree = "<group>"; };
		66A03CA113E6E90500B514F3 /* NIDataStructureTests.m */ = {isa = PBXFileReference; fileEncoding = 4; lastKnownFileType = sourcecode.c.objc; path = NIDataStructureTests.m; sourceTree = "<group>"; };
		66A03CA213E6E90500B514F3 /* NIFoundationMethodsTests.m */ = {isa = PBXFileReference; fileEncoding = 4; lastKnownFileType = sourcecode.c.objc; path = NIFoundationMethodsTests.m; sourceTree = "<group>"; };
		66A03CA313E6E90500B514F3 /* NIMemoryCacheTests.m */ = {isa = PBXFileReference; fileEncoding = 4; lastKnownFileType = sourcecode.c.objc; path = NIMemoryCacheTests.m; sourceTree = "<group>"; };
		66A03CA413E6E90500B514F3 /* NINonEmptyCollectionTestingTests.m */ = {isa = PBXFileReference; fileEncoding = 4; lastKnownFileType = sourcecode.c.objc; path = NINonEmptyCollectionTestingTests.m; sourceTree = "<group>"; };
		66A03CA513E6E90500B514F3 /* NINonRetainingCollectionsTests.m */ = {isa = PBXFileReference; fileEncoding = 4; lastKnownFileType = sourcecode.c.objc; path = NINonRetainingCollectionsTests.m; sourceTree = "<group>"; };
		66A03CA613E6E90500B514F3 /* NIOperationsTests.m */ = {isa = PBXFileReference; fileEncoding = 4; lastKnownFileType = sourcecode.c.objc; path = NIOperationsTests.m; sourceTree = "<group>"; };
		66A03CA713E6E90500B514F3 /* NIRuntimeClassModificationsTests.m */ = {isa = PBXFileReference; fileEncoding = 4; lastKnownFileType = sourcecode.c.objc; path = NIRuntimeClassModificationsTests.m; sourceTree = "<group>"; };
		66A03CA813E6E90500B514F3 /* NSDate+UnitTesting.h */ = {isa = PBXFileReference; fileEncoding = 4; lastKnownFileType = sourcecode.c.h; path = "NSDate+UnitTesting.h"; sourceTree = "<group>"; };
		66A03CA913E6E90500B514F3 /* NSDate+UnitTesting.m */ = {isa = PBXFileReference; fileEncoding = 4; lastKnownFileType = sourcecode.c.objc; path = "NSDate+UnitTesting.m"; sourceTree = "<group>"; };
		66A03CB313E6EF1F00B514F3 /* nimbus64x64.png */ = {isa = PBXFileReference; lastKnownFileType = image.png; name = nimbus64x64.png; path = resources/nimbus64x64.png; sourceTree = SOURCE_ROOT; };
		66A03CB613E6EFAF00B514F3 /* NSData+NimbusCore.h */ = {isa = PBXFileReference; fileEncoding = 4; lastKnownFileType = sourcecode.c.h; path = "NSData+NimbusCore.h"; sourceTree = "<group>"; };
		66A03CB713E6EFAF00B514F3 /* NSString+NimbusCore.h */ = {isa = PBXFileReference; fileEncoding = 4; lastKnownFileType = sourcecode.c.h; path = "NSString+NimbusCore.h"; sourceTree = "<group>"; };
		66A03CBA13E6F03600B514F3 /* Doxygen.h */ = {isa = PBXFileReference; lastKnownFileType = sourcecode.c.h; path = Doxygen.h; sourceTree = "<group>"; };
		66A03CBF13E6F0ED00B514F3 /* libNimbusLauncher.a */ = {isa = PBXFileReference; explicitFileType = archive.ar; includeInIndex = 0; path = libNimbusLauncher.a; sourceTree = BUILT_PRODUCTS_DIR; };
		66A03CCC13E6F0EE00B514F3 /* NimbusLauncherTests.octest */ = {isa = PBXFileReference; explicitFileType = wrapper.cfbundle; includeInIndex = 0; path = NimbusLauncherTests.octest; sourceTree = BUILT_PRODUCTS_DIR; };
		66A03CE713E6F10C00B514F3 /* NILauncherButton.m */ = {isa = PBXFileReference; fileEncoding = 4; lastKnownFileType = sourcecode.c.objc; path = NILauncherButton.m; sourceTree = "<group>"; };
		66A03CE813E6F10C00B514F3 /* NILauncherItemDetails.m */ = {isa = PBXFileReference; fileEncoding = 4; lastKnownFileType = sourcecode.c.objc; path = NILauncherItemDetails.m; sourceTree = "<group>"; };
		66A03CE913E6F10C00B514F3 /* NILauncherView.h */ = {isa = PBXFileReference; fileEncoding = 4; lastKnownFileType = sourcecode.c.h; path = NILauncherView.h; sourceTree = "<group>"; };
		66A03CEA13E6F10C00B514F3 /* NILauncherView.m */ = {isa = PBXFileReference; fileEncoding = 4; lastKnownFileType = sourcecode.c.objc; path = NILauncherView.m; sourceTree = "<group>"; };
		66A03CEB13E6F10C00B514F3 /* NILauncherViewController.h */ = {isa = PBXFileReference; fileEncoding = 4; lastKnownFileType = sourcecode.c.h; path = NILauncherViewController.h; sourceTree = "<group>"; };
		66A03CEC13E6F10C00B514F3 /* NILauncherViewController.m */ = {isa = PBXFileReference; fileEncoding = 4; lastKnownFileType = sourcecode.c.objc; path = NILauncherViewController.m; sourceTree = "<group>"; };
		66A03CED13E6F10C00B514F3 /* NimbusLauncher.h */ = {isa = PBXFileReference; fileEncoding = 4; lastKnownFileType = sourcecode.c.h; path = NimbusLauncher.h; sourceTree = "<group>"; };
		66A03CF613E6F13700B514F3 /* deps */ = {isa = PBXFileReference; lastKnownFileType = text; name = deps; path = launcher/deps; sourceTree = SOURCE_ROOT; };
		66A03D2713E6F97500B514F3 /* libNimbusNetworkImage.a */ = {isa = PBXFileReference; explicitFileType = archive.ar; includeInIndex = 0; path = libNimbusNetworkImage.a; sourceTree = BUILT_PRODUCTS_DIR; };
		66A03D3413E6F97500B514F3 /* NimbusNetworkImageTests.octest */ = {isa = PBXFileReference; explicitFileType = wrapper.cfbundle; includeInIndex = 0; path = NimbusNetworkImageTests.octest; sourceTree = BUILT_PRODUCTS_DIR; };
		66A03D4C13E6F99400B514F3 /* deps */ = {isa = PBXFileReference; fileEncoding = 4; lastKnownFileType = text; name = deps; path = networkimage/deps; sourceTree = SOURCE_ROOT; };
		66A03D5013E6F99400B514F3 /* NINetworkImageRequest.h */ = {isa = PBXFileReference; fileEncoding = 4; lastKnownFileType = sourcecode.c.h; path = NINetworkImageRequest.h; sourceTree = "<group>"; };
		66A03D5113E6F99400B514F3 /* NINetworkImageRequest.m */ = {isa = PBXFileReference; fileEncoding = 4; lastKnownFileType = sourcecode.c.objc; path = NINetworkImageRequest.m; sourceTree = "<group>"; };
		66A03D5213E6F99400B514F3 /* NimbusNetworkImage.h */ = {isa = PBXFileReference; fileEncoding = 4; lastKnownFileType = sourcecode.c.h; path = NimbusNetworkImage.h; sourceTree = "<group>"; };
		66A03D5313E6F99400B514F3 /* NINetworkImageView.h */ = {isa = PBXFileReference; fileEncoding = 4; lastKnownFileType = sourcecode.c.h; path = NINetworkImageView.h; sourceTree = "<group>"; };
		66A03D5413E6F99400B514F3 /* NINetworkImageView.m */ = {isa = PBXFileReference; fileEncoding = 4; lastKnownFileType = sourcecode.c.objc; path = NINetworkImageView.m; sourceTree = "<group>"; };
		66A03D5B13E6F9A900B514F3 /* NimbusCoreTests-Info.plist */ = {isa = PBXFileReference; lastKnownFileType = text.plist.xml; path = "NimbusCoreTests-Info.plist"; sourceTree = "<group>"; };
		66A03D5E13E6F9C700B514F3 /* NimbusLauncherTests-Info.plist */ = {isa = PBXFileReference; lastKnownFileType = text.plist.xml; name = "NimbusLauncherTests-Info.plist"; path = "launcher/unittests/NimbusLauncherTests-Info.plist"; sourceTree = SOURCE_ROOT; };
		66A03D6013E6F9DF00B514F3 /* NimbusNetworkImageTests-Info.plist */ = {isa = PBXFileReference; lastKnownFileType = text.plist.xml; path = "NimbusNetworkImageTests-Info.plist"; sourceTree = "<group>"; };
		66A03DF313E6FD0E00B514F3 /* libz.dylib */ = {isa = PBXFileReference; lastKnownFileType = "compiled.mach-o.dylib"; name = libz.dylib; path = Platforms/iPhoneOS.platform/Developer/SDKs/iPhoneOS4.3.sdk/usr/lib/libz.dylib; sourceTree = DEVELOPER_DIR; };
		66A03DF513E6FD1800B514F3 /* MobileCoreServices.framework */ = {isa = PBXFileReference; lastKnownFileType = wrapper.framework; name = MobileCoreServices.framework; path = Platforms/iPhoneOS.platform/Developer/SDKs/iPhoneOS4.3.sdk/System/Library/Frameworks/MobileCoreServices.framework; sourceTree = DEVELOPER_DIR; };
		66A03DF713E6FD2700B514F3 /* CFNetwork.framework */ = {isa = PBXFileReference; lastKnownFileType = wrapper.framework; name = CFNetwork.framework; path = Platforms/iPhoneOS.platform/Developer/SDKs/iPhoneOS4.3.sdk/System/Library/Frameworks/CFNetwork.framework; sourceTree = DEVELOPER_DIR; };
		66A03DF913E6FD3000B514F3 /* SystemConfiguration.framework */ = {isa = PBXFileReference; lastKnownFileType = wrapper.framework; name = SystemConfiguration.framework; path = Platforms/iPhoneOS.platform/Developer/SDKs/iPhoneOS4.3.sdk/System/Library/Frameworks/SystemConfiguration.framework; sourceTree = DEVELOPER_DIR; };
		66A03DFB13E6FE1700B514F3 /* AUTHORS */ = {isa = PBXFileReference; lastKnownFileType = text; name = AUTHORS; path = ../AUTHORS; sourceTree = "<group>"; };
		66A03DFC13E6FE1800B514F3 /* DONORS */ = {isa = PBXFileReference; lastKnownFileType = text; name = DONORS; path = ../DONORS; sourceTree = "<group>"; };
		66A0B09914BD1069003FA413 /* libNimbusNetworkControllers.a */ = {isa = PBXFileReference; explicitFileType = archive.ar; includeInIndex = 0; path = libNimbusNetworkControllers.a; sourceTree = BUILT_PRODUCTS_DIR; };
		66A0B0A614BD1069003FA413 /* NimbusNetworkControllersTests.octest */ = {isa = PBXFileReference; explicitFileType = wrapper.cfbundle; includeInIndex = 0; path = NimbusNetworkControllersTests.octest; sourceTree = BUILT_PRODUCTS_DIR; };
		66A0B0AF14BD1069003FA413 /* NetworkControllersTests-Info.plist */ = {isa = PBXFileReference; lastKnownFileType = text.plist.xml; name = "NetworkControllersTests-Info.plist"; path = "NetworkControllersTests/NetworkControllersTests-Info.plist"; sourceTree = SOURCE_ROOT; };
		66A0B0B114BD1069003FA413 /* en */ = {isa = PBXFileReference; lastKnownFileType = text.plist.strings; name = en; path = en.lproj/InfoPlist.strings; sourceTree = "<group>"; };
		66A0B0BF14BD1116003FA413 /* NimbusNetworkControllers.h */ = {isa = PBXFileReference; fileEncoding = 4; lastKnownFileType = sourcecode.c.h; name = NimbusNetworkControllers.h; path = networkcontrollers/src/NimbusNetworkControllers.h; sourceTree = SOURCE_ROOT; };
		66A0B0C014BD1116003FA413 /* NINetworkTableViewController.h */ = {isa = PBXFileReference; fileEncoding = 4; lastKnownFileType = sourcecode.c.h; name = NINetworkTableViewController.h; path = networkcontrollers/src/NINetworkTableViewController.h; sourceTree = SOURCE_ROOT; };
		66A0B0C114BD1116003FA413 /* NINetworkTableViewController.m */ = {isa = PBXFileReference; fileEncoding = 4; lastKnownFileType = sourcecode.c.objc; name = NINetworkTableViewController.m; path = networkcontrollers/src/NINetworkTableViewController.m; sourceTree = SOURCE_ROOT; };
		66A0B0C814BD1586003FA413 /* deps */ = {isa = PBXFileReference; lastKnownFileType = text; name = deps; path = networkcontrollers/deps; sourceTree = SOURCE_ROOT; };
		66A0B0CA14BD15CA003FA413 /* UIView+NimbusCore.h */ = {isa = PBXFileReference; fileEncoding = 4; lastKnownFileType = sourcecode.c.h; path = "UIView+NimbusCore.h"; sourceTree = "<group>"; };
		66A0B0CB14BD15CA003FA413 /* UIView+NimbusCore.m */ = {isa = PBXFileReference; fileEncoding = 4; lastKnownFileType = sourcecode.c.objc; path = "UIView+NimbusCore.m"; sourceTree = "<group>"; };
		66A0B0CF14BD1635003FA413 /* NimbusNetworkControllers+Namespace.h */ = {isa = PBXFileReference; fileEncoding = 4; lastKnownFileType = sourcecode.c.h; name = "NimbusNetworkControllers+Namespace.h"; path = "networkcontrollers/src/NimbusNetworkControllers+Namespace.h"; sourceTree = SOURCE_ROOT; };
		66B108FE144C931F004576D1 /* UIButton+NIStyleable.h */ = {isa = PBXFileReference; fileEncoding = 4; lastKnownFileType = sourcecode.c.h; name = "UIButton+NIStyleable.h"; path = "css/src/UIButton+NIStyleable.h"; sourceTree = SOURCE_ROOT; };
		66B108FF144C931F004576D1 /* UIButton+NIStyleable.m */ = {isa = PBXFileReference; fileEncoding = 4; lastKnownFileType = sourcecode.c.objc; name = "UIButton+NIStyleable.m"; path = "css/src/UIButton+NIStyleable.m"; sourceTree = SOURCE_ROOT; };
		66B10906144D4C15004576D1 /* deps */ = {isa = PBXFileReference; lastKnownFileType = text; name = deps; path = css/deps; sourceTree = SOURCE_ROOT; };
		66C1153F1486ACDD003C9AC6 /* NIOperations+Subclassing.h */ = {isa = PBXFileReference; fileEncoding = 4; lastKnownFileType = sourcecode.c.h; path = "NIOperations+Subclassing.h"; sourceTree = "<group>"; };
		66C3A6A1143D61130048542F /* libNimbusCss.a */ = {isa = PBXFileReference; explicitFileType = archive.ar; includeInIndex = 0; path = libNimbusCss.a; sourceTree = BUILT_PRODUCTS_DIR; };
		66C3A6AE143D61140048542F /* NimbusCssTests.octest */ = {isa = PBXFileReference; explicitFileType = wrapper.cfbundle; includeInIndex = 0; path = NimbusCssTests.octest; sourceTree = BUILT_PRODUCTS_DIR; };
		66F27D53145B7A5F00AFCA08 /* NIPageView.h */ = {isa = PBXFileReference; fileEncoding = 4; lastKnownFileType = sourcecode.c.h; path = NIPageView.h; sourceTree = "<group>"; };
		66F27D54145B7A5F00AFCA08 /* NIPageView.m */ = {isa = PBXFileReference; fileEncoding = 4; lastKnownFileType = sourcecode.c.objc; path = NIPageView.m; sourceTree = "<group>"; };
		66F27D5F145BA32500AFCA08 /* NIPhotoAlbumScrollViewDataSource.h */ = {isa = PBXFileReference; fileEncoding = 4; lastKnownFileType = sourcecode.c.h; path = NIPhotoAlbumScrollViewDataSource.h; sourceTree = "<group>"; };
		66F27D61145BA35B00AFCA08 /* NIPhotoAlbumScrollViewDelegate.h */ = {isa = PBXFileReference; fileEncoding = 4; lastKnownFileType = sourcecode.c.h; path = NIPhotoAlbumScrollViewDelegate.h; sourceTree = "<group>"; };
		66F27D63145BA4E500AFCA08 /* NIPhotoScrollViewDelegate.h */ = {isa = PBXFileReference; fileEncoding = 4; lastKnownFileType = sourcecode.c.h; path = NIPhotoScrollViewDelegate.h; sourceTree = "<group>"; };
		66F27D65145BA56400AFCA08 /* NIPhotoScrollViewPhotoSize.h */ = {isa = PBXFileReference; fileEncoding = 4; lastKnownFileType = sourcecode.c.h; path = NIPhotoScrollViewPhotoSize.h; sourceTree = "<group>"; };
		66FCC632144FB42E0029F1A6 /* includee.css */ = {isa = PBXFileReference; fileEncoding = 4; lastKnownFileType = text.css; name = includee.css; path = css/unittests/includee.css; sourceTree = SOURCE_ROOT; };
		66FCC633144FB42E0029F1A6 /* includer.css */ = {isa = PBXFileReference; fileEncoding = 4; lastKnownFileType = text.css; name = includer.css; path = css/unittests/includer.css; sourceTree = SOURCE_ROOT; };
		66FE7D5613FB550A0061B987 /* ExampleRuntimeDebugging.m */ = {isa = PBXFileReference; lastKnownFileType = sourcecode.c.objc; path = ExampleRuntimeDebugging.m; sourceTree = "<group>"; };
		66FE7D5E13FB83620061B987 /* deps */ = {isa = PBXFileReference; fileEncoding = 4; lastKnownFileType = text; name = deps; path = models/deps; sourceTree = SOURCE_ROOT; };
		66FE7D6013FB83620061B987 /* ExampleStaticTableModel.m */ = {isa = PBXFileReference; fileEncoding = 4; lastKnownFileType = sourcecode.c.objc; path = ExampleStaticTableModel.m; sourceTree = "<group>"; };
		66FE7D6413FB83620061B987 /* NimbusModels.h */ = {isa = PBXFileReference; fileEncoding = 4; lastKnownFileType = sourcecode.c.h; path = NimbusModels.h; sourceTree = "<group>"; };
		66FE7D6513FB83620061B987 /* NITableViewModel.h */ = {isa = PBXFileReference; fileEncoding = 4; lastKnownFileType = sourcecode.c.h; path = NITableViewModel.h; sourceTree = "<group>"; };
		66FE7D6613FB83620061B987 /* NITableViewModel.m */ = {isa = PBXFileReference; fileEncoding = 4; lastKnownFileType = sourcecode.c.objc; path = NITableViewModel.m; sourceTree = "<group>"; };
		66FE7D6813FB83620061B987 /* NimbusModelsTests-Info.plist */ = {isa = PBXFileReference; fileEncoding = 4; lastKnownFileType = text.plist.xml; path = "NimbusModelsTests-Info.plist"; sourceTree = "<group>"; };
		DB3A230913FD4B8E00614220 /* libNimbusAttributedLabel.a */ = {isa = PBXFileReference; explicitFileType = archive.ar; includeInIndex = 0; path = libNimbusAttributedLabel.a; sourceTree = BUILT_PRODUCTS_DIR; };
		DB3A231613FD4B8E00614220 /* NimbusAttributedLabelTests.octest */ = {isa = PBXFileReference; explicitFileType = wrapper.cfbundle; includeInIndex = 0; path = NimbusAttributedLabelTests.octest; sourceTree = BUILT_PRODUCTS_DIR; };
		DB3A233213FD4BE500614220 /* NIAttributedLabel.h */ = {isa = PBXFileReference; fileEncoding = 4; lastKnownFileType = sourcecode.c.h; path = NIAttributedLabel.h; sourceTree = "<group>"; };
		DB3A233313FD4BE500614220 /* NIAttributedLabel.m */ = {isa = PBXFileReference; fileEncoding = 4; lastKnownFileType = sourcecode.c.objc; path = NIAttributedLabel.m; sourceTree = "<group>"; };
		DB3A233413FD4BE500614220 /* NimbusAttributedLabel.h */ = {isa = PBXFileReference; fileEncoding = 4; lastKnownFileType = sourcecode.c.h; path = NimbusAttributedLabel.h; sourceTree = "<group>"; };
		DB3A233A13FD4C2900614220 /* NimbusAttributedLabelTests-Info.plist */ = {isa = PBXFileReference; fileEncoding = 4; lastKnownFileType = text.plist.xml; path = "NimbusAttributedLabelTests-Info.plist"; sourceTree = "<group>"; };
		DB6AADF41407A5FF0003CB63 /* NSAttributedString+NimbusAttributedLabel.h */ = {isa = PBXFileReference; fileEncoding = 4; lastKnownFileType = sourcecode.c.h; path = "NSAttributedString+NimbusAttributedLabel.h"; sourceTree = "<group>"; };
		DB6AADF51407A5FF0003CB63 /* NSAttributedString+NimbusAttributedLabel.m */ = {isa = PBXFileReference; fileEncoding = 4; lastKnownFileType = sourcecode.c.objc; path = "NSAttributedString+NimbusAttributedLabel.m"; sourceTree = "<group>"; };
		DB84BD7413EFDDC900DACCFE /* libNimbusWebController.a */ = {isa = PBXFileReference; explicitFileType = archive.ar; includeInIndex = 0; path = libNimbusWebController.a; sourceTree = BUILT_PRODUCTS_DIR; };
		DB84BD8113EFDDCA00DACCFE /* NimbusWebControllerTests.octest */ = {isa = PBXFileReference; explicitFileType = wrapper.cfbundle; includeInIndex = 0; path = NimbusWebControllerTests.octest; sourceTree = BUILT_PRODUCTS_DIR; };
		DB84BDA813EFDF5900DACCFE /* NimbusWebController.h */ = {isa = PBXFileReference; fileEncoding = 4; lastKnownFileType = sourcecode.c.h; path = NimbusWebController.h; sourceTree = "<group>"; };
		DB84BDA913EFDF5900DACCFE /* NIWebController.h */ = {isa = PBXFileReference; fileEncoding = 4; lastKnownFileType = sourcecode.c.h; path = NIWebController.h; sourceTree = "<group>"; };
		DB84BDAA13EFDF5900DACCFE /* NIWebController.m */ = {isa = PBXFileReference; fileEncoding = 4; lastKnownFileType = sourcecode.c.objc; path = NIWebController.m; sourceTree = "<group>"; };
		DB84BDB013EFDF6900DACCFE /* NimbusWebControllerTests-Info.plist */ = {isa = PBXFileReference; fileEncoding = 4; lastKnownFileType = text.plist.xml; path = "NimbusWebControllerTests-Info.plist"; sourceTree = "<group>"; };
		FD01BED414179AAC0023D783 /* NINavigationAppearanceTests.m */ = {isa = PBXFileReference; fileEncoding = 4; lastKnownFileType = sourcecode.c.objc; path = NINavigationAppearanceTests.m; sourceTree = "<group>"; };
		FD01BED914179D940023D783 /* NINavigationAppearance.h */ = {isa = PBXFileReference; fileEncoding = 4; lastKnownFileType = sourcecode.c.h; path = NINavigationAppearance.h; sourceTree = "<group>"; };
		FD01BEDA14179D940023D783 /* NINavigationAppearance.m */ = {isa = PBXFileReference; fileEncoding = 4; lastKnownFileType = sourcecode.c.objc; path = NINavigationAppearance.m; sourceTree = "<group>"; };
/* End PBXFileReference section */

/* Begin PBXFrameworksBuildPhase section */
		663B523C1445052700CC26DF /* Frameworks */ = {
			isa = PBXFrameworksBuildPhase;
			buildActionMask = 2147483647;
			files = (
			);
			runOnlyForDeploymentPostprocessing = 0;
		};
		663B52481445052800CC26DF /* Frameworks */ = {
			isa = PBXFrameworksBuildPhase;
			buildActionMask = 2147483647;
			files = (
				663B524D1445052800CC26DF /* SenTestingKit.framework in Frameworks */,
				663B524E1445052800CC26DF /* (null) in Frameworks */,
				663B524F1445052800CC26DF /* Foundation.framework in Frameworks */,
				663B52521445052800CC26DF /* libNimbusPagingScrollView.a in Frameworks */,
			);
			runOnlyForDeploymentPostprocessing = 0;
		};
		6661BBC913F1A3BB00D14F92 /* Frameworks */ = {
			isa = PBXFrameworksBuildPhase;
			buildActionMask = 2147483647;
			files = (
			);
			runOnlyForDeploymentPostprocessing = 0;
		};
		6661BBD513F1A3BB00D14F92 /* Frameworks */ = {
			isa = PBXFrameworksBuildPhase;
			buildActionMask = 2147483647;
			files = (
				66C113E5147DD0F1003C9AC6 /* UIKit.framework in Frameworks */,
				6623EB721402EDB100E0E61A /* libNimbusCore.a in Frameworks */,
				6661BBDA13F1A3BB00D14F92 /* SenTestingKit.framework in Frameworks */,
				6661BBDC13F1A3BB00D14F92 /* Foundation.framework in Frameworks */,
				6661BBE013F1A3BB00D14F92 /* libNimbusModels.a in Frameworks */,
			);
			runOnlyForDeploymentPostprocessing = 0;
		};
		6675722613E765BF0076F555 /* Frameworks */ = {
			isa = PBXFrameworksBuildPhase;
			buildActionMask = 2147483647;
			files = (
			);
			runOnlyForDeploymentPostprocessing = 0;
		};
		6675723213E765BF0076F555 /* Frameworks */ = {
			isa = PBXFrameworksBuildPhase;
			buildActionMask = 2147483647;
			files = (
				6675723713E765BF0076F555 /* SenTestingKit.framework in Frameworks */,
				6675723913E765BF0076F555 /* Foundation.framework in Frameworks */,
				6675723D13E765BF0076F555 /* libNimbusOverview.a in Frameworks */,
			);
			runOnlyForDeploymentPostprocessing = 0;
		};
		6675727713E769150076F555 /* Frameworks */ = {
			isa = PBXFrameworksBuildPhase;
			buildActionMask = 2147483647;
			files = (
			);
			runOnlyForDeploymentPostprocessing = 0;
		};
		6675728313E769150076F555 /* Frameworks */ = {
			isa = PBXFrameworksBuildPhase;
			buildActionMask = 2147483647;
			files = (
				6675728813E769150076F555 /* SenTestingKit.framework in Frameworks */,
				6675728A13E769150076F555 /* Foundation.framework in Frameworks */,
				6675728E13E769150076F555 /* libNimbusPhotos.a in Frameworks */,
			);
			runOnlyForDeploymentPostprocessing = 0;
		};
		667572BA13E76F460076F555 /* Frameworks */ = {
			isa = PBXFrameworksBuildPhase;
			buildActionMask = 2147483647;
			files = (
			);
			runOnlyForDeploymentPostprocessing = 0;
		};
		667572C613E76F460076F555 /* Frameworks */ = {
			isa = PBXFrameworksBuildPhase;
			buildActionMask = 2147483647;
			files = (
				667572CB13E76F460076F555 /* SenTestingKit.framework in Frameworks */,
				667572CD13E76F460076F555 /* Foundation.framework in Frameworks */,
				667572D113E76F460076F555 /* libNimbusOperations.a in Frameworks */,
			);
			runOnlyForDeploymentPostprocessing = 0;
		};
		6675730F13E771380076F555 /* Frameworks */ = {
			isa = PBXFrameworksBuildPhase;
			buildActionMask = 2147483647;
			files = (
			);
			runOnlyForDeploymentPostprocessing = 0;
		};
		6675731B13E771380076F555 /* Frameworks */ = {
			isa = PBXFrameworksBuildPhase;
			buildActionMask = 2147483647;
			files = (
				6675732013E771380076F555 /* SenTestingKit.framework in Frameworks */,
				6675732213E771380076F555 /* Foundation.framework in Frameworks */,
				6675732613E771380076F555 /* libNimbusInterapp.a in Frameworks */,
			);
			runOnlyForDeploymentPostprocessing = 0;
		};
		66A03C0613E6E85E00B514F3 /* Frameworks */ = {
			isa = PBXFrameworksBuildPhase;
			buildActionMask = 2147483647;
			files = (
			);
			runOnlyForDeploymentPostprocessing = 0;
		};
		66A03C1513E6E85E00B514F3 /* Frameworks */ = {
			isa = PBXFrameworksBuildPhase;
			buildActionMask = 2147483647;
			files = (
				6675E4B714560372007D172F /* CoreGraphics.framework in Frameworks */,
				6675E4B614560359007D172F /* UIKit.framework in Frameworks */,
				66A03C1B13E6E85E00B514F3 /* SenTestingKit.framework in Frameworks */,
				66A03C1E13E6E85E00B514F3 /* Foundation.framework in Frameworks */,
				66A03C2313E6E85E00B514F3 /* libNimbusCore.a in Frameworks */,
			);
			runOnlyForDeploymentPostprocessing = 0;
		};
		66A03CBC13E6F0ED00B514F3 /* Frameworks */ = {
			isa = PBXFrameworksBuildPhase;
			buildActionMask = 2147483647;
			files = (
			);
			runOnlyForDeploymentPostprocessing = 0;
		};
		66A03CC813E6F0EE00B514F3 /* Frameworks */ = {
			isa = PBXFrameworksBuildPhase;
			buildActionMask = 2147483647;
			files = (
				66A03CCD13E6F0EE00B514F3 /* SenTestingKit.framework in Frameworks */,
				66A03CCF13E6F0EE00B514F3 /* Foundation.framework in Frameworks */,
				66A03CD313E6F0EE00B514F3 /* libNimbusLauncher.a in Frameworks */,
			);
			runOnlyForDeploymentPostprocessing = 0;
		};
		66A03D2413E6F97500B514F3 /* Frameworks */ = {
			isa = PBXFrameworksBuildPhase;
			buildActionMask = 2147483647;
			files = (
			);
			runOnlyForDeploymentPostprocessing = 0;
		};
		66A03D3013E6F97500B514F3 /* Frameworks */ = {
			isa = PBXFrameworksBuildPhase;
			buildActionMask = 2147483647;
			files = (
				66A03D3513E6F97500B514F3 /* SenTestingKit.framework in Frameworks */,
				66A03D3713E6F97500B514F3 /* Foundation.framework in Frameworks */,
				66A03D3B13E6F97500B514F3 /* libNimbusNetworkImage.a in Frameworks */,
			);
			runOnlyForDeploymentPostprocessing = 0;
		};
		66A0B09614BD1069003FA413 /* Frameworks */ = {
			isa = PBXFrameworksBuildPhase;
			buildActionMask = 2147483647;
			files = (
				66A0B09A14BD1069003FA413 /* Foundation.framework in Frameworks */,
			);
			runOnlyForDeploymentPostprocessing = 0;
		};
		66A0B0A214BD1069003FA413 /* Frameworks */ = {
			isa = PBXFrameworksBuildPhase;
			buildActionMask = 2147483647;
			files = (
				66A0B0A714BD1069003FA413 /* SenTestingKit.framework in Frameworks */,
				66A0B0A814BD1069003FA413 /* UIKit.framework in Frameworks */,
				66A0B0A914BD1069003FA413 /* Foundation.framework in Frameworks */,
				66A0B0AC14BD1069003FA413 /* libNimbusNetworkControllers.a in Frameworks */,
			);
			runOnlyForDeploymentPostprocessing = 0;
		};
		66C3A69E143D61130048542F /* Frameworks */ = {
			isa = PBXFrameworksBuildPhase;
			buildActionMask = 2147483647;
			files = (
			);
			runOnlyForDeploymentPostprocessing = 0;
		};
		66C3A6AA143D61140048542F /* Frameworks */ = {
			isa = PBXFrameworksBuildPhase;
			buildActionMask = 2147483647;
			files = (
				66832D04143E39DF003E413C /* UIKit.framework in Frameworks */,
				66832D03143E38F0003E413C /* CoreGraphics.framework in Frameworks */,
				66832CCC143D7AA4003E413C /* libNimbusCore.a in Frameworks */,
				66C3A6AF143D61140048542F /* SenTestingKit.framework in Frameworks */,
				66C3A6B1143D61140048542F /* Foundation.framework in Frameworks */,
				66C3A6B4143D61140048542F /* libNimbusCss.a in Frameworks */,
			);
			runOnlyForDeploymentPostprocessing = 0;
		};
		DB3A230613FD4B8E00614220 /* Frameworks */ = {
			isa = PBXFrameworksBuildPhase;
			buildActionMask = 2147483647;
			files = (
			);
			runOnlyForDeploymentPostprocessing = 0;
		};
		DB3A231213FD4B8E00614220 /* Frameworks */ = {
			isa = PBXFrameworksBuildPhase;
			buildActionMask = 2147483647;
			files = (
				DB3A231713FD4B8E00614220 /* SenTestingKit.framework in Frameworks */,
				DB3A231913FD4B8E00614220 /* Foundation.framework in Frameworks */,
				DB3A231D13FD4B8E00614220 /* libNimbusAttributedLabel.a in Frameworks */,
			);
			runOnlyForDeploymentPostprocessing = 0;
		};
		DB84BD7113EFDDC900DACCFE /* Frameworks */ = {
			isa = PBXFrameworksBuildPhase;
			buildActionMask = 2147483647;
			files = (
			);
			runOnlyForDeploymentPostprocessing = 0;
		};
		DB84BD7D13EFDDCA00DACCFE /* Frameworks */ = {
			isa = PBXFrameworksBuildPhase;
			buildActionMask = 2147483647;
			files = (
				DB84BD8213EFDDCA00DACCFE /* SenTestingKit.framework in Frameworks */,
				DB84BD8413EFDDCA00DACCFE /* Foundation.framework in Frameworks */,
				DB84BD8813EFDDCA00DACCFE /* libNimbusWebController.a in Frameworks */,
			);
			runOnlyForDeploymentPostprocessing = 0;
		};
/* End PBXFrameworksBuildPhase section */

/* Begin PBXGroup section */
		66325D5F13EB1BFA008D6EAD /* src_JSONKit */ = {
			isa = PBXGroup;
			children = (
				667A8A0B148CA16F000779BD /* NINetworkJSONRequest.h */,
				667A8A0C148CA16F000779BD /* NINetworkJSONRequest.m */,
			);
			name = src_JSONKit;
			path = processors/src_JSONKit;
			sourceTree = SOURCE_ROOT;
		};
		663B52411445052800CC26DF /* NimbusPagingScrollView */ = {
			isa = PBXGroup;
			children = (
				663B52651445060000CC26DF /* deps */,
				663B52631445054900CC26DF /* src */,
				663B52621445054300CC26DF /* unittests */,
			);
			name = NimbusPagingScrollView;
			path = pagingscrollview;
			sourceTree = "<group>";
		};
		663B52621445054300CC26DF /* unittests */ = {
			isa = PBXGroup;
			children = (
				663B52641445059C00CC26DF /* NimbusPagingScrollViewTests-Info.plist */,
			);
			path = unittests;
			sourceTree = "<group>";
		};
		663B52631445054900CC26DF /* src */ = {
			isa = PBXGroup;
			children = (
				663B52661445061B00CC26DF /* NimbusPagingScrollView.h */,
				666F73B014BBFF6300D1A32F /* NimbusPagingScrollView+Namespace.h */,
				663B52681445070100CC26DF /* NIPagingScrollView.h */,
				663B52691445070100CC26DF /* NIPagingScrollView.m */,
				663B527014450CC100CC26DF /* NIPagingScrollViewPage.h */,
				663B527214450CEF00CC26DF /* NIPagingScrollViewDelegate.h */,
				663B527414450D1C00CC26DF /* NIPagingScrollViewDataSource.h */,
				66F27D53145B7A5F00AFCA08 /* NIPageView.h */,
				66F27D54145B7A5F00AFCA08 /* NIPageView.m */,
			);
			path = src;
			sourceTree = "<group>";
		};
		664D442E14992FE0008B4C42 /* Third Party */ = {
			isa = PBXGroup;
			children = (
				664D443514993014008B4C42 /* JSONKit */,
			);
			name = "Third Party";
			sourceTree = "<group>";
		};
		664D443514993014008B4C42 /* JSONKit */ = {
			isa = PBXGroup;
			children = (
				664D443014993010008B4C42 /* JSONKit.h */,
				664D443114993010008B4C42 /* JSONKit.m */,
			);
			name = JSONKit;
			sourceTree = "<group>";
		};
		6661BBCE13F1A3BB00D14F92 /* NimbusModels */ = {
			isa = PBXGroup;
			children = (
				66FE7D5E13FB83620061B987 /* deps */,
				66FE7D6313FB83620061B987 /* src */,
				66FE7D6713FB83620061B987 /* unittests */,
				66FE7D5F13FB83620061B987 /* examples */,
			);
			name = NimbusModels;
			path = NimbusTables;
			sourceTree = "<group>";
		};
		6675722B13E765BF0076F555 /* NimbusOverview */ = {
			isa = PBXGroup;
			children = (
				6675724F13E765F70076F555 /* deps */,
				6675725213E765F70076F555 /* src */,
				6675727213E766400076F555 /* unittests */,
			);
			path = NimbusOverview;
			sourceTree = "<group>";
		};
		6675725213E765F70076F555 /* src */ = {
			isa = PBXGroup;
			children = (
				6675725513E765F70076F555 /* NimbusOverview.h */,
				666F73AE14BBFF4600D1A32F /* NimbusOverview+Namespace.h */,
				6675725313E765F70076F555 /* NIDeviceInfo.h */,
				6675725413E765F70076F555 /* NIDeviceInfo.m */,
				6675725613E765F70076F555 /* NIOverview.h */,
				6675725713E765F70076F555 /* NIOverview.m */,
				6675725813E765F70076F555 /* NIOverviewGraphView.h */,
				6675725913E765F70076F555 /* NIOverviewGraphView.m */,
				6675725A13E765F70076F555 /* NIOverviewLogger.h */,
				6675725B13E765F70076F555 /* NIOverviewLogger.m */,
				6675725C13E765F70076F555 /* NIOverviewPageView.h */,
				6675725D13E765F70076F555 /* NIOverviewPageView.m */,
				6675725E13E765F70076F555 /* NIOverviewSwizzling.h */,
				6675725F13E765F70076F555 /* NIOverviewSwizzling.m */,
				6675726013E765F70076F555 /* NIOverviewView.h */,
				6675726113E765F70076F555 /* NIOverviewView.m */,
				663B52E7144675BF00CC26DF /* NimbusOverviewer.bundle */,
			);
			name = src;
			path = overview/src;
			sourceTree = SOURCE_ROOT;
		};
		6675727213E766400076F555 /* unittests */ = {
			isa = PBXGroup;
			children = (
				6675727313E766400076F555 /* NimbusOverviewTests-Info.plist */,
			);
			name = unittests;
			path = overview/unittests;
			sourceTree = SOURCE_ROOT;
		};
		6675727C13E769150076F555 /* NimbusPhotos */ = {
			isa = PBXGroup;
			children = (
				663B52761445129400CC26DF /* deps */,
				667572A113E7692F0076F555 /* src */,
				667572AB13E7692F0076F555 /* unittests */,
			);
			path = NimbusPhotos;
			sourceTree = "<group>";
		};
		667572A113E7692F0076F555 /* src */ = {
			isa = PBXGroup;
			children = (
				667572A213E7692F0076F555 /* NimbusPhotos.h */,
				666F73B214BBFFAA00D1A32F /* NimbusPhotos+Namespace.h */,
				667572A313E7692F0076F555 /* NIPhotoAlbumScrollView.h */,
				667572A413E7692F0076F555 /* NIPhotoAlbumScrollView.m */,
				66F27D5F145BA32500AFCA08 /* NIPhotoAlbumScrollViewDataSource.h */,
				66F27D61145BA35B00AFCA08 /* NIPhotoAlbumScrollViewDelegate.h */,
				667572A513E7692F0076F555 /* NIPhotoScrollView.h */,
				667572A613E7692F0076F555 /* NIPhotoScrollView.m */,
				66F27D63145BA4E500AFCA08 /* NIPhotoScrollViewDelegate.h */,
				66F27D65145BA56400AFCA08 /* NIPhotoScrollViewPhotoSize.h */,
				667572A713E7692F0076F555 /* NIPhotoScrubberView.h */,
				667572A813E7692F0076F555 /* NIPhotoScrubberView.m */,
				667572A913E7692F0076F555 /* NIToolbarPhotoViewController.h */,
				667572AA13E7692F0076F555 /* NIToolbarPhotoViewController.m */,
			);
			name = src;
			path = photos/src;
			sourceTree = SOURCE_ROOT;
		};
		667572AB13E7692F0076F555 /* unittests */ = {
			isa = PBXGroup;
			children = (
				667572AC13E7692F0076F555 /* NimbusPhotosTests-Info.plist */,
			);
			name = unittests;
			path = photos/unittests;
			sourceTree = SOURCE_ROOT;
		};
		667572BF13E76F460076F555 /* NimbusOperations */ = {
			isa = PBXGroup;
			children = (
				667A8A08148CA15B000779BD /* deps */,
				667572E513E76F5E0076F555 /* src */,
				66325D5F13EB1BFA008D6EAD /* src_JSONKit */,
				667A8A07148C6992000779BD /* src_NSJSON */,
				667572EF13E76F9D0076F555 /* unittests */,
			);
			name = NimbusOperations;
			path = NimbusProcessors;
			sourceTree = "<group>";
		};
		667572E513E76F5E0076F555 /* src */ = {
			isa = PBXGroup;
			children = (
				667A8A09148CA164000779BD /* NimbusOperations.h */,
				666F73AC14BBFF2A00D1A32F /* NimbusOperations+Namespace.h */,
			);
			name = src;
			path = processors/src;
			sourceTree = SOURCE_ROOT;
		};
		667572EF13E76F9D0076F555 /* unittests */ = {
			isa = PBXGroup;
			children = (
				667A8A13148CA181000779BD /* NimbusProcessorsTests-Info.plist */,
			);
			name = unittests;
			path = processors/unittests;
			sourceTree = SOURCE_ROOT;
		};
		6675731413E771380076F555 /* NimbusInterapp */ = {
			isa = PBXGroup;
			children = (
				6675733713E7718B0076F555 /* deps */,
				6675733A13E7718B0076F555 /* src */,
				6675734213E772100076F555 /* unittests */,
			);
			path = NimbusInterapp;
			sourceTree = "<group>";
		};
		6675733A13E7718B0076F555 /* src */ = {
			isa = PBXGroup;
			children = (
				6675734413E773AA0076F555 /* NimbusInterapp.h */,
				666F73A414BBFEB500D1A32F /* NimbusInterapp+Namespace.h */,
				6675733B13E7718B0076F555 /* NIInterapp.h */,
				6675733C13E7718B0076F555 /* NIInterapp.m */,
			);
			name = src;
			path = interapp/src;
			sourceTree = SOURCE_ROOT;
		};
		6675734213E772100076F555 /* unittests */ = {
			isa = PBXGroup;
			children = (
				6675734313E772100076F555 /* NimbusInterappTests-Info.plist */,
			);
			name = unittests;
			path = interapp/unittests;
			sourceTree = SOURCE_ROOT;
		};
		667A8A07148C6992000779BD /* src_NSJSON */ = {
			isa = PBXGroup;
			children = (
				667A8A0F148CA178000779BD /* NINetworkJSONRequest.h */,
				667A8A10148CA178000779BD /* NINetworkJSONRequest.m */,
			);
			name = src_NSJSON;
			sourceTree = "<group>";
		};
		66832C93143D63B4003E413C /* src */ = {
			isa = PBXGroup;
			children = (
				66832CB7143D681B003E413C /* NimbusCSS.h */,
				666F73A214BBFEA300D1A32F /* NimbusCss+Namespace.h */,
				66832CC2143D7898003E413C /* NICSSParser.h */,
				66832CC3143D7898003E413C /* NICSSParser.m */,
				66832D05143E3A30003E413C /* NICSSRuleset.h */,
				66832D06143E3A30003E413C /* NICSSRuleset.m */,
				66832CFA143E2C0D003E413C /* NIDOM.h */,
				66832CFB143E2C0D003E413C /* NIDOM.m */,
				66832D09143E3B55003E413C /* NIStyleable.h */,
				66832CF4143E0C35003E413C /* NIStylesheet.h */,
				66832CF5143E0C35003E413C /* NIStylesheet.m */,
				668ECDC51455C17100455266 /* NIStylesheetCache.h */,
				668ECDC61455C17100455266 /* NIStylesheetCache.m */,
				668ECDD014565AB800455266 /* Chameleon */,
				66832D0C143E3C1C003E413C /* Styleable UIKit Views */,
				66832D0B143E3C0E003E413C /* Tokenizer */,
			);
			name = src;
			sourceTree = "<group>";
		};
		66832C95143D63BF003E413C /* unittests */ = {
			isa = PBXGroup;
			children = (
				66832CC8143D797B003E413C /* resources */,
				66832CC0143D7883003E413C /* NICSSParserTests.m */,
				66832CF8143E1C0C003E413C /* NIStylesheetTests.m */,
			);
			name = unittests;
			sourceTree = "<group>";
		};
		66832C96143D63C6003E413C /* grammar */ = {
			isa = PBXGroup;
			children = (
				66832CA1143D64CF003E413C /* generate */,
				66832CA8143D6642003E413C /* CSSTokenizerPrefix */,
				66832CA9143D6642003E413C /* CSSTokens.cpp */,
				66832CAA143D6642003E413C /* CSSTokens.h */,
				66832C98143D63D2003E413C /* css.grammar */,
			);
			name = grammar;
			sourceTree = "<group>";
		};
		66832CC8143D797B003E413C /* resources */ = {
			isa = PBXGroup;
			children = (
				66832CFE143E3294003E413C /* UILabel.css */,
				66832CD1143D833B003E413C /* comments.css */,
				66832CCF143D7B38003E413C /* empty.css */,
				66832CCD143D7B2C003E413C /* empty-rulesets.css */,
				66832CD7143E062C003E413C /* malformed.css */,
				66832CD3143D8989003E413C /* rulesets.css */,
				66832CD5143D8AB7003E413C /* rulesets-overrides.css */,
				66FCC632144FB42E0029F1A6 /* includee.css */,
				66FCC633144FB42E0029F1A6 /* includer.css */,
				66832CC9143D7994003E413C /* NimbusCSSTests-Info.plist */,
			);
			name = resources;
			sourceTree = "<group>";
		};
		66832D0B143E3C0E003E413C /* Tokenizer */ = {
			isa = PBXGroup;
			children = (
				66832CEE143E0AD9003E413C /* CSSTokenizer.m */,
				66832CEF143E0AD9003E413C /* CSSTokens.h */,
				66832CF0143E0AD9003E413C /* CSSTokens.m */,
			);
			name = Tokenizer;
			sourceTree = "<group>";
		};
		66832D0C143E3C1C003E413C /* Styleable UIKit Views */ = {
			isa = PBXGroup;
			children = (
				66B108FE144C931F004576D1 /* UIButton+NIStyleable.h */,
				66B108FF144C931F004576D1 /* UIButton+NIStyleable.m */,
				66832DA014421B4A003E413C /* UINavigationBar+NIStyleable.h */,
				66832DA114421B4A003E413C /* UINavigationBar+NIStyleable.m */,
				66832D0D143E3C32003E413C /* UILabel+NIStyleable.h */,
				66832D0E143E3C32003E413C /* UILabel+NIStyleable.m */,
				66832D1114416368003E413C /* UIView+NIStyleable.h */,
				66832D1214416368003E413C /* UIView+NIStyleable.m */,
			);
			name = "Styleable UIKit Views";
			sourceTree = "<group>";
		};
		668ECDD014565AB800455266 /* Chameleon */ = {
			isa = PBXGroup;
			children = (
				668ECDCF14565AB200455266 /* README.mdown */,
				66832E0414435071003E413C /* NIChameleonObserver.h */,
				66832E0514435071003E413C /* NIChameleonObserver.m */,
			);
			name = Chameleon;
			sourceTree = "<group>";
		};
		66A03BFC13E6E84800B514F3 = {
			isa = PBXGroup;
			children = (
				66325D5713EB0302008D6EAD /* README.mdown */,
				66325D5613EB0301008D6EAD /* HACKERS.mdown */,
				66A03CBA13E6F03600B514F3 /* Doxygen.h */,
				66A03DFB13E6FE1700B514F3 /* AUTHORS */,
				66A03DFC13E6FE1800B514F3 /* DONORS */,
				6661BB0813F0B37000D14F92 /* LICENSE */,
				6661BB0A13F0B38D00D14F92 /* NOTICE */,
				666F73B614BBFFD600D1A32F /* generate_namespace_header */,
				DB3A230B13FD4B8E00614220 /* NimbusAttributedLabel */,
				66A03C0E13E6E85E00B514F3 /* NimbusCore */,
				66C3A6A3143D61130048542F /* NimbusCss */,
				6675731413E771380076F555 /* NimbusInterapp */,
				66A03CC113E6F0ED00B514F3 /* NimbusLauncher */,
				6661BBCE13F1A3BB00D14F92 /* NimbusModels */,
				66A0B09B14BD1069003FA413 /* NimbusNetworkControllers */,
				66A03D2913E6F97500B514F3 /* NimbusNetworkImage */,
				667572BF13E76F460076F555 /* NimbusOperations */,
				6675722B13E765BF0076F555 /* NimbusOverview */,
				663B52411445052800CC26DF /* NimbusPagingScrollView */,
				6675727C13E769150076F555 /* NimbusPhotos */,
				DB84BD9A13EFDE3C00DACCFE /* NimbusWebController */,
				664D442E14992FE0008B4C42 /* Third Party */,
				66A03C0B13E6E85E00B514F3 /* Frameworks */,
				66A03C0A13E6E85E00B514F3 /* Products */,
			);
			sourceTree = "<group>";
		};
		66A03C0A13E6E85E00B514F3 /* Products */ = {
			isa = PBXGroup;
			children = (
				66A03C0913E6E85E00B514F3 /* libNimbusCore.a */,
				66A03C1913E6E85E00B514F3 /* NimbusCoreTests.octest */,
				66A03CBF13E6F0ED00B514F3 /* libNimbusLauncher.a */,
				66A03CCC13E6F0EE00B514F3 /* NimbusLauncherTests.octest */,
				66A03D2713E6F97500B514F3 /* libNimbusNetworkImage.a */,
				66A03D3413E6F97500B514F3 /* NimbusNetworkImageTests.octest */,
				6675722913E765BF0076F555 /* libNimbusOverview.a */,
				6675723613E765BF0076F555 /* NimbusOverviewTests.octest */,
				6675727A13E769150076F555 /* libNimbusPhotos.a */,
				6675728713E769150076F555 /* NimbusPhotosTests.octest */,
				667572BD13E76F460076F555 /* libNimbusOperations.a */,
				667572CA13E76F460076F555 /* NimbusProcessorsTests.octest */,
				6675731213E771380076F555 /* libNimbusInterapp.a */,
				6675731F13E771380076F555 /* NimbusInterappTests.octest */,
				DB84BD7413EFDDC900DACCFE /* libNimbusWebController.a */,
				DB84BD8113EFDDCA00DACCFE /* NimbusWebControllerTests.octest */,
				6661BBCC13F1A3BB00D14F92 /* libNimbusModels.a */,
				6661BBD913F1A3BB00D14F92 /* NimbusModelsTests.octest */,
				DB3A230913FD4B8E00614220 /* libNimbusAttributedLabel.a */,
				DB3A231613FD4B8E00614220 /* NimbusAttributedLabelTests.octest */,
				66C3A6A1143D61130048542F /* libNimbusCss.a */,
				66C3A6AE143D61140048542F /* NimbusCssTests.octest */,
				663B523F1445052700CC26DF /* libNimbusPagingScrollView.a */,
				663B524C1445052800CC26DF /* NimbusPagingScrollViewTests.octest */,
				66A0B09914BD1069003FA413 /* libNimbusNetworkControllers.a */,
				66A0B0A614BD1069003FA413 /* NimbusNetworkControllersTests.octest */,
			);
			name = Products;
			sourceTree = "<group>";
		};
		66A03C0B13E6E85E00B514F3 /* Frameworks */ = {
			isa = PBXGroup;
			children = (
				66832D02143E38F0003E413C /* CoreGraphics.framework */,
				66832D00143E38E6003E413C /* UIKit.framework */,
				669E98AD13E9EA1F00D99140 /* libz.dylib */,
				66A03DF913E6FD3000B514F3 /* SystemConfiguration.framework */,
				66A03DF713E6FD2700B514F3 /* CFNetwork.framework */,
				66A03DF513E6FD1800B514F3 /* MobileCoreServices.framework */,
				66A03DF313E6FD0E00B514F3 /* libz.dylib */,
				66A03C0C13E6E85E00B514F3 /* Foundation.framework */,
				66A03C1A13E6E85E00B514F3 /* SenTestingKit.framework */,
			);
			name = Frameworks;
			sourceTree = "<group>";
		};
		66A03C0E13E6E85E00B514F3 /* NimbusCore */ = {
			isa = PBXGroup;
			children = (
				66A03C9E13E6E8D900B514F3 /* deps */,
				66A03C3F13E6E8D100B514F3 /* src */,
				66A03C9F13E6E90500B514F3 /* unittests */,
				66FE7D5513FB550A0061B987 /* examples */,
			);
			path = NimbusCore;
			sourceTree = "<group>";
		};
		66A03C3F13E6E8D100B514F3 /* src */ = {
			isa = PBXGroup;
			children = (
				66A03C5013E6E8D100B514F3 /* NimbusCore.h */,
				66A03C4F13E6E8D100B514F3 /* NimbusCore+Additions.h */,
				666F737F14BBC65A00D1A32F /* NimbusCore+Namespace.h */,
				66A03C4013E6E8D100B514F3 /* NIBlocks.h */,
				66A03C4113E6E8D100B514F3 /* NICommonMetrics.h */,
				66A03C4213E6E8D100B514F3 /* NICommonMetrics.m */,
				66A03C4313E6E8D100B514F3 /* NIDataStructures.h */,
				66A03C4413E6E8D100B514F3 /* NIDataStructures.m */,
				66A03C4513E6E8D100B514F3 /* NIDebuggingTools.h */,
				66A03C4613E6E8D100B514F3 /* NIDebuggingTools.m */,
				66A03C4713E6E8D100B514F3 /* NIDeviceOrientation.h */,
				66A03C4813E6E8D100B514F3 /* NIDeviceOrientation.m */,
				66A03C4913E6E8D100B514F3 /* NIError.h */,
				66A03C4A13E6E8D100B514F3 /* NIError.m */,
				66A03C4B13E6E8D100B514F3 /* NIFoundationMethods.h */,
				66A03C4C13E6E8D100B514F3 /* NIFoundationMethods.m */,
				66A03C4D13E6E8D100B514F3 /* NIInMemoryCache.h */,
				66A03C4E13E6E8D100B514F3 /* NIInMemoryCache.m */,
				FD01BED914179D940023D783 /* NINavigationAppearance.h */,
				FD01BEDA14179D940023D783 /* NINavigationAppearance.m */,
				66A03C5113E6E8D100B514F3 /* NINetworkActivity.h */,
				66A03C5213E6E8D100B514F3 /* NINetworkActivity.m */,
				66A03C5313E6E8D100B514F3 /* NINonEmptyCollectionTesting.h */,
				66A03C5413E6E8D100B514F3 /* NINonEmptyCollectionTesting.m */,
				66A03C5513E6E8D100B514F3 /* NINonRetainingCollections.h */,
				66A03C5613E6E8D100B514F3 /* NINonRetainingCollections.m */,
				66C1153F1486ACDD003C9AC6 /* NIOperations+Subclassing.h */,
				66A03C5713E6E8D100B514F3 /* NIOperations.h */,
				66A03C5813E6E8D100B514F3 /* NIOperations.m */,
				66A03C5913E6E8D100B514F3 /* NIPaths.h */,
				66A03C5A13E6E8D100B514F3 /* NIPaths.m */,
				66A03C5B13E6E8D100B514F3 /* NIPreprocessorMacros.h */,
				66A03C5C13E6E8D100B514F3 /* NIRuntimeClassModifications.h */,
				66A03C5D13E6E8D100B514F3 /* NIRuntimeClassModifications.m */,
				66A03C5E13E6E8D100B514F3 /* NISDKAvailability.h */,
				66A03C5F13E6E8D100B514F3 /* NISDKAvailability.m */,
				66A03C6013E6E8D100B514F3 /* NIState.h */,
				66A03C6113E6E8D100B514F3 /* NIState.m */,
				6675E4B11455FCC5007D172F /* NIViewRecycler.h */,
				6675E4B21455FCC5007D172F /* NIViewRecycler.m */,
				66A03CB613E6EFAF00B514F3 /* NSData+NimbusCore.h */,
				66A03C6213E6E8D100B514F3 /* NSData+NimbusCore.m */,
				66A03CB713E6EFAF00B514F3 /* NSString+NimbusCore.h */,
				66A03C6313E6E8D100B514F3 /* NSString+NimbusCore.m */,
				66A0B0CA14BD15CA003FA413 /* UIView+NimbusCore.h */,
				66A0B0CB14BD15CA003FA413 /* UIView+NimbusCore.m */,
			);
			name = src;
			path = core/src;
			sourceTree = SOURCE_ROOT;
		};
		66A03C9F13E6E90500B514F3 /* unittests */ = {
			isa = PBXGroup;
			children = (
				66A03CB513E6EF6D00B514F3 /* resources */,
				66A03CA013E6E90500B514F3 /* NICoreAdditionTests.m */,
				66A03CA113E6E90500B514F3 /* NIDataStructureTests.m */,
				66A03CA213E6E90500B514F3 /* NIFoundationMethodsTests.m */,
				66A03CA313E6E90500B514F3 /* NIMemoryCacheTests.m */,
				FD01BED414179AAC0023D783 /* NINavigationAppearanceTests.m */,
				66A03CA413E6E90500B514F3 /* NINonEmptyCollectionTestingTests.m */,
				66A03CA513E6E90500B514F3 /* NINonRetainingCollectionsTests.m */,
				66A03CA613E6E90500B514F3 /* NIOperationsTests.m */,
				66A03CA713E6E90500B514F3 /* NIRuntimeClassModificationsTests.m */,
				6675E4B914560397007D172F /* NIViewRecyclerTests.m */,
				66A03CA813E6E90500B514F3 /* NSDate+UnitTesting.h */,
				66A03CA913E6E90500B514F3 /* NSDate+UnitTesting.m */,
			);
			name = unittests;
			path = core/unittests;
			sourceTree = SOURCE_ROOT;
		};
		66A03CB513E6EF6D00B514F3 /* resources */ = {
			isa = PBXGroup;
			children = (
				66A03D5B13E6F9A900B514F3 /* NimbusCoreTests-Info.plist */,
				66A03CB313E6EF1F00B514F3 /* nimbus64x64.png */,
			);
			name = resources;
			sourceTree = "<group>";
		};
		66A03CC113E6F0ED00B514F3 /* NimbusLauncher */ = {
			isa = PBXGroup;
			children = (
				66A03CF613E6F13700B514F3 /* deps */,
				66A03CE613E6F10C00B514F3 /* src */,
				66A03D5C13E6F9B100B514F3 /* unittests */,
			);
			path = NimbusLauncher;
			sourceTree = "<group>";
		};
		66A03CE613E6F10C00B514F3 /* src */ = {
			isa = PBXGroup;
			children = (
				66A03CED13E6F10C00B514F3 /* NimbusLauncher.h */,
				666F73A614BBFECD00D1A32F /* NimbusLauncher+Namespace.h */,
				66A03CE713E6F10C00B514F3 /* NILauncherButton.m */,
				66A03CE813E6F10C00B514F3 /* NILauncherItemDetails.m */,
				66A03CE913E6F10C00B514F3 /* NILauncherView.h */,
				66A03CEA13E6F10C00B514F3 /* NILauncherView.m */,
				66A03CEB13E6F10C00B514F3 /* NILauncherViewController.h */,
				66A03CEC13E6F10C00B514F3 /* NILauncherViewController.m */,
			);
			name = src;
			path = launcher/src;
			sourceTree = SOURCE_ROOT;
		};
		66A03D2913E6F97500B514F3 /* NimbusNetworkImage */ = {
			isa = PBXGroup;
			children = (
				66A03D4C13E6F99400B514F3 /* deps */,
				66A03D4F13E6F99400B514F3 /* src */,
				66A03D5F13E6F9DF00B514F3 /* unittests */,
			);
			path = NimbusNetworkImage;
			sourceTree = "<group>";
		};
		66A03D4F13E6F99400B514F3 /* src */ = {
			isa = PBXGroup;
			children = (
				66A03D5213E6F99400B514F3 /* NimbusNetworkImage.h */,
				666F73AA14BBFEF400D1A32F /* NimbusNetworkImage+Namespace.h */,
				66A03D5013E6F99400B514F3 /* NINetworkImageRequest.h */,
				66A03D5113E6F99400B514F3 /* NINetworkImageRequest.m */,
				66A03D5313E6F99400B514F3 /* NINetworkImageView.h */,
				66A03D5413E6F99400B514F3 /* NINetworkImageView.m */,
			);
			name = src;
			path = networkimage/src;
			sourceTree = SOURCE_ROOT;
		};
		66A03D5C13E6F9B100B514F3 /* unittests */ = {
			isa = PBXGroup;
			children = (
				66A03D5D13E6F9BA00B514F3 /* resources */,
			);
			name = unittests;
			sourceTree = "<group>";
		};
		66A03D5D13E6F9BA00B514F3 /* resources */ = {
			isa = PBXGroup;
			children = (
				66A03D5E13E6F9C700B514F3 /* NimbusLauncherTests-Info.plist */,
			);
			name = resources;
			sourceTree = "<group>";
		};
		66A03D5F13E6F9DF00B514F3 /* unittests */ = {
			isa = PBXGroup;
			children = (
				66A03D6113E6F9E500B514F3 /* resources */,
			);
			name = unittests;
			path = ../networkimage/unittests;
			sourceTree = "<group>";
		};
		66A03D6113E6F9E500B514F3 /* resources */ = {
			isa = PBXGroup;
			children = (
				66A03D6013E6F9DF00B514F3 /* NimbusNetworkImageTests-Info.plist */,
			);
			name = resources;
			sourceTree = "<group>";
		};
		66A0B09B14BD1069003FA413 /* NimbusNetworkControllers */ = {
			isa = PBXGroup;
			children = (
				66A0B0C814BD1586003FA413 /* deps */,
				66A0B0BD14BD1083003FA413 /* src */,
				66A0B0BE14BD1087003FA413 /* unittests */,
			);
			name = NimbusNetworkControllers;
			path = NetworkControllers;
			sourceTree = "<group>";
		};
		66A0B0BD14BD1083003FA413 /* src */ = {
			isa = PBXGroup;
			children = (
				66A0B0BF14BD1116003FA413 /* NimbusNetworkControllers.h */,
				66A0B0CF14BD1635003FA413 /* NimbusNetworkControllers+Namespace.h */,
				66A0B0C014BD1116003FA413 /* NINetworkTableViewController.h */,
				66A0B0C114BD1116003FA413 /* NINetworkTableViewController.m */,
			);
			name = src;
			sourceTree = "<group>";
		};
		66A0B0BE14BD1087003FA413 /* unittests */ = {
			isa = PBXGroup;
			children = (
				66A0B0AF14BD1069003FA413 /* NetworkControllersTests-Info.plist */,
				66A0B0B014BD1069003FA413 /* InfoPlist.strings */,
			);
			name = unittests;
			sourceTree = "<group>";
		};
		66C3A6A3143D61130048542F /* NimbusCss */ = {
			isa = PBXGroup;
			children = (
				66B10906144D4C15004576D1 /* deps */,
				66832C93143D63B4003E413C /* src */,
				66832C95143D63BF003E413C /* unittests */,
				66832C96143D63C6003E413C /* grammar */,
			);
			path = NimbusCss;
			sourceTree = "<group>";
		};
		66FE7D5513FB550A0061B987 /* examples */ = {
			isa = PBXGroup;
			children = (
				66FE7D5613FB550A0061B987 /* ExampleRuntimeDebugging.m */,
			);
			name = examples;
			path = core/examples;
			sourceTree = SOURCE_ROOT;
		};
		66FE7D5F13FB83620061B987 /* examples */ = {
			isa = PBXGroup;
			children = (
				66FE7D6013FB83620061B987 /* ExampleStaticTableModel.m */,
			);
			name = examples;
			path = models/examples;
			sourceTree = SOURCE_ROOT;
		};
		66FE7D6313FB83620061B987 /* src */ = {
			isa = PBXGroup;
			children = (
				66FE7D6413FB83620061B987 /* NimbusModels.h */,
				666F73A814BBFEE300D1A32F /* NimbusModels+Namespace.h */,
				66FE7D6513FB83620061B987 /* NITableViewModel.h */,
				66FE7D6613FB83620061B987 /* NITableViewModel.m */,
				6626330B14995C4600B99898 /* NITableViewModel+Private.h */,
				667A749913FE20BD009D277D /* NIFormCellCatalog.h */,
				667A749A13FE20BD009D277D /* NIFormCellCatalog.m */,
				667A749B13FE20BD009D277D /* NICellFactory.h */,
				667A749C13FE20BD009D277D /* NICellFactory.m */,
			);
			name = src;
			path = models/src;
			sourceTree = SOURCE_ROOT;
		};
		66FE7D6713FB83620061B987 /* unittests */ = {
			isa = PBXGroup;
			children = (
				66FE7D6813FB83620061B987 /* NimbusModelsTests-Info.plist */,
				6623EB6C1402ECE400E0E61A /* NITableViewModelTests.m */,
			);
			name = unittests;
			path = models/unittests;
			sourceTree = SOURCE_ROOT;
		};
		DB3A230B13FD4B8E00614220 /* NimbusAttributedLabel */ = {
			isa = PBXGroup;
			children = (
				DB3A233113FD4BE500614220 /* src */,
				DB3A233913FD4C2900614220 /* unittests */,
			);
			path = NimbusAttributedLabel;
			sourceTree = "<group>";
		};
		DB3A233113FD4BE500614220 /* src */ = {
			isa = PBXGroup;
			children = (
				DB3A233413FD4BE500614220 /* NimbusAttributedLabel.h */,
				666F739E14BBFE6800D1A32F /* NimbusAttributedLabel+Namespace.h */,
				DB3A233213FD4BE500614220 /* NIAttributedLabel.h */,
				DB3A233313FD4BE500614220 /* NIAttributedLabel.m */,
				DB6AADF41407A5FF0003CB63 /* NSAttributedString+NimbusAttributedLabel.h */,
				DB6AADF51407A5FF0003CB63 /* NSAttributedString+NimbusAttributedLabel.m */,
			);
			name = src;
			path = attributedlabel/src;
			sourceTree = SOURCE_ROOT;
		};
		DB3A233913FD4C2900614220 /* unittests */ = {
			isa = PBXGroup;
			children = (
				DB3A233A13FD4C2900614220 /* NimbusAttributedLabelTests-Info.plist */,
			);
			name = unittests;
			path = attributedlabel/unittests;
			sourceTree = SOURCE_ROOT;
		};
		DB84BD9A13EFDE3C00DACCFE /* NimbusWebController */ = {
			isa = PBXGroup;
			children = (
				6661BAFF13F0AA6000D14F92 /* deps */,
				DB84BDA713EFDF5900DACCFE /* src */,
				DB84BDAF13EFDF6900DACCFE /* unittests */,
			);
			name = NimbusWebController;
			sourceTree = "<group>";
		};
		DB84BDA713EFDF5900DACCFE /* src */ = {
			isa = PBXGroup;
			children = (
				DB84BDA813EFDF5900DACCFE /* NimbusWebController.h */,
				666F73B414BBFFC100D1A32F /* NimbusWebController+Namespace.h */,
				DB84BDA913EFDF5900DACCFE /* NIWebController.h */,
				DB84BDAA13EFDF5900DACCFE /* NIWebController.m */,
			);
			name = src;
			path = webcontroller/src;
			sourceTree = "<group>";
		};
		DB84BDAF13EFDF6900DACCFE /* unittests */ = {
			isa = PBXGroup;
			children = (
				DB84BDB013EFDF6900DACCFE /* NimbusWebControllerTests-Info.plist */,
			);
			name = unittests;
			path = webcontroller/unittests;
			sourceTree = "<group>";
		};
/* End PBXGroup section */

/* Begin PBXHeadersBuildPhase section */
		663B523D1445052700CC26DF /* Headers */ = {
			isa = PBXHeadersBuildPhase;
			buildActionMask = 2147483647;
			files = (
				663B52671445061B00CC26DF /* NimbusPagingScrollView.h in Headers */,
				663B526A1445070100CC26DF /* NIPagingScrollView.h in Headers */,
				663B527114450CC100CC26DF /* NIPagingScrollViewPage.h in Headers */,
				663B527314450CEF00CC26DF /* NIPagingScrollViewDelegate.h in Headers */,
				663B527514450D1C00CC26DF /* NIPagingScrollViewDataSource.h in Headers */,
				66F27D55145B7A5F00AFCA08 /* NIPageView.h in Headers */,
				666F73B114BBFF6300D1A32F /* NimbusPagingScrollView+Namespace.h in Headers */,
			);
			runOnlyForDeploymentPostprocessing = 0;
		};
		6661BBCA13F1A3BB00D14F92 /* Headers */ = {
			isa = PBXHeadersBuildPhase;
			buildActionMask = 2147483647;
			files = (
				66FE7D6B13FB83620061B987 /* NimbusModels.h in Headers */,
				66FE7D6C13FB83620061B987 /* NITableViewModel.h in Headers */,
				667A749F13FE20BD009D277D /* NIFormCellCatalog.h in Headers */,
				667A74A113FE20BD009D277D /* NICellFactory.h in Headers */,
				6626330C14995C4600B99898 /* NITableViewModel+Private.h in Headers */,
				666F73A914BBFEE300D1A32F /* NimbusModels+Namespace.h in Headers */,
			);
			runOnlyForDeploymentPostprocessing = 0;
		};
		6675722713E765BF0076F555 /* Headers */ = {
			isa = PBXHeadersBuildPhase;
			buildActionMask = 2147483647;
			files = (
				6675726313E765F70076F555 /* NIDeviceInfo.h in Headers */,
				6675726513E765F70076F555 /* NimbusOverview.h in Headers */,
				6675726613E765F70076F555 /* NIOverview.h in Headers */,
				6675726813E765F70076F555 /* NIOverviewGraphView.h in Headers */,
				6675726A13E765F70076F555 /* NIOverviewLogger.h in Headers */,
				6675726C13E765F70076F555 /* NIOverviewPageView.h in Headers */,
				6675726E13E765F70076F555 /* NIOverviewSwizzling.h in Headers */,
				6675727013E765F70076F555 /* NIOverviewView.h in Headers */,
				666F73AF14BBFF4600D1A32F /* NimbusOverview+Namespace.h in Headers */,
			);
			runOnlyForDeploymentPostprocessing = 0;
		};
		6675727813E769150076F555 /* Headers */ = {
			isa = PBXHeadersBuildPhase;
			buildActionMask = 2147483647;
			files = (
				667572AE13E7692F0076F555 /* NimbusPhotos.h in Headers */,
				667572AF13E7692F0076F555 /* NIPhotoAlbumScrollView.h in Headers */,
				667572B113E7692F0076F555 /* NIPhotoScrollView.h in Headers */,
				667572B313E7692F0076F555 /* NIPhotoScrubberView.h in Headers */,
				667572B513E7692F0076F555 /* NIToolbarPhotoViewController.h in Headers */,
				66F27D60145BA32500AFCA08 /* NIPhotoAlbumScrollViewDataSource.h in Headers */,
				66F27D62145BA35C00AFCA08 /* NIPhotoAlbumScrollViewDelegate.h in Headers */,
				66F27D64145BA4E500AFCA08 /* NIPhotoScrollViewDelegate.h in Headers */,
				66F27D66145BA56400AFCA08 /* NIPhotoScrollViewPhotoSize.h in Headers */,
				666F73B314BBFFAA00D1A32F /* NimbusPhotos+Namespace.h in Headers */,
			);
			runOnlyForDeploymentPostprocessing = 0;
		};
		667572BB13E76F460076F555 /* Headers */ = {
			isa = PBXHeadersBuildPhase;
			buildActionMask = 2147483647;
			files = (
				667A8A0A148CA164000779BD /* NimbusOperations.h in Headers */,
				667A8A0D148CA16F000779BD /* NINetworkJSONRequest.h in Headers */,
				667A8A11148CA178000779BD /* NINetworkJSONRequest.h in Headers */,
				664D443214993010008B4C42 /* JSONKit.h in Headers */,
				666F73AD14BBFF2A00D1A32F /* NimbusOperations+Namespace.h in Headers */,
			);
			runOnlyForDeploymentPostprocessing = 0;
		};
		6675731013E771380076F555 /* Headers */ = {
			isa = PBXHeadersBuildPhase;
			buildActionMask = 2147483647;
			files = (
				6675733E13E7718B0076F555 /* NIInterapp.h in Headers */,
				6675734513E773AA0076F555 /* NimbusInterapp.h in Headers */,
				666F73A514BBFEB500D1A32F /* NimbusInterapp+Namespace.h in Headers */,
			);
			runOnlyForDeploymentPostprocessing = 0;
		};
		66A03C0713E6E85E00B514F3 /* Headers */ = {
			isa = PBXHeadersBuildPhase;
			buildActionMask = 2147483647;
			files = (
				66A03C7013E6E8D100B514F3 /* NIBlocks.h in Headers */,
				66A03C7113E6E8D100B514F3 /* NICommonMetrics.h in Headers */,
				66A03C7313E6E8D100B514F3 /* NIDataStructures.h in Headers */,
				66A03C7513E6E8D100B514F3 /* NIDebuggingTools.h in Headers */,
				66A03C7713E6E8D100B514F3 /* NIDeviceOrientation.h in Headers */,
				66A03C7913E6E8D100B514F3 /* NIError.h in Headers */,
				66A03C7B13E6E8D100B514F3 /* NIFoundationMethods.h in Headers */,
				66A03C7D13E6E8D100B514F3 /* NIInMemoryCache.h in Headers */,
				66A03C7F13E6E8D100B514F3 /* NimbusCore+Additions.h in Headers */,
				66A03C8013E6E8D100B514F3 /* NimbusCore.h in Headers */,
				66A03C8113E6E8D100B514F3 /* NINetworkActivity.h in Headers */,
				66A03C8513E6E8D100B514F3 /* NINonRetainingCollections.h in Headers */,
				66A03C8713E6E8D100B514F3 /* NIOperations.h in Headers */,
				66A03C8913E6E8D100B514F3 /* NIPaths.h in Headers */,
				66A03C8B13E6E8D100B514F3 /* NIPreprocessorMacros.h in Headers */,
				66A03C8C13E6E8D100B514F3 /* NIRuntimeClassModifications.h in Headers */,
				66A03C8E13E6E8D100B514F3 /* NISDKAvailability.h in Headers */,
				66A03CB813E6EFB000B514F3 /* NSData+NimbusCore.h in Headers */,
				66A03CB913E6EFB000B514F3 /* NSString+NimbusCore.h in Headers */,
				66A03C9013E6E8D100B514F3 /* NIState.h in Headers */,
				FD01BEDB14179D940023D783 /* NINavigationAppearance.h in Headers */,
				6675E4B31455FCC5007D172F /* NIViewRecycler.h in Headers */,
				66C115411486ACE3003C9AC6 /* NIOperations+Subclassing.h in Headers */,
				666F738014BBC65A00D1A32F /* NimbusCore+Namespace.h in Headers */,
				66A0B0CC14BD15CA003FA413 /* UIView+NimbusCore.h in Headers */,
			);
			runOnlyForDeploymentPostprocessing = 0;
		};
		66A03CBD13E6F0ED00B514F3 /* Headers */ = {
			isa = PBXHeadersBuildPhase;
			buildActionMask = 2147483647;
			files = (
				66A03CF113E6F10C00B514F3 /* NILauncherView.h in Headers */,
				66A03CF313E6F10C00B514F3 /* NILauncherViewController.h in Headers */,
				66A03CF513E6F10C00B514F3 /* NimbusLauncher.h in Headers */,
				666F73A714BBFECD00D1A32F /* NimbusLauncher+Namespace.h in Headers */,
			);
			runOnlyForDeploymentPostprocessing = 0;
		};
		66A03D2513E6F97500B514F3 /* Headers */ = {
			isa = PBXHeadersBuildPhase;
			buildActionMask = 2147483647;
			files = (
				66A03D5613E6F99400B514F3 /* NINetworkImageRequest.h in Headers */,
				66A03D5813E6F99400B514F3 /* NimbusNetworkImage.h in Headers */,
				66A03D5913E6F99400B514F3 /* NINetworkImageView.h in Headers */,
				666F73AB14BBFEF400D1A32F /* NimbusNetworkImage+Namespace.h in Headers */,
			);
			runOnlyForDeploymentPostprocessing = 0;
		};
		66A0B09714BD1069003FA413 /* Headers */ = {
			isa = PBXHeadersBuildPhase;
			buildActionMask = 2147483647;
			files = (
				66A0B0C214BD1116003FA413 /* NimbusNetworkControllers.h in Headers */,
				66A0B0C314BD1116003FA413 /* NINetworkTableViewController.h in Headers */,
				66A0B0D014BD1635003FA413 /* NimbusNetworkControllers+Namespace.h in Headers */,
			);
			runOnlyForDeploymentPostprocessing = 0;
		};
		66C3A69F143D61130048542F /* Headers */ = {
			isa = PBXHeadersBuildPhase;
			buildActionMask = 2147483647;
			files = (
				66832CB9143D681B003E413C /* NimbusCSS.h in Headers */,
				66832CC4143D7898003E413C /* NICSSParser.h in Headers */,
				66832CF2143E0AD9003E413C /* CSSTokens.h in Headers */,
				66832CF6143E0C35003E413C /* NIStylesheet.h in Headers */,
				66832CFC143E2C0D003E413C /* NIDOM.h in Headers */,
				66832D07143E3A30003E413C /* NICSSRuleset.h in Headers */,
				66832D0A143E3B55003E413C /* NIStyleable.h in Headers */,
				66832D0F143E3C32003E413C /* UILabel+NIStyleable.h in Headers */,
				66832D1314416368003E413C /* UIView+NIStyleable.h in Headers */,
				66832DA214421B4A003E413C /* UINavigationBar+NIStyleable.h in Headers */,
				66832E0614435071003E413C /* NIChameleonObserver.h in Headers */,
				66B10900144C931F004576D1 /* UIButton+NIStyleable.h in Headers */,
				668ECDC71455C17200455266 /* NIStylesheetCache.h in Headers */,
				666F73A314BBFEA300D1A32F /* NimbusCss+Namespace.h in Headers */,
			);
			runOnlyForDeploymentPostprocessing = 0;
		};
		DB3A230713FD4B8E00614220 /* Headers */ = {
			isa = PBXHeadersBuildPhase;
			buildActionMask = 2147483647;
			files = (
				DB3A233613FD4BE500614220 /* NIAttributedLabel.h in Headers */,
				DB3A233813FD4BE500614220 /* NimbusAttributedLabel.h in Headers */,
				DB6AADF61407A5FF0003CB63 /* NSAttributedString+NimbusAttributedLabel.h in Headers */,
				666F739F14BBFE6800D1A32F /* NimbusAttributedLabel+Namespace.h in Headers */,
			);
			runOnlyForDeploymentPostprocessing = 0;
		};
		DB84BD7213EFDDC900DACCFE /* Headers */ = {
			isa = PBXHeadersBuildPhase;
			buildActionMask = 2147483647;
			files = (
				DB84BDAC13EFDF5900DACCFE /* NimbusWebController.h in Headers */,
				DB84BDAD13EFDF5900DACCFE /* NIWebController.h in Headers */,
				666F73B514BBFFC100D1A32F /* NimbusWebController+Namespace.h in Headers */,
			);
			runOnlyForDeploymentPostprocessing = 0;
		};
/* End PBXHeadersBuildPhase section */

/* Begin PBXLegacyTarget section */
		66832C9D143D649D003E413C /* Nimbus CSS Grammar */ = {
			isa = PBXLegacyTarget;
			buildArgumentsString = "$(ACTION)";
			buildConfigurationList = 66832C9E143D649D003E413C /* Build configuration list for PBXLegacyTarget "Nimbus CSS Grammar" */;
			buildPhases = (
			);
			buildToolPath = ./generate;
			buildWorkingDirectory = css/grammar;
			dependencies = (
			);
			name = "Nimbus CSS Grammar";
			passBuildSettingsInEnvironment = 1;
			productName = "Nimbus CSS Grammar";
		};
/* End PBXLegacyTarget section */

/* Begin PBXNativeTarget section */
		663B523E1445052700CC26DF /* NimbusPagingScrollView */ = {
			isa = PBXNativeTarget;
			buildConfigurationList = 663B525C1445052800CC26DF /* Build configuration list for PBXNativeTarget "NimbusPagingScrollView" */;
			buildPhases = (
				663B523B1445052700CC26DF /* Sources */,
				663B523C1445052700CC26DF /* Frameworks */,
				663B523D1445052700CC26DF /* Headers */,
				666F739914BBFD6400D1A32F /* ShellScript */,
			);
			buildRules = (
			);
			dependencies = (
			);
			name = NimbusPagingScrollView;
			productName = NimbusPagingScrollView;
			productReference = 663B523F1445052700CC26DF /* libNimbusPagingScrollView.a */;
			productType = "com.apple.product-type.library.static";
		};
		663B524B1445052800CC26DF /* NimbusPagingScrollViewTests */ = {
			isa = PBXNativeTarget;
			buildConfigurationList = 663B525F1445052800CC26DF /* Build configuration list for PBXNativeTarget "NimbusPagingScrollViewTests" */;
			buildPhases = (
				663B52471445052800CC26DF /* Sources */,
				663B52481445052800CC26DF /* Frameworks */,
				663B52491445052800CC26DF /* Resources */,
				663B524A1445052800CC26DF /* ShellScript */,
			);
			buildRules = (
			);
			dependencies = (
				663B52511445052800CC26DF /* PBXTargetDependency */,
			);
			name = NimbusPagingScrollViewTests;
			productName = NimbusPagingScrollViewTests;
			productReference = 663B524C1445052800CC26DF /* NimbusPagingScrollViewTests.octest */;
			productType = "com.apple.product-type.bundle";
		};
		6661BBCB13F1A3BB00D14F92 /* NimbusModels */ = {
			isa = PBXNativeTarget;
			buildConfigurationList = 6661BBEA13F1A3BC00D14F92 /* Build configuration list for PBXNativeTarget "NimbusModels" */;
			buildPhases = (
				6661BBC813F1A3BB00D14F92 /* Sources */,
				6661BBC913F1A3BB00D14F92 /* Frameworks */,
				6661BBCA13F1A3BB00D14F92 /* Headers */,
				666F739C14BBFD7400D1A32F /* ShellScript */,
			);
			buildRules = (
			);
			dependencies = (
			);
			name = NimbusModels;
			productName = NimbusTables;
			productReference = 6661BBCC13F1A3BB00D14F92 /* libNimbusModels.a */;
			productType = "com.apple.product-type.library.static";
		};
		6661BBD813F1A3BB00D14F92 /* NimbusModelsTests */ = {
			isa = PBXNativeTarget;
			buildConfigurationList = 6661BBED13F1A3BC00D14F92 /* Build configuration list for PBXNativeTarget "NimbusModelsTests" */;
			buildPhases = (
				6661BBD413F1A3BB00D14F92 /* Sources */,
				6661BBD513F1A3BB00D14F92 /* Frameworks */,
				6661BBD613F1A3BB00D14F92 /* Resources */,
				6661BBD713F1A3BB00D14F92 /* ShellScript */,
			);
			buildRules = (
			);
			dependencies = (
				6661BBDF13F1A3BB00D14F92 /* PBXTargetDependency */,
			);
			name = NimbusModelsTests;
			productName = NimbusTablesTests;
			productReference = 6661BBD913F1A3BB00D14F92 /* NimbusModelsTests.octest */;
			productType = "com.apple.product-type.bundle";
		};
		6675722813E765BF0076F555 /* NimbusOverview */ = {
			isa = PBXNativeTarget;
			buildConfigurationList = 6675724C13E765BF0076F555 /* Build configuration list for PBXNativeTarget "NimbusOverview" */;
			buildPhases = (
				6675722513E765BF0076F555 /* Sources */,
				6675722613E765BF0076F555 /* Frameworks */,
				6675722713E765BF0076F555 /* Headers */,
				666F739814BBFD5F00D1A32F /* ShellScript */,
			);
			buildRules = (
			);
			dependencies = (
			);
			name = NimbusOverview;
			productName = NimbusOverview;
			productReference = 6675722913E765BF0076F555 /* libNimbusOverview.a */;
			productType = "com.apple.product-type.library.static";
		};
		6675723513E765BF0076F555 /* NimbusOverviewTests */ = {
			isa = PBXNativeTarget;
			buildConfigurationList = 6675724D13E765BF0076F555 /* Build configuration list for PBXNativeTarget "NimbusOverviewTests" */;
			buildPhases = (
				6675723113E765BF0076F555 /* Sources */,
				6675723213E765BF0076F555 /* Frameworks */,
				6675723313E765BF0076F555 /* Resources */,
				6675723413E765BF0076F555 /* ShellScript */,
			);
			buildRules = (
			);
			dependencies = (
				6675723C13E765BF0076F555 /* PBXTargetDependency */,
			);
			name = NimbusOverviewTests;
			productName = NimbusOverviewTests;
			productReference = 6675723613E765BF0076F555 /* NimbusOverviewTests.octest */;
			productType = "com.apple.product-type.bundle";
		};
		6675727913E769150076F555 /* NimbusPhotos */ = {
			isa = PBXNativeTarget;
			buildConfigurationList = 6675729913E769150076F555 /* Build configuration list for PBXNativeTarget "NimbusPhotos" */;
			buildPhases = (
				6675727613E769150076F555 /* Sources */,
				6675727713E769150076F555 /* Frameworks */,
				6675727813E769150076F555 /* Headers */,
				666F739A14BBFD6900D1A32F /* ShellScript */,
			);
			buildRules = (
			);
			dependencies = (
			);
			name = NimbusPhotos;
			productName = NimbusPhotos;
			productReference = 6675727A13E769150076F555 /* libNimbusPhotos.a */;
			productType = "com.apple.product-type.library.static";
		};
		6675728613E769150076F555 /* NimbusPhotosTests */ = {
			isa = PBXNativeTarget;
			buildConfigurationList = 6675729C13E769150076F555 /* Build configuration list for PBXNativeTarget "NimbusPhotosTests" */;
			buildPhases = (
				6675728213E769150076F555 /* Sources */,
				6675728313E769150076F555 /* Frameworks */,
				6675728413E769150076F555 /* Resources */,
				6675728513E769150076F555 /* ShellScript */,
			);
			buildRules = (
			);
			dependencies = (
				6675728D13E769150076F555 /* PBXTargetDependency */,
			);
			name = NimbusPhotosTests;
			productName = NimbusPhotosTests;
			productReference = 6675728713E769150076F555 /* NimbusPhotosTests.octest */;
			productType = "com.apple.product-type.bundle";
		};
		667572BC13E76F460076F555 /* NimbusOperations */ = {
			isa = PBXNativeTarget;
			buildConfigurationList = 667572DC13E76F460076F555 /* Build configuration list for PBXNativeTarget "NimbusOperations" */;
			buildPhases = (
				667572B913E76F460076F555 /* Sources */,
				667572BA13E76F460076F555 /* Frameworks */,
				667572BB13E76F460076F555 /* Headers */,
				666F739B14BBFD6E00D1A32F /* ShellScript */,
			);
			buildRules = (
			);
			dependencies = (
			);
			name = NimbusOperations;
			productName = NimbusProcessors;
			productReference = 667572BD13E76F460076F555 /* libNimbusOperations.a */;
			productType = "com.apple.product-type.library.static";
		};
		667572C913E76F460076F555 /* NimbusOperationsTests */ = {
			isa = PBXNativeTarget;
			buildConfigurationList = 667572DF13E76F460076F555 /* Build configuration list for PBXNativeTarget "NimbusOperationsTests" */;
			buildPhases = (
				667572C513E76F460076F555 /* Sources */,
				667572C613E76F460076F555 /* Frameworks */,
				667572C713E76F460076F555 /* Resources */,
				667572C813E76F460076F555 /* ShellScript */,
			);
			buildRules = (
			);
			dependencies = (
				667572D013E76F460076F555 /* PBXTargetDependency */,
			);
			name = NimbusOperationsTests;
			productName = NimbusProcessorsTests;
			productReference = 667572CA13E76F460076F555 /* NimbusProcessorsTests.octest */;
			productType = "com.apple.product-type.bundle";
		};
		6675731113E771380076F555 /* NimbusInterapp */ = {
			isa = PBXNativeTarget;
			buildConfigurationList = 6675733113E771380076F555 /* Build configuration list for PBXNativeTarget "NimbusInterapp" */;
			buildPhases = (
				6675730E13E771380076F555 /* Sources */,
				6675730F13E771380076F555 /* Frameworks */,
				6675731013E771380076F555 /* Headers */,
				666F739514BBFD4F00D1A32F /* ShellScript */,
			);
			buildRules = (
			);
			dependencies = (
			);
			name = NimbusInterapp;
			productName = NimbusInterapp;
			productReference = 6675731213E771380076F555 /* libNimbusInterapp.a */;
			productType = "com.apple.product-type.library.static";
		};
		6675731E13E771380076F555 /* NimbusInterappTests */ = {
			isa = PBXNativeTarget;
			buildConfigurationList = 6675733413E771380076F555 /* Build configuration list for PBXNativeTarget "NimbusInterappTests" */;
			buildPhases = (
				6675731A13E771380076F555 /* Sources */,
				6675731B13E771380076F555 /* Frameworks */,
				6675731C13E771380076F555 /* Resources */,
				6675731D13E771380076F555 /* ShellScript */,
			);
			buildRules = (
			);
			dependencies = (
				6675732513E771380076F555 /* PBXTargetDependency */,
			);
			name = NimbusInterappTests;
			productName = NimbusInterappTests;
			productReference = 6675731F13E771380076F555 /* NimbusInterappTests.octest */;
			productType = "com.apple.product-type.bundle";
		};
		66A03C0813E6E85E00B514F3 /* NimbusCore */ = {
			isa = PBXNativeTarget;
			buildConfigurationList = 66A03C2E13E6E85E00B514F3 /* Build configuration list for PBXNativeTarget "NimbusCore" */;
			buildPhases = (
				66A03C0513E6E85E00B514F3 /* Sources */,
				66A03C0613E6E85E00B514F3 /* Frameworks */,
				66A03C0713E6E85E00B514F3 /* Headers */,
				666F736214BBBFF300D1A32F /* ShellScript */,
			);
			buildRules = (
			);
			dependencies = (
			);
			name = NimbusCore;
			productName = NimbusCore;
			productReference = 66A03C0913E6E85E00B514F3 /* libNimbusCore.a */;
			productType = "com.apple.product-type.library.static";
		};
		66A03C1813E6E85E00B514F3 /* NimbusCoreTests */ = {
			isa = PBXNativeTarget;
			buildConfigurationList = 66A03C3113E6E85E00B514F3 /* Build configuration list for PBXNativeTarget "NimbusCoreTests" */;
			buildPhases = (
				66A03C1413E6E85E00B514F3 /* Sources */,
				66A03C1513E6E85E00B514F3 /* Frameworks */,
				66A03C1613E6E85E00B514F3 /* Resources */,
				66A03C1713E6E85E00B514F3 /* ShellScript */,
			);
			buildRules = (
			);
			dependencies = (
				66A03C2213E6E85E00B514F3 /* PBXTargetDependency */,
			);
			name = NimbusCoreTests;
			productName = NimbusCoreTests;
			productReference = 66A03C1913E6E85E00B514F3 /* NimbusCoreTests.octest */;
			productType = "com.apple.product-type.bundle";
		};
		66A03CBE13E6F0ED00B514F3 /* NimbusLauncher */ = {
			isa = PBXNativeTarget;
			buildConfigurationList = 66A03CDE13E6F0EE00B514F3 /* Build configuration list for PBXNativeTarget "NimbusLauncher" */;
			buildPhases = (
				66A03CBB13E6F0ED00B514F3 /* Sources */,
				66A03CBC13E6F0ED00B514F3 /* Frameworks */,
				66A03CBD13E6F0ED00B514F3 /* Headers */,
				666F739614BBFD5500D1A32F /* ShellScript */,
			);
			buildRules = (
			);
			dependencies = (
			);
			name = NimbusLauncher;
			productName = NimbusLauncher;
			productReference = 66A03CBF13E6F0ED00B514F3 /* libNimbusLauncher.a */;
			productType = "com.apple.product-type.library.static";
		};
		66A03CCB13E6F0EE00B514F3 /* NimbusLauncherTests */ = {
			isa = PBXNativeTarget;
			buildConfigurationList = 66A03CE113E6F0EE00B514F3 /* Build configuration list for PBXNativeTarget "NimbusLauncherTests" */;
			buildPhases = (
				66A03CC713E6F0EE00B514F3 /* Sources */,
				66A03CC813E6F0EE00B514F3 /* Frameworks */,
				66A03CC913E6F0EE00B514F3 /* Resources */,
				66A03CCA13E6F0EE00B514F3 /* ShellScript */,
			);
			buildRules = (
			);
			dependencies = (
				66A03CD213E6F0EE00B514F3 /* PBXTargetDependency */,
			);
			name = NimbusLauncherTests;
			productName = NimbusLauncherTests;
			productReference = 66A03CCC13E6F0EE00B514F3 /* NimbusLauncherTests.octest */;
			productType = "com.apple.product-type.bundle";
		};
		66A03D2613E6F97500B514F3 /* NimbusNetworkImage */ = {
			isa = PBXNativeTarget;
			buildConfigurationList = 66A03D4613E6F97600B514F3 /* Build configuration list for PBXNativeTarget "NimbusNetworkImage" */;
			buildPhases = (
				66A03D2313E6F97500B514F3 /* Sources */,
				66A03D2413E6F97500B514F3 /* Frameworks */,
				66A03D2513E6F97500B514F3 /* Headers */,
				666F739714BBFD5A00D1A32F /* ShellScript */,
			);
			buildRules = (
			);
			dependencies = (
			);
			name = NimbusNetworkImage;
			productName = NimbusNetworkImage;
			productReference = 66A03D2713E6F97500B514F3 /* libNimbusNetworkImage.a */;
			productType = "com.apple.product-type.library.static";
		};
		66A03D3313E6F97500B514F3 /* NimbusNetworkImageTests */ = {
			isa = PBXNativeTarget;
			buildConfigurationList = 66A03D4913E6F97600B514F3 /* Build configuration list for PBXNativeTarget "NimbusNetworkImageTests" */;
			buildPhases = (
				66A03D2F13E6F97500B514F3 /* Sources */,
				66A03D3013E6F97500B514F3 /* Frameworks */,
				66A03D3113E6F97500B514F3 /* Resources */,
				66A03D3213E6F97500B514F3 /* ShellScript */,
			);
			buildRules = (
			);
			dependencies = (
				66A03D3A13E6F97500B514F3 /* PBXTargetDependency */,
			);
			name = NimbusNetworkImageTests;
			productName = NimbusNetworkImageTests;
			productReference = 66A03D3413E6F97500B514F3 /* NimbusNetworkImageTests.octest */;
			productType = "com.apple.product-type.bundle";
		};
		66A0B09814BD1069003FA413 /* NimbusNetworkControllers */ = {
			isa = PBXNativeTarget;
			buildConfigurationList = 66A0B0BA14BD106A003FA413 /* Build configuration list for PBXNativeTarget "NimbusNetworkControllers" */;
			buildPhases = (
				66A0B09514BD1069003FA413 /* Sources */,
				66A0B09614BD1069003FA413 /* Frameworks */,
				66A0B09714BD1069003FA413 /* Headers */,
				66A0B0CE14BD1625003FA413 /* ShellScript */,
			);
			buildRules = (
			);
			dependencies = (
			);
			name = NimbusNetworkControllers;
			productName = NetworkControllers;
			productReference = 66A0B09914BD1069003FA413 /* libNimbusNetworkControllers.a */;
			productType = "com.apple.product-type.library.static";
		};
		66A0B0A514BD1069003FA413 /* NimbusNetworkControllersTests */ = {
			isa = PBXNativeTarget;
			buildConfigurationList = 66A0B0BB14BD106A003FA413 /* Build configuration list for PBXNativeTarget "NimbusNetworkControllersTests" */;
			buildPhases = (
				66A0B0A114BD1069003FA413 /* Sources */,
				66A0B0A214BD1069003FA413 /* Frameworks */,
				66A0B0A314BD1069003FA413 /* Resources */,
				66A0B0A414BD1069003FA413 /* ShellScript */,
			);
			buildRules = (
			);
			dependencies = (
				66A0B0AB14BD1069003FA413 /* PBXTargetDependency */,
			);
			name = NimbusNetworkControllersTests;
			productName = NetworkControllersTests;
			productReference = 66A0B0A614BD1069003FA413 /* NimbusNetworkControllersTests.octest */;
			productType = "com.apple.product-type.bundle";
		};
		66C3A6A0143D61130048542F /* NimbusCss */ = {
			isa = PBXNativeTarget;
			buildConfigurationList = 66C3A6BE143D61140048542F /* Build configuration list for PBXNativeTarget "NimbusCss" */;
			buildPhases = (
				66C3A69D143D61130048542F /* Sources */,
				66C3A69E143D61130048542F /* Frameworks */,
				66C3A69F143D61130048542F /* Headers */,
				666F739214BBFD3D00D1A32F /* ShellScript */,
			);
			buildRules = (
			);
			dependencies = (
			);
			name = NimbusCss;
			productName = NimbusCss;
			productReference = 66C3A6A1143D61130048542F /* libNimbusCss.a */;
			productType = "com.apple.product-type.library.static";
		};
		66C3A6AD143D61140048542F /* NimbusCssTests */ = {
			isa = PBXNativeTarget;
			buildConfigurationList = 66C3A6C1143D61140048542F /* Build configuration list for PBXNativeTarget "NimbusCssTests" */;
			buildPhases = (
				66C3A6A9143D61140048542F /* Sources */,
				66C3A6AA143D61140048542F /* Frameworks */,
				66C3A6AB143D61140048542F /* Resources */,
				66C3A6AC143D61140048542F /* ShellScript */,
			);
			buildRules = (
			);
			dependencies = (
				66832CCB143D7A92003E413C /* PBXTargetDependency */,
				66C3A6B3143D61140048542F /* PBXTargetDependency */,
			);
			name = NimbusCssTests;
			productName = NimbusCssTests;
			productReference = 66C3A6AE143D61140048542F /* NimbusCssTests.octest */;
			productType = "com.apple.product-type.bundle";
		};
		DB3A230813FD4B8E00614220 /* NimbusAttributedLabel */ = {
			isa = PBXNativeTarget;
			buildConfigurationList = DB3A232C13FD4B8F00614220 /* Build configuration list for PBXNativeTarget "NimbusAttributedLabel" */;
			buildPhases = (
				DB3A230513FD4B8E00614220 /* Sources */,
				DB3A230613FD4B8E00614220 /* Frameworks */,
				DB3A230713FD4B8E00614220 /* Headers */,
				666F739414BBFD4800D1A32F /* ShellScript */,
			);
			buildRules = (
			);
			dependencies = (
			);
			name = NimbusAttributedLabel;
			productName = NimbusAttributedLabel;
			productReference = DB3A230913FD4B8E00614220 /* libNimbusAttributedLabel.a */;
			productType = "com.apple.product-type.library.static";
		};
		DB3A231513FD4B8E00614220 /* NimbusAttributedLabelTests */ = {
			isa = PBXNativeTarget;
			buildConfigurationList = DB3A232D13FD4B8F00614220 /* Build configuration list for PBXNativeTarget "NimbusAttributedLabelTests" */;
			buildPhases = (
				DB3A231113FD4B8E00614220 /* Sources */,
				DB3A231213FD4B8E00614220 /* Frameworks */,
				DB3A231313FD4B8E00614220 /* Resources */,
				DB3A231413FD4B8E00614220 /* ShellScript */,
			);
			buildRules = (
			);
			dependencies = (
				DB3A231C13FD4B8E00614220 /* PBXTargetDependency */,
			);
			name = NimbusAttributedLabelTests;
			productName = NimbusAttributedLabelTests;
			productReference = DB3A231613FD4B8E00614220 /* NimbusAttributedLabelTests.octest */;
			productType = "com.apple.product-type.bundle";
		};
		DB84BD7313EFDDC900DACCFE /* NimbusWebController */ = {
			isa = PBXNativeTarget;
			buildConfigurationList = DB84BD9713EFDDCA00DACCFE /* Build configuration list for PBXNativeTarget "NimbusWebController" */;
			buildPhases = (
				DB84BD7013EFDDC900DACCFE /* Sources */,
				DB84BD7113EFDDC900DACCFE /* Frameworks */,
				DB84BD7213EFDDC900DACCFE /* Headers */,
				666F739D14BBFD7B00D1A32F /* ShellScript */,
			);
			buildRules = (
			);
			dependencies = (
			);
			name = NimbusWebController;
			productName = NimbusWebController;
			productReference = DB84BD7413EFDDC900DACCFE /* libNimbusWebController.a */;
			productType = "com.apple.product-type.library.static";
		};
		DB84BD8013EFDDCA00DACCFE /* NimbusWebControllerTests */ = {
			isa = PBXNativeTarget;
			buildConfigurationList = DB84BD9813EFDDCA00DACCFE /* Build configuration list for PBXNativeTarget "NimbusWebControllerTests" */;
			buildPhases = (
				DB84BD7C13EFDDCA00DACCFE /* Sources */,
				DB84BD7D13EFDDCA00DACCFE /* Frameworks */,
				DB84BD7E13EFDDCA00DACCFE /* Resources */,
				DB84BD7F13EFDDCA00DACCFE /* ShellScript */,
			);
			buildRules = (
			);
			dependencies = (
				DB84BD8713EFDDCA00DACCFE /* PBXTargetDependency */,
			);
			name = NimbusWebControllerTests;
			productName = NimbusWebControllerTests;
			productReference = DB84BD8113EFDDCA00DACCFE /* NimbusWebControllerTests.octest */;
			productType = "com.apple.product-type.bundle";
		};
/* End PBXNativeTarget section */

/* Begin PBXProject section */
		66A03BFE13E6E84800B514F3 /* Project object */ = {
			isa = PBXProject;
			attributes = {
				LastUpgradeCheck = 0420;
				ORGANIZATIONNAME = "Jeff Verkoeyen";
			};
			buildConfigurationList = 66A03C0113E6E84800B514F3 /* Build configuration list for PBXProject "Nimbus" */;
			compatibilityVersion = "Xcode 3.2";
			developmentRegion = English;
			hasScannedForEncodings = 0;
			knownRegions = (
				en,
			);
			mainGroup = 66A03BFC13E6E84800B514F3;
			productRefGroup = 66A03C0A13E6E85E00B514F3 /* Products */;
			projectDirPath = "";
			projectRoot = "";
			targets = (
				DB3A230813FD4B8E00614220 /* NimbusAttributedLabel */,
				DB3A231513FD4B8E00614220 /* NimbusAttributedLabelTests */,
				66A03C0813E6E85E00B514F3 /* NimbusCore */,
				66A03C1813E6E85E00B514F3 /* NimbusCoreTests */,
				66C3A6A0143D61130048542F /* NimbusCss */,
				66C3A6AD143D61140048542F /* NimbusCssTests */,
				66832C9D143D649D003E413C /* Nimbus CSS Grammar */,
				6675731113E771380076F555 /* NimbusInterapp */,
				6675731E13E771380076F555 /* NimbusInterappTests */,
				66A03CBE13E6F0ED00B514F3 /* NimbusLauncher */,
				66A03CCB13E6F0EE00B514F3 /* NimbusLauncherTests */,
				66A0B09814BD1069003FA413 /* NimbusNetworkControllers */,
				66A0B0A514BD1069003FA413 /* NimbusNetworkControllersTests */,
				66A03D2613E6F97500B514F3 /* NimbusNetworkImage */,
				66A03D3313E6F97500B514F3 /* NimbusNetworkImageTests */,
				6675722813E765BF0076F555 /* NimbusOverview */,
				6675723513E765BF0076F555 /* NimbusOverviewTests */,
				663B523E1445052700CC26DF /* NimbusPagingScrollView */,
				663B524B1445052800CC26DF /* NimbusPagingScrollViewTests */,
				6675727913E769150076F555 /* NimbusPhotos */,
				6675728613E769150076F555 /* NimbusPhotosTests */,
				667572BC13E76F460076F555 /* NimbusOperations */,
				667572C913E76F460076F555 /* NimbusOperationsTests */,
				6661BBCB13F1A3BB00D14F92 /* NimbusModels */,
				6661BBD813F1A3BB00D14F92 /* NimbusModelsTests */,
				DB84BD7313EFDDC900DACCFE /* NimbusWebController */,
				DB84BD8013EFDDCA00DACCFE /* NimbusWebControllerTests */,
				66A03CF713E6F15300B514F3 /* Nimbus */,
			);
		};
/* End PBXProject section */

/* Begin PBXResourcesBuildPhase section */
		663B52491445052800CC26DF /* Resources */ = {
			isa = PBXResourcesBuildPhase;
			buildActionMask = 2147483647;
			files = (
			);
			runOnlyForDeploymentPostprocessing = 0;
		};
		6661BBD613F1A3BB00D14F92 /* Resources */ = {
			isa = PBXResourcesBuildPhase;
			buildActionMask = 2147483647;
			files = (
			);
			runOnlyForDeploymentPostprocessing = 0;
		};
		6675723313E765BF0076F555 /* Resources */ = {
			isa = PBXResourcesBuildPhase;
			buildActionMask = 2147483647;
			files = (
			);
			runOnlyForDeploymentPostprocessing = 0;
		};
		6675728413E769150076F555 /* Resources */ = {
			isa = PBXResourcesBuildPhase;
			buildActionMask = 2147483647;
			files = (
			);
			runOnlyForDeploymentPostprocessing = 0;
		};
		667572C713E76F460076F555 /* Resources */ = {
			isa = PBXResourcesBuildPhase;
			buildActionMask = 2147483647;
			files = (
			);
			runOnlyForDeploymentPostprocessing = 0;
		};
		6675731C13E771380076F555 /* Resources */ = {
			isa = PBXResourcesBuildPhase;
			buildActionMask = 2147483647;
			files = (
			);
			runOnlyForDeploymentPostprocessing = 0;
		};
		66A03C1613E6E85E00B514F3 /* Resources */ = {
			isa = PBXResourcesBuildPhase;
			buildActionMask = 2147483647;
			files = (
				66A03CB413E6EF1F00B514F3 /* nimbus64x64.png in Resources */,
			);
			runOnlyForDeploymentPostprocessing = 0;
		};
		66A03CC913E6F0EE00B514F3 /* Resources */ = {
			isa = PBXResourcesBuildPhase;
			buildActionMask = 2147483647;
			files = (
			);
			runOnlyForDeploymentPostprocessing = 0;
		};
		66A03D3113E6F97500B514F3 /* Resources */ = {
			isa = PBXResourcesBuildPhase;
			buildActionMask = 2147483647;
			files = (
			);
			runOnlyForDeploymentPostprocessing = 0;
		};
		66A0B0A314BD1069003FA413 /* Resources */ = {
			isa = PBXResourcesBuildPhase;
			buildActionMask = 2147483647;
			files = (
				66A0B0B214BD1069003FA413 /* InfoPlist.strings in Resources */,
			);
			runOnlyForDeploymentPostprocessing = 0;
		};
		66C3A6AB143D61140048542F /* Resources */ = {
			isa = PBXResourcesBuildPhase;
			buildActionMask = 2147483647;
			files = (
				66832CCE143D7B2C003E413C /* empty-rulesets.css in Resources */,
				66832CD0143D7B38003E413C /* empty.css in Resources */,
				66832CD2143D833B003E413C /* comments.css in Resources */,
				66832CD4143D8989003E413C /* rulesets.css in Resources */,
				66832CD6143D8AB7003E413C /* rulesets-overrides.css in Resources */,
				66832CD8143E062C003E413C /* malformed.css in Resources */,
				66832CFF143E3294003E413C /* UILabel.css in Resources */,
				66FCC634144FB42E0029F1A6 /* includee.css in Resources */,
				66FCC635144FB42E0029F1A6 /* includer.css in Resources */,
			);
			runOnlyForDeploymentPostprocessing = 0;
		};
		DB3A231313FD4B8E00614220 /* Resources */ = {
			isa = PBXResourcesBuildPhase;
			buildActionMask = 2147483647;
			files = (
				DB3A233B13FD4C2900614220 /* NimbusAttributedLabelTests-Info.plist in Resources */,
			);
			runOnlyForDeploymentPostprocessing = 0;
		};
		DB84BD7E13EFDDCA00DACCFE /* Resources */ = {
			isa = PBXResourcesBuildPhase;
			buildActionMask = 2147483647;
			files = (
				DB84BDB113EFDF6900DACCFE /* NimbusWebControllerTests-Info.plist in Resources */,
			);
			runOnlyForDeploymentPostprocessing = 0;
		};
/* End PBXResourcesBuildPhase section */

/* Begin PBXShellScriptBuildPhase section */
		663B524A1445052800CC26DF /* ShellScript */ = {
			isa = PBXShellScriptBuildPhase;
			buildActionMask = 2147483647;
			files = (
			);
			inputPaths = (
			);
			outputPaths = (
			);
			runOnlyForDeploymentPostprocessing = 0;
			shellPath = /bin/sh;
			shellScript = "# Run the unit tests in this test bundle.\n\"${SYSTEM_DEVELOPER_DIR}/Tools/RunUnitTests\"\n";
		};
		6661BBD713F1A3BB00D14F92 /* ShellScript */ = {
			isa = PBXShellScriptBuildPhase;
			buildActionMask = 2147483647;
			files = (
			);
			inputPaths = (
			);
			outputPaths = (
			);
			runOnlyForDeploymentPostprocessing = 0;
			shellPath = /bin/sh;
			shellScript = "# Run the unit tests in this test bundle.\n\"${SYSTEM_DEVELOPER_DIR}/Tools/RunUnitTests\"\n";
		};
		666F736214BBBFF300D1A32F /* ShellScript */ = {
			isa = PBXShellScriptBuildPhase;
			buildActionMask = 2147483647;
			files = (
			);
			inputPaths = (
			);
			outputPaths = (
			);
			runOnlyForDeploymentPostprocessing = 0;
			shellPath = "/bin/sh ../scripts/generate_namespace_header";
			shellScript = "";
		};
		666F739214BBFD3D00D1A32F /* ShellScript */ = {
			isa = PBXShellScriptBuildPhase;
			buildActionMask = 2147483647;
			files = (
			);
			inputPaths = (
			);
			outputPaths = (
			);
			runOnlyForDeploymentPostprocessing = 0;
			shellPath = "/bin/sh ../scripts/generate_namespace_header";
			shellScript = "";
		};
		666F739414BBFD4800D1A32F /* ShellScript */ = {
			isa = PBXShellScriptBuildPhase;
			buildActionMask = 2147483647;
			files = (
			);
			inputPaths = (
			);
			outputPaths = (
			);
			runOnlyForDeploymentPostprocessing = 0;
			shellPath = "/bin/sh ../scripts/generate_namespace_header";
			shellScript = "";
		};
		666F739514BBFD4F00D1A32F /* ShellScript */ = {
			isa = PBXShellScriptBuildPhase;
			buildActionMask = 2147483647;
			files = (
			);
			inputPaths = (
			);
			outputPaths = (
			);
			runOnlyForDeploymentPostprocessing = 0;
			shellPath = "/bin/sh ../scripts/generate_namespace_header";
			shellScript = "";
		};
		666F739614BBFD5500D1A32F /* ShellScript */ = {
			isa = PBXShellScriptBuildPhase;
			buildActionMask = 2147483647;
			files = (
			);
			inputPaths = (
			);
			outputPaths = (
			);
			runOnlyForDeploymentPostprocessing = 0;
			shellPath = "/bin/sh ../scripts/generate_namespace_header";
			shellScript = "";
		};
		666F739714BBFD5A00D1A32F /* ShellScript */ = {
			isa = PBXShellScriptBuildPhase;
			buildActionMask = 2147483647;
			files = (
			);
			inputPaths = (
			);
			outputPaths = (
			);
			runOnlyForDeploymentPostprocessing = 0;
			shellPath = "/bin/sh ../scripts/generate_namespace_header";
			shellScript = "";
		};
		666F739814BBFD5F00D1A32F /* ShellScript */ = {
			isa = PBXShellScriptBuildPhase;
			buildActionMask = 2147483647;
			files = (
			);
			inputPaths = (
			);
			outputPaths = (
			);
			runOnlyForDeploymentPostprocessing = 0;
			shellPath = "/bin/sh ../scripts/generate_namespace_header";
			shellScript = "";
		};
		666F739914BBFD6400D1A32F /* ShellScript */ = {
			isa = PBXShellScriptBuildPhase;
			buildActionMask = 2147483647;
			files = (
			);
			inputPaths = (
			);
			outputPaths = (
			);
			runOnlyForDeploymentPostprocessing = 0;
			shellPath = "/bin/sh ../scripts/generate_namespace_header";
			shellScript = "";
		};
		666F739A14BBFD6900D1A32F /* ShellScript */ = {
			isa = PBXShellScriptBuildPhase;
			buildActionMask = 2147483647;
			files = (
			);
			inputPaths = (
			);
			outputPaths = (
			);
			runOnlyForDeploymentPostprocessing = 0;
			shellPath = "/bin/sh ../scripts/generate_namespace_header";
			shellScript = "";
		};
		666F739B14BBFD6E00D1A32F /* ShellScript */ = {
			isa = PBXShellScriptBuildPhase;
			buildActionMask = 2147483647;
			files = (
			);
			inputPaths = (
			);
			outputPaths = (
			);
			runOnlyForDeploymentPostprocessing = 0;
			shellPath = "/bin/sh ../scripts/generate_namespace_header";
			shellScript = "";
		};
		666F739C14BBFD7400D1A32F /* ShellScript */ = {
			isa = PBXShellScriptBuildPhase;
			buildActionMask = 2147483647;
			files = (
			);
			inputPaths = (
			);
			outputPaths = (
			);
			runOnlyForDeploymentPostprocessing = 0;
			shellPath = "/bin/sh ../scripts/generate_namespace_header";
			shellScript = "";
		};
		666F739D14BBFD7B00D1A32F /* ShellScript */ = {
			isa = PBXShellScriptBuildPhase;
			buildActionMask = 2147483647;
			files = (
			);
			inputPaths = (
			);
			outputPaths = (
			);
			runOnlyForDeploymentPostprocessing = 0;
			shellPath = "/bin/sh ../scripts/generate_namespace_header";
			shellScript = "";
		};
		6675723413E765BF0076F555 /* ShellScript */ = {
			isa = PBXShellScriptBuildPhase;
			buildActionMask = 2147483647;
			files = (
			);
			inputPaths = (
			);
			outputPaths = (
			);
			runOnlyForDeploymentPostprocessing = 0;
			shellPath = /bin/sh;
			shellScript = "# Run the unit tests in this test bundle.\n\"${SYSTEM_DEVELOPER_DIR}/Tools/RunUnitTests\"\n";
		};
		6675728513E769150076F555 /* ShellScript */ = {
			isa = PBXShellScriptBuildPhase;
			buildActionMask = 2147483647;
			files = (
			);
			inputPaths = (
			);
			outputPaths = (
			);
			runOnlyForDeploymentPostprocessing = 0;
			shellPath = /bin/sh;
			shellScript = "# Run the unit tests in this test bundle.\n\"${SYSTEM_DEVELOPER_DIR}/Tools/RunUnitTests\"\n";
		};
		667572C813E76F460076F555 /* ShellScript */ = {
			isa = PBXShellScriptBuildPhase;
			buildActionMask = 2147483647;
			files = (
			);
			inputPaths = (
			);
			outputPaths = (
			);
			runOnlyForDeploymentPostprocessing = 0;
			shellPath = /bin/sh;
			shellScript = "# Run the unit tests in this test bundle.\n\"${SYSTEM_DEVELOPER_DIR}/Tools/RunUnitTests\"\n";
		};
		6675731D13E771380076F555 /* ShellScript */ = {
			isa = PBXShellScriptBuildPhase;
			buildActionMask = 2147483647;
			files = (
			);
			inputPaths = (
			);
			outputPaths = (
			);
			runOnlyForDeploymentPostprocessing = 0;
			shellPath = /bin/sh;
			shellScript = "# Run the unit tests in this test bundle.\n\"${SYSTEM_DEVELOPER_DIR}/Tools/RunUnitTests\"\n";
		};
		66A03C1713E6E85E00B514F3 /* ShellScript */ = {
			isa = PBXShellScriptBuildPhase;
			buildActionMask = 2147483647;
			files = (
			);
			inputPaths = (
			);
			outputPaths = (
			);
			runOnlyForDeploymentPostprocessing = 0;
			shellPath = /bin/sh;
			shellScript = "# Run the unit tests in this test bundle.\n\"${SYSTEM_DEVELOPER_DIR}/Tools/RunUnitTests\"\n";
		};
		66A03CCA13E6F0EE00B514F3 /* ShellScript */ = {
			isa = PBXShellScriptBuildPhase;
			buildActionMask = 2147483647;
			files = (
			);
			inputPaths = (
			);
			outputPaths = (
			);
			runOnlyForDeploymentPostprocessing = 0;
			shellPath = /bin/sh;
			shellScript = "# Run the unit tests in this test bundle.\n\"${SYSTEM_DEVELOPER_DIR}/Tools/RunUnitTests\"\n";
		};
		66A03D3213E6F97500B514F3 /* ShellScript */ = {
			isa = PBXShellScriptBuildPhase;
			buildActionMask = 2147483647;
			files = (
			);
			inputPaths = (
			);
			outputPaths = (
			);
			runOnlyForDeploymentPostprocessing = 0;
			shellPath = /bin/sh;
			shellScript = "# Run the unit tests in this test bundle.\n\"${SYSTEM_DEVELOPER_DIR}/Tools/RunUnitTests\"\n";
		};
		66A0B0A414BD1069003FA413 /* ShellScript */ = {
			isa = PBXShellScriptBuildPhase;
			buildActionMask = 2147483647;
			files = (
			);
			inputPaths = (
			);
			outputPaths = (
			);
			runOnlyForDeploymentPostprocessing = 0;
			shellPath = /bin/sh;
			shellScript = "# Run the unit tests in this test bundle.\n\"${SYSTEM_DEVELOPER_DIR}/Tools/RunUnitTests\"\n";
		};
		66A0B0CE14BD1625003FA413 /* ShellScript */ = {
			isa = PBXShellScriptBuildPhase;
			buildActionMask = 2147483647;
			files = (
			);
			inputPaths = (
			);
			outputPaths = (
			);
			runOnlyForDeploymentPostprocessing = 0;
			shellPath = "/bin/sh ../scripts/generate_namespace_header";
			shellScript = "";
		};
		66C3A6AC143D61140048542F /* ShellScript */ = {
			isa = PBXShellScriptBuildPhase;
			buildActionMask = 2147483647;
			files = (
			);
			inputPaths = (
			);
			outputPaths = (
			);
			runOnlyForDeploymentPostprocessing = 0;
			shellPath = /bin/sh;
			shellScript = "# Run the unit tests in this test bundle.\n\"${SYSTEM_DEVELOPER_DIR}/Tools/RunUnitTests\"\n";
		};
		DB3A231413FD4B8E00614220 /* ShellScript */ = {
			isa = PBXShellScriptBuildPhase;
			buildActionMask = 2147483647;
			files = (
			);
			inputPaths = (
			);
			outputPaths = (
			);
			runOnlyForDeploymentPostprocessing = 0;
			shellPath = /bin/sh;
			shellScript = "# Run the unit tests in this test bundle.\n\"${SYSTEM_DEVELOPER_DIR}/Tools/RunUnitTests\"\n";
		};
		DB84BD7F13EFDDCA00DACCFE /* ShellScript */ = {
			isa = PBXShellScriptBuildPhase;
			buildActionMask = 2147483647;
			files = (
			);
			inputPaths = (
			);
			outputPaths = (
			);
			runOnlyForDeploymentPostprocessing = 0;
			shellPath = /bin/sh;
			shellScript = "# Run the unit tests in this test bundle.\n\"${SYSTEM_DEVELOPER_DIR}/Tools/RunUnitTests\"\n";
		};
/* End PBXShellScriptBuildPhase section */

/* Begin PBXSourcesBuildPhase section */
		663B523B1445052700CC26DF /* Sources */ = {
			isa = PBXSourcesBuildPhase;
			buildActionMask = 2147483647;
			files = (
				663B526B1445070100CC26DF /* NIPagingScrollView.m in Sources */,
				66F27D56145B7A5F00AFCA08 /* NIPageView.m in Sources */,
			);
			runOnlyForDeploymentPostprocessing = 0;
		};
		663B52471445052800CC26DF /* Sources */ = {
			isa = PBXSourcesBuildPhase;
			buildActionMask = 2147483647;
			files = (
			);
			runOnlyForDeploymentPostprocessing = 0;
		};
		6661BBC813F1A3BB00D14F92 /* Sources */ = {
			isa = PBXSourcesBuildPhase;
			buildActionMask = 2147483647;
			files = (
				66FE7D6D13FB83620061B987 /* NITableViewModel.m in Sources */,
				667A74A013FE20BD009D277D /* NIFormCellCatalog.m in Sources */,
				667A74A213FE20BD009D277D /* NICellFactory.m in Sources */,
			);
			runOnlyForDeploymentPostprocessing = 0;
		};
		6661BBD413F1A3BB00D14F92 /* Sources */ = {
			isa = PBXSourcesBuildPhase;
			buildActionMask = 2147483647;
			files = (
				6623EB6D1402ECE400E0E61A /* NITableViewModelTests.m in Sources */,
			);
			runOnlyForDeploymentPostprocessing = 0;
		};
		6675722513E765BF0076F555 /* Sources */ = {
			isa = PBXSourcesBuildPhase;
			buildActionMask = 2147483647;
			files = (
				6675726413E765F70076F555 /* NIDeviceInfo.m in Sources */,
				6675726713E765F70076F555 /* NIOverview.m in Sources */,
				6675726913E765F70076F555 /* NIOverviewGraphView.m in Sources */,
				6675726B13E765F70076F555 /* NIOverviewLogger.m in Sources */,
				6675726D13E765F70076F555 /* NIOverviewPageView.m in Sources */,
				6675726F13E765F70076F555 /* NIOverviewSwizzling.m in Sources */,
				6675727113E765F70076F555 /* NIOverviewView.m in Sources */,
			);
			runOnlyForDeploymentPostprocessing = 0;
		};
		6675723113E765BF0076F555 /* Sources */ = {
			isa = PBXSourcesBuildPhase;
			buildActionMask = 2147483647;
			files = (
			);
			runOnlyForDeploymentPostprocessing = 0;
		};
		6675727613E769150076F555 /* Sources */ = {
			isa = PBXSourcesBuildPhase;
			buildActionMask = 2147483647;
			files = (
				667572B013E7692F0076F555 /* NIPhotoAlbumScrollView.m in Sources */,
				667572B213E7692F0076F555 /* NIPhotoScrollView.m in Sources */,
				667572B413E7692F0076F555 /* NIPhotoScrubberView.m in Sources */,
				667572B613E7692F0076F555 /* NIToolbarPhotoViewController.m in Sources */,
			);
			runOnlyForDeploymentPostprocessing = 0;
		};
		6675728213E769150076F555 /* Sources */ = {
			isa = PBXSourcesBuildPhase;
			buildActionMask = 2147483647;
			files = (
			);
			runOnlyForDeploymentPostprocessing = 0;
		};
		667572B913E76F460076F555 /* Sources */ = {
			isa = PBXSourcesBuildPhase;
			buildActionMask = 2147483647;
			files = (
				667A8A0E148CA16F000779BD /* NINetworkJSONRequest.m in Sources */,
				667A8A12148CA178000779BD /* NINetworkJSONRequest.m in Sources */,
				664D443314993010008B4C42 /* JSONKit.m in Sources */,
			);
			runOnlyForDeploymentPostprocessing = 0;
		};
		667572C513E76F460076F555 /* Sources */ = {
			isa = PBXSourcesBuildPhase;
			buildActionMask = 2147483647;
			files = (
				664D443414993010008B4C42 /* JSONKit.m in Sources */,
			);
			runOnlyForDeploymentPostprocessing = 0;
		};
		6675730E13E771380076F555 /* Sources */ = {
			isa = PBXSourcesBuildPhase;
			buildActionMask = 2147483647;
			files = (
				6675733F13E7718B0076F555 /* NIInterapp.m in Sources */,
			);
			runOnlyForDeploymentPostprocessing = 0;
		};
		6675731A13E771380076F555 /* Sources */ = {
			isa = PBXSourcesBuildPhase;
			buildActionMask = 2147483647;
			files = (
			);
			runOnlyForDeploymentPostprocessing = 0;
		};
		66A03C0513E6E85E00B514F3 /* Sources */ = {
			isa = PBXSourcesBuildPhase;
			buildActionMask = 2147483647;
			files = (
				66A03C7213E6E8D100B514F3 /* NICommonMetrics.m in Sources */,
				66A03C7413E6E8D100B514F3 /* NIDataStructures.m in Sources */,
				66A03C7613E6E8D100B514F3 /* NIDebuggingTools.m in Sources */,
				66A03C7813E6E8D100B514F3 /* NIDeviceOrientation.m in Sources */,
				66A03C7A13E6E8D100B514F3 /* NIError.m in Sources */,
				66A03C7C13E6E8D100B514F3 /* NIFoundationMethods.m in Sources */,
				66A03C7E13E6E8D100B514F3 /* NIInMemoryCache.m in Sources */,
				66A03C8213E6E8D100B514F3 /* NINetworkActivity.m in Sources */,
				66A03C8413E6E8D100B514F3 /* NINonEmptyCollectionTesting.m in Sources */,
				66A03C8613E6E8D100B514F3 /* NINonRetainingCollections.m in Sources */,
				66A03C8813E6E8D100B514F3 /* NIOperations.m in Sources */,
				66A03C8A13E6E8D100B514F3 /* NIPaths.m in Sources */,
				66A03C8D13E6E8D100B514F3 /* NIRuntimeClassModifications.m in Sources */,
				66A03C8F13E6E8D100B514F3 /* NISDKAvailability.m in Sources */,
				66A03C9113E6E8D100B514F3 /* NIState.m in Sources */,
				66A03C9213E6E8D100B514F3 /* NSData+NimbusCore.m in Sources */,
				66A03C9313E6E8D100B514F3 /* NSString+NimbusCore.m in Sources */,
				FD01BEDC14179D940023D783 /* NINavigationAppearance.m in Sources */,
				6675E4B41455FCC5007D172F /* NIViewRecycler.m in Sources */,
				66A0B0CD14BD15CA003FA413 /* UIView+NimbusCore.m in Sources */,
			);
			runOnlyForDeploymentPostprocessing = 0;
		};
		66A03C1413E6E85E00B514F3 /* Sources */ = {
			isa = PBXSourcesBuildPhase;
			buildActionMask = 2147483647;
			files = (
				66A03CAA13E6E90500B514F3 /* NICoreAdditionTests.m in Sources */,
				66A03CAB13E6E90500B514F3 /* NIDataStructureTests.m in Sources */,
				66A03CAC13E6E90500B514F3 /* NIFoundationMethodsTests.m in Sources */,
				66A03CAD13E6E90500B514F3 /* NIMemoryCacheTests.m in Sources */,
				66A03CAE13E6E90500B514F3 /* NINonEmptyCollectionTestingTests.m in Sources */,
				66A03CAF13E6E90500B514F3 /* NINonRetainingCollectionsTests.m in Sources */,
				66A03CB013E6E90500B514F3 /* NIOperationsTests.m in Sources */,
				66A03CB113E6E90500B514F3 /* NIRuntimeClassModificationsTests.m in Sources */,
				66A03CB213E6E90500B514F3 /* NSDate+UnitTesting.m in Sources */,
				FD01BED814179AB60023D783 /* NINavigationAppearanceTests.m in Sources */,
				6675E4BC145603DA007D172F /* NIViewRecyclerTests.m in Sources */,
			);
			runOnlyForDeploymentPostprocessing = 0;
		};
		66A03CBB13E6F0ED00B514F3 /* Sources */ = {
			isa = PBXSourcesBuildPhase;
			buildActionMask = 2147483647;
			files = (
				66A03CEF13E6F10C00B514F3 /* NILauncherButton.m in Sources */,
				66A03CF013E6F10C00B514F3 /* NILauncherItemDetails.m in Sources */,
				66A03CF213E6F10C00B514F3 /* NILauncherView.m in Sources */,
				66A03CF413E6F10C00B514F3 /* NILauncherViewController.m in Sources */,
			);
			runOnlyForDeploymentPostprocessing = 0;
		};
		66A03CC713E6F0EE00B514F3 /* Sources */ = {
			isa = PBXSourcesBuildPhase;
			buildActionMask = 2147483647;
			files = (
			);
			runOnlyForDeploymentPostprocessing = 0;
		};
		66A03D2313E6F97500B514F3 /* Sources */ = {
			isa = PBXSourcesBuildPhase;
			buildActionMask = 2147483647;
			files = (
				66A03D5713E6F99400B514F3 /* NINetworkImageRequest.m in Sources */,
				66A03D5A13E6F99400B514F3 /* NINetworkImageView.m in Sources */,
			);
			runOnlyForDeploymentPostprocessing = 0;
		};
		66A03D2F13E6F97500B514F3 /* Sources */ = {
			isa = PBXSourcesBuildPhase;
			buildActionMask = 2147483647;
			files = (
			);
			runOnlyForDeploymentPostprocessing = 0;
		};
		66A0B09514BD1069003FA413 /* Sources */ = {
			isa = PBXSourcesBuildPhase;
			buildActionMask = 2147483647;
			files = (
				66A0B0C414BD1116003FA413 /* NINetworkTableViewController.m in Sources */,
			);
			runOnlyForDeploymentPostprocessing = 0;
		};
		66A0B0A114BD1069003FA413 /* Sources */ = {
			isa = PBXSourcesBuildPhase;
			buildActionMask = 2147483647;
			files = (
			);
			runOnlyForDeploymentPostprocessing = 0;
		};
		66C3A69D143D61130048542F /* Sources */ = {
			isa = PBXSourcesBuildPhase;
			buildActionMask = 2147483647;
			files = (
				66832CC5143D7898003E413C /* NICSSParser.m in Sources */,
				66832CF1143E0AD9003E413C /* CSSTokenizer.m in Sources */,
				66832CF3143E0AD9003E413C /* CSSTokens.m in Sources */,
				66832CF7143E0C35003E413C /* NIStylesheet.m in Sources */,
				66832CFD143E2C0D003E413C /* NIDOM.m in Sources */,
				66832D08143E3A30003E413C /* NICSSRuleset.m in Sources */,
				66832D10143E3C32003E413C /* UILabel+NIStyleable.m in Sources */,
				66832D1414416368003E413C /* UIView+NIStyleable.m in Sources */,
				66832DA314421B4A003E413C /* UINavigationBar+NIStyleable.m in Sources */,
				66832E0714435071003E413C /* NIChameleonObserver.m in Sources */,
				66B10901144C931F004576D1 /* UIButton+NIStyleable.m in Sources */,
				668ECDC81455C17200455266 /* NIStylesheetCache.m in Sources */,
			);
			runOnlyForDeploymentPostprocessing = 0;
		};
		66C3A6A9143D61140048542F /* Sources */ = {
			isa = PBXSourcesBuildPhase;
			buildActionMask = 2147483647;
			files = (
				66832CC1143D7883003E413C /* NICSSParserTests.m in Sources */,
				66832CF9143E1C0C003E413C /* NIStylesheetTests.m in Sources */,
			);
			runOnlyForDeploymentPostprocessing = 0;
		};
		DB3A230513FD4B8E00614220 /* Sources */ = {
			isa = PBXSourcesBuildPhase;
			buildActionMask = 2147483647;
			files = (
				DB3A233713FD4BE500614220 /* NIAttributedLabel.m in Sources */,
				DB6AADF71407A5FF0003CB63 /* NSAttributedString+NimbusAttributedLabel.m in Sources */,
			);
			runOnlyForDeploymentPostprocessing = 0;
		};
		DB3A231113FD4B8E00614220 /* Sources */ = {
			isa = PBXSourcesBuildPhase;
			buildActionMask = 2147483647;
			files = (
			);
			runOnlyForDeploymentPostprocessing = 0;
		};
		DB84BD7013EFDDC900DACCFE /* Sources */ = {
			isa = PBXSourcesBuildPhase;
			buildActionMask = 2147483647;
			files = (
				DB84BDAE13EFDF5900DACCFE /* NIWebController.m in Sources */,
			);
			runOnlyForDeploymentPostprocessing = 0;
		};
		DB84BD7C13EFDDCA00DACCFE /* Sources */ = {
			isa = PBXSourcesBuildPhase;
			buildActionMask = 2147483647;
			files = (
			);
			runOnlyForDeploymentPostprocessing = 0;
		};
/* End PBXSourcesBuildPhase section */

/* Begin PBXTargetDependency section */
		663B52511445052800CC26DF /* PBXTargetDependency */ = {
			isa = PBXTargetDependency;
			target = 663B523E1445052700CC26DF /* NimbusPagingScrollView */;
			targetProxy = 663B52501445052800CC26DF /* PBXContainerItemProxy */;
		};
		663B526D1445074A00CC26DF /* PBXTargetDependency */ = {
			isa = PBXTargetDependency;
			target = DB3A230813FD4B8E00614220 /* NimbusAttributedLabel */;
			targetProxy = 663B526C1445074A00CC26DF /* PBXContainerItemProxy */;
		};
		663B526F1445074A00CC26DF /* PBXTargetDependency */ = {
			isa = PBXTargetDependency;
			target = 663B523E1445052700CC26DF /* NimbusPagingScrollView */;
			targetProxy = 663B526E1445074A00CC26DF /* PBXContainerItemProxy */;
		};
		6661BBDF13F1A3BB00D14F92 /* PBXTargetDependency */ = {
			isa = PBXTargetDependency;
			target = 6661BBCB13F1A3BB00D14F92 /* NimbusModels */;
			targetProxy = 6661BBDE13F1A3BB00D14F92 /* PBXContainerItemProxy */;
		};
		6661BBFC13F1A42600D14F92 /* PBXTargetDependency */ = {
			isa = PBXTargetDependency;
			target = 6661BBCB13F1A3BB00D14F92 /* NimbusModels */;
			targetProxy = 6661BBFB13F1A42600D14F92 /* PBXContainerItemProxy */;
		};
		666F73A114BBFE8C00D1A32F /* PBXTargetDependency */ = {
			isa = PBXTargetDependency;
			target = 66C3A6A0143D61130048542F /* NimbusCss */;
			targetProxy = 666F73A014BBFE8C00D1A32F /* PBXContainerItemProxy */;
		};
		6675723C13E765BF0076F555 /* PBXTargetDependency */ = {
			isa = PBXTargetDependency;
			target = 6675722813E765BF0076F555 /* NimbusOverview */;
			targetProxy = 6675723B13E765BF0076F555 /* PBXContainerItemProxy */;
		};
		6675727513E766980076F555 /* PBXTargetDependency */ = {
			isa = PBXTargetDependency;
			target = 6675722813E765BF0076F555 /* NimbusOverview */;
			targetProxy = 6675727413E766980076F555 /* PBXContainerItemProxy */;
		};
		6675728D13E769150076F555 /* PBXTargetDependency */ = {
			isa = PBXTargetDependency;
			target = 6675727913E769150076F555 /* NimbusPhotos */;
			targetProxy = 6675728C13E769150076F555 /* PBXContainerItemProxy */;
		};
		667572B813E7698E0076F555 /* PBXTargetDependency */ = {
			isa = PBXTargetDependency;
			target = 6675727913E769150076F555 /* NimbusPhotos */;
			targetProxy = 667572B713E7698E0076F555 /* PBXContainerItemProxy */;
		};
		667572D013E76F460076F555 /* PBXTargetDependency */ = {
			isa = PBXTargetDependency;
			target = 667572BC13E76F460076F555 /* NimbusOperations */;
			targetProxy = 667572CF13E76F460076F555 /* PBXContainerItemProxy */;
		};
		667572F213E76FB90076F555 /* PBXTargetDependency */ = {
			isa = PBXTargetDependency;
			target = 667572BC13E76F460076F555 /* NimbusOperations */;
			targetProxy = 667572F113E76FB90076F555 /* PBXContainerItemProxy */;
		};
		6675732513E771380076F555 /* PBXTargetDependency */ = {
			isa = PBXTargetDependency;
			target = 6675731113E771380076F555 /* NimbusInterapp */;
			targetProxy = 6675732413E771380076F555 /* PBXContainerItemProxy */;
		};
		6675734113E771D90076F555 /* PBXTargetDependency */ = {
			isa = PBXTargetDependency;
			target = 6675731113E771380076F555 /* NimbusInterapp */;
			targetProxy = 6675734013E771D90076F555 /* PBXContainerItemProxy */;
		};
		66832CCB143D7A92003E413C /* PBXTargetDependency */ = {
			isa = PBXTargetDependency;
			target = 66A03C0813E6E85E00B514F3 /* NimbusCore */;
			targetProxy = 66832CCA143D7A92003E413C /* PBXContainerItemProxy */;
		};
		66A03C2213E6E85E00B514F3 /* PBXTargetDependency */ = {
			isa = PBXTargetDependency;
			target = 66A03C0813E6E85E00B514F3 /* NimbusCore */;
			targetProxy = 66A03C2113E6E85E00B514F3 /* PBXContainerItemProxy */;
		};
		66A03CD213E6F0EE00B514F3 /* PBXTargetDependency */ = {
			isa = PBXTargetDependency;
			target = 66A03CBE13E6F0ED00B514F3 /* NimbusLauncher */;
			targetProxy = 66A03CD113E6F0EE00B514F3 /* PBXContainerItemProxy */;
		};
		66A03D0013E6F75B00B514F3 /* PBXTargetDependency */ = {
			isa = PBXTargetDependency;
			target = 66A03C0813E6E85E00B514F3 /* NimbusCore */;
			targetProxy = 66A03CFF13E6F75B00B514F3 /* PBXContainerItemProxy */;
		};
		66A03D0413E6F75B00B514F3 /* PBXTargetDependency */ = {
			isa = PBXTargetDependency;
			target = 66A03CBE13E6F0ED00B514F3 /* NimbusLauncher */;
			targetProxy = 66A03D0313E6F75B00B514F3 /* PBXContainerItemProxy */;
		};
		66A03D3A13E6F97500B514F3 /* PBXTargetDependency */ = {
			isa = PBXTargetDependency;
			target = 66A03D2613E6F97500B514F3 /* NimbusNetworkImage */;
			targetProxy = 66A03D3913E6F97500B514F3 /* PBXContainerItemProxy */;
		};
		66A03D6313E6FA4B00B514F3 /* PBXTargetDependency */ = {
			isa = PBXTargetDependency;
			target = 66A03D2613E6F97500B514F3 /* NimbusNetworkImage */;
			targetProxy = 66A03D6213E6FA4B00B514F3 /* PBXContainerItemProxy */;
		};
		66A0B0AB14BD1069003FA413 /* PBXTargetDependency */ = {
			isa = PBXTargetDependency;
			target = 66A0B09814BD1069003FA413 /* NimbusNetworkControllers */;
			targetProxy = 66A0B0AA14BD1069003FA413 /* PBXContainerItemProxy */;
		};
		66C3A6B3143D61140048542F /* PBXTargetDependency */ = {
			isa = PBXTargetDependency;
			target = 66C3A6A0143D61130048542F /* NimbusCss */;
			targetProxy = 66C3A6B2143D61140048542F /* PBXContainerItemProxy */;
		};
		DB3A231C13FD4B8E00614220 /* PBXTargetDependency */ = {
			isa = PBXTargetDependency;
			target = DB3A230813FD4B8E00614220 /* NimbusAttributedLabel */;
			targetProxy = DB3A231B13FD4B8E00614220 /* PBXContainerItemProxy */;
		};
		DB84BD8713EFDDCA00DACCFE /* PBXTargetDependency */ = {
			isa = PBXTargetDependency;
			target = DB84BD7313EFDDC900DACCFE /* NimbusWebController */;
			targetProxy = DB84BD8613EFDDCA00DACCFE /* PBXContainerItemProxy */;
		};
		DB84BDB313EFDF8F00DACCFE /* PBXTargetDependency */ = {
			isa = PBXTargetDependency;
			target = DB84BD7313EFDDC900DACCFE /* NimbusWebController */;
			targetProxy = DB84BDB213EFDF8F00DACCFE /* PBXContainerItemProxy */;
		};
/* End PBXTargetDependency section */

/* Begin PBXVariantGroup section */
		66A0B0B014BD1069003FA413 /* InfoPlist.strings */ = {
			isa = PBXVariantGroup;
			children = (
				66A0B0B114BD1069003FA413 /* en */,
			);
			name = InfoPlist.strings;
			path = NetworkControllersTests;
			sourceTree = SOURCE_ROOT;
		};
/* End PBXVariantGroup section */

/* Begin XCBuildConfiguration section */
		663B525D1445052800CC26DF /* Debug */ = {
			isa = XCBuildConfiguration;
			buildSettings = {
				ALWAYS_SEARCH_USER_PATHS = NO;
				COPY_PHASE_STRIP = NO;
				DSTROOT = /tmp/NimbusPagingScrollView.dst;
				GCC_C_LANGUAGE_STANDARD = gnu99;
				GCC_DYNAMIC_NO_PIC = NO;
				GCC_OPTIMIZATION_LEVEL = 0;
				GCC_PRECOMPILE_PREFIX_HEADER = YES;
				GCC_PREPROCESSOR_DEFINITIONS = (
					"DEBUG=1",
					"$(inherited)",
				);
				GCC_SYMBOLS_PRIVATE_EXTERN = NO;
				GCC_VERSION = com.apple.compilers.llvm.clang.1_0;
				GCC_WARN_ABOUT_MISSING_PROTOTYPES = YES;
				NIMBUS_FEATURE_NAME = pagingscrollview;
				PRODUCT_NAME = "$(TARGET_NAME)";
				SKIP_INSTALL = YES;
			};
			name = Debug;
		};
		663B525E1445052800CC26DF /* Release */ = {
			isa = XCBuildConfiguration;
			buildSettings = {
				ALWAYS_SEARCH_USER_PATHS = NO;
				COPY_PHASE_STRIP = YES;
				DSTROOT = /tmp/NimbusPagingScrollView.dst;
				GCC_C_LANGUAGE_STANDARD = gnu99;
				GCC_PRECOMPILE_PREFIX_HEADER = YES;
				GCC_VERSION = com.apple.compilers.llvm.clang.1_0;
				GCC_WARN_ABOUT_MISSING_PROTOTYPES = YES;
				NIMBUS_FEATURE_NAME = pagingscrollview;
				PRODUCT_NAME = "$(TARGET_NAME)";
				SKIP_INSTALL = YES;
				VALIDATE_PRODUCT = YES;
			};
			name = Release;
		};
		663B52601445052800CC26DF /* Debug */ = {
			isa = XCBuildConfiguration;
			buildSettings = {
				ALWAYS_SEARCH_USER_PATHS = NO;
				ARCHS = "$(ARCHS_STANDARD_32_BIT)";
				COPY_PHASE_STRIP = NO;
				FRAMEWORK_SEARCH_PATHS = (
					"$(SDKROOT)/Developer/Library/Frameworks",
					"$(DEVELOPER_LIBRARY_DIR)/Frameworks",
				);
				GCC_C_LANGUAGE_STANDARD = gnu99;
				GCC_DYNAMIC_NO_PIC = NO;
				GCC_OPTIMIZATION_LEVEL = 0;
				GCC_PRECOMPILE_PREFIX_HEADER = YES;
				GCC_PREPROCESSOR_DEFINITIONS = (
					"DEBUG=1",
					"$(inherited)",
				);
				GCC_SYMBOLS_PRIVATE_EXTERN = NO;
				GCC_VERSION = com.apple.compilers.llvm.clang.1_0;
				GCC_WARN_ABOUT_MISSING_PROTOTYPES = YES;
				INFOPLIST_FILE = "pagingscrollview/unittests/NimbusPagingScrollViewTests-Info.plist";
				IPHONEOS_DEPLOYMENT_TARGET = 5.0;
				PRODUCT_NAME = "$(TARGET_NAME)";
				SDKROOT = iphoneos;
				WRAPPER_EXTENSION = octest;
			};
			name = Debug;
		};
		663B52611445052800CC26DF /* Release */ = {
			isa = XCBuildConfiguration;
			buildSettings = {
				ALWAYS_SEARCH_USER_PATHS = NO;
				ARCHS = "$(ARCHS_STANDARD_32_BIT)";
				COPY_PHASE_STRIP = YES;
				FRAMEWORK_SEARCH_PATHS = (
					"$(SDKROOT)/Developer/Library/Frameworks",
					"$(DEVELOPER_LIBRARY_DIR)/Frameworks",
				);
				GCC_C_LANGUAGE_STANDARD = gnu99;
				GCC_PRECOMPILE_PREFIX_HEADER = YES;
				GCC_VERSION = com.apple.compilers.llvm.clang.1_0;
				GCC_WARN_ABOUT_MISSING_PROTOTYPES = YES;
				INFOPLIST_FILE = "pagingscrollview/unittests/NimbusPagingScrollViewTests-Info.plist";
				IPHONEOS_DEPLOYMENT_TARGET = 5.0;
				PRODUCT_NAME = "$(TARGET_NAME)";
				SDKROOT = iphoneos;
				VALIDATE_PRODUCT = YES;
				WRAPPER_EXTENSION = octest;
			};
			name = Release;
		};
		6661BBEB13F1A3BC00D14F92 /* Debug */ = {
			isa = XCBuildConfiguration;
			buildSettings = {
				ALWAYS_SEARCH_USER_PATHS = NO;
<<<<<<< HEAD
				ARCHS = "$(ARCHS_STANDARD_32_BIT)";
				CLANG_ENABLE_OBJC_ARC = YES;
=======
>>>>>>> 782b8e17
				COPY_PHASE_STRIP = NO;
				DSTROOT = /tmp/NimbusModels.dst;
				GCC_C_LANGUAGE_STANDARD = gnu99;
				GCC_DYNAMIC_NO_PIC = NO;
				GCC_OPTIMIZATION_LEVEL = 0;
				GCC_PREPROCESSOR_DEFINITIONS = (
					"DEBUG=1",
					"$(inherited)",
				);
				GCC_SYMBOLS_PRIVATE_EXTERN = NO;
				GCC_VERSION = com.apple.compilers.llvm.clang.1_0;
				GCC_WARN_ABOUT_MISSING_PROTOTYPES = YES;
				NIMBUS_FEATURE_NAME = models;
				PRODUCT_NAME = "$(TARGET_NAME)";
				SKIP_INSTALL = YES;
			};
			name = Debug;
		};
		6661BBEC13F1A3BC00D14F92 /* Release */ = {
			isa = XCBuildConfiguration;
			buildSettings = {
				ALWAYS_SEARCH_USER_PATHS = NO;
<<<<<<< HEAD
				ARCHS = "$(ARCHS_STANDARD_32_BIT)";
				CLANG_ENABLE_OBJC_ARC = YES;
=======
>>>>>>> 782b8e17
				COPY_PHASE_STRIP = YES;
				DSTROOT = /tmp/NimbusModels.dst;
				GCC_C_LANGUAGE_STANDARD = gnu99;
				GCC_VERSION = com.apple.compilers.llvm.clang.1_0;
				GCC_WARN_ABOUT_MISSING_PROTOTYPES = YES;
				NIMBUS_FEATURE_NAME = models;
				PRODUCT_NAME = "$(TARGET_NAME)";
				SKIP_INSTALL = YES;
				VALIDATE_PRODUCT = YES;
			};
			name = Release;
		};
		6661BBEE13F1A3BC00D14F92 /* Debug */ = {
			isa = XCBuildConfiguration;
			buildSettings = {
				ALWAYS_SEARCH_USER_PATHS = NO;
				ARCHS = "$(ARCHS_STANDARD_32_BIT)";
				COPY_PHASE_STRIP = NO;
				FRAMEWORK_SEARCH_PATHS = (
					"$(SDKROOT)/Developer/Library/Frameworks",
					"$(DEVELOPER_LIBRARY_DIR)/Frameworks",
				);
				GCC_C_LANGUAGE_STANDARD = gnu99;
				GCC_DYNAMIC_NO_PIC = NO;
				GCC_OPTIMIZATION_LEVEL = 0;
				GCC_PREPROCESSOR_DEFINITIONS = (
					"DEBUG=1",
					"$(inherited)",
				);
				GCC_SYMBOLS_PRIVATE_EXTERN = NO;
				GCC_VERSION = com.apple.compilers.llvm.clang.1_0;
				GCC_WARN_ABOUT_MISSING_PROTOTYPES = YES;
				INFOPLIST_FILE = "models/unittests/NimbusModelsTests-Info.plist";
				IPHONEOS_DEPLOYMENT_TARGET = 5.0;
				PRODUCT_NAME = "$(TARGET_NAME)";
				SDKROOT = iphoneos;
				WRAPPER_EXTENSION = octest;
			};
			name = Debug;
		};
		6661BBEF13F1A3BC00D14F92 /* Release */ = {
			isa = XCBuildConfiguration;
			buildSettings = {
				ALWAYS_SEARCH_USER_PATHS = NO;
				ARCHS = "$(ARCHS_STANDARD_32_BIT)";
				COPY_PHASE_STRIP = YES;
				FRAMEWORK_SEARCH_PATHS = (
					"$(SDKROOT)/Developer/Library/Frameworks",
					"$(DEVELOPER_LIBRARY_DIR)/Frameworks",
				);
				GCC_C_LANGUAGE_STANDARD = gnu99;
				GCC_VERSION = com.apple.compilers.llvm.clang.1_0;
				GCC_WARN_ABOUT_MISSING_PROTOTYPES = YES;
				INFOPLIST_FILE = "models/unittests/NimbusModelsTests-Info.plist";
				IPHONEOS_DEPLOYMENT_TARGET = 5.0;
				PRODUCT_NAME = "$(TARGET_NAME)";
				SDKROOT = iphoneos;
				VALIDATE_PRODUCT = YES;
				WRAPPER_EXTENSION = octest;
			};
			name = Release;
		};
		6675724813E765BF0076F555 /* Debug */ = {
			isa = XCBuildConfiguration;
			buildSettings = {
				ALWAYS_SEARCH_USER_PATHS = NO;
<<<<<<< HEAD
				ARCHS = "$(ARCHS_STANDARD_32_BIT)";
				CLANG_ENABLE_OBJC_ARC = YES;
=======
>>>>>>> 782b8e17
				COPY_PHASE_STRIP = NO;
				DSTROOT = /tmp/NimbusOverview.dst;
				GCC_C_LANGUAGE_STANDARD = gnu99;
				GCC_DYNAMIC_NO_PIC = NO;
				GCC_OPTIMIZATION_LEVEL = 0;
				GCC_PREPROCESSOR_DEFINITIONS = (
					"DEBUG=1",
					"$(inherited)",
				);
				GCC_SYMBOLS_PRIVATE_EXTERN = NO;
				GCC_VERSION = com.apple.compilers.llvm.clang.1_0;
				GCC_WARN_ABOUT_MISSING_PROTOTYPES = YES;
				NIMBUS_FEATURE_NAME = overview;
				PRODUCT_NAME = "$(TARGET_NAME)";
				SKIP_INSTALL = YES;
			};
			name = Debug;
		};
		6675724913E765BF0076F555 /* Release */ = {
			isa = XCBuildConfiguration;
			buildSettings = {
				ALWAYS_SEARCH_USER_PATHS = NO;
<<<<<<< HEAD
				ARCHS = "$(ARCHS_STANDARD_32_BIT)";
				CLANG_ENABLE_OBJC_ARC = YES;
=======
>>>>>>> 782b8e17
				COPY_PHASE_STRIP = YES;
				DSTROOT = /tmp/NimbusOverview.dst;
				GCC_C_LANGUAGE_STANDARD = gnu99;
				GCC_VERSION = com.apple.compilers.llvm.clang.1_0;
				GCC_WARN_ABOUT_MISSING_PROTOTYPES = YES;
				NIMBUS_FEATURE_NAME = overview;
				PRODUCT_NAME = "$(TARGET_NAME)";
				SKIP_INSTALL = YES;
				VALIDATE_PRODUCT = YES;
			};
			name = Release;
		};
		6675724A13E765BF0076F555 /* Debug */ = {
			isa = XCBuildConfiguration;
			buildSettings = {
				ALWAYS_SEARCH_USER_PATHS = NO;
				ARCHS = "$(ARCHS_STANDARD_32_BIT)";
				COPY_PHASE_STRIP = NO;
				FRAMEWORK_SEARCH_PATHS = (
					"$(SDKROOT)/Developer/Library/Frameworks",
					"$(DEVELOPER_LIBRARY_DIR)/Frameworks",
				);
				GCC_C_LANGUAGE_STANDARD = gnu99;
				GCC_DYNAMIC_NO_PIC = NO;
				GCC_OPTIMIZATION_LEVEL = 0;
				GCC_PREPROCESSOR_DEFINITIONS = (
					"DEBUG=1",
					"$(inherited)",
				);
				GCC_SYMBOLS_PRIVATE_EXTERN = NO;
				GCC_VERSION = com.apple.compilers.llvm.clang.1_0;
				GCC_WARN_ABOUT_MISSING_PROTOTYPES = YES;
				INFOPLIST_FILE = "overview/unittests/NimbusOverviewTests-Info.plist";
				IPHONEOS_DEPLOYMENT_TARGET = 4.3;
				PRODUCT_NAME = "$(TARGET_NAME)";
				SDKROOT = iphoneos;
				WRAPPER_EXTENSION = octest;
			};
			name = Debug;
		};
		6675724B13E765BF0076F555 /* Release */ = {
			isa = XCBuildConfiguration;
			buildSettings = {
				ALWAYS_SEARCH_USER_PATHS = NO;
				ARCHS = "$(ARCHS_STANDARD_32_BIT)";
				COPY_PHASE_STRIP = YES;
				FRAMEWORK_SEARCH_PATHS = (
					"$(SDKROOT)/Developer/Library/Frameworks",
					"$(DEVELOPER_LIBRARY_DIR)/Frameworks",
				);
				GCC_C_LANGUAGE_STANDARD = gnu99;
				GCC_VERSION = com.apple.compilers.llvm.clang.1_0;
				GCC_WARN_ABOUT_MISSING_PROTOTYPES = YES;
				INFOPLIST_FILE = "overview/unittests/NimbusOverviewTests-Info.plist";
				IPHONEOS_DEPLOYMENT_TARGET = 4.3;
				PRODUCT_NAME = "$(TARGET_NAME)";
				SDKROOT = iphoneos;
				VALIDATE_PRODUCT = YES;
				WRAPPER_EXTENSION = octest;
			};
			name = Release;
		};
		6675729A13E769150076F555 /* Debug */ = {
			isa = XCBuildConfiguration;
			buildSettings = {
				ALWAYS_SEARCH_USER_PATHS = NO;
<<<<<<< HEAD
				ARCHS = "$(ARCHS_STANDARD_32_BIT)";
				CLANG_ENABLE_OBJC_ARC = YES;
=======
>>>>>>> 782b8e17
				COPY_PHASE_STRIP = NO;
				DSTROOT = /tmp/NimbusPhotos.dst;
				GCC_C_LANGUAGE_STANDARD = gnu99;
				GCC_DYNAMIC_NO_PIC = NO;
				GCC_OPTIMIZATION_LEVEL = 0;
				GCC_PREPROCESSOR_DEFINITIONS = (
					"DEBUG=1",
					"$(inherited)",
				);
				GCC_SYMBOLS_PRIVATE_EXTERN = NO;
				GCC_VERSION = com.apple.compilers.llvm.clang.1_0;
				GCC_WARN_ABOUT_MISSING_PROTOTYPES = YES;
				NIMBUS_FEATURE_NAME = photos;
				PRODUCT_NAME = "$(TARGET_NAME)";
				SKIP_INSTALL = YES;
			};
			name = Debug;
		};
		6675729B13E769150076F555 /* Release */ = {
			isa = XCBuildConfiguration;
			buildSettings = {
				ALWAYS_SEARCH_USER_PATHS = NO;
<<<<<<< HEAD
				ARCHS = "$(ARCHS_STANDARD_32_BIT)";
				CLANG_ENABLE_OBJC_ARC = YES;
=======
>>>>>>> 782b8e17
				COPY_PHASE_STRIP = YES;
				DSTROOT = /tmp/NimbusPhotos.dst;
				GCC_C_LANGUAGE_STANDARD = gnu99;
				GCC_VERSION = com.apple.compilers.llvm.clang.1_0;
				GCC_WARN_ABOUT_MISSING_PROTOTYPES = YES;
				NIMBUS_FEATURE_NAME = photos;
				PRODUCT_NAME = "$(TARGET_NAME)";
				SKIP_INSTALL = YES;
				VALIDATE_PRODUCT = YES;
			};
			name = Release;
		};
		6675729D13E769150076F555 /* Debug */ = {
			isa = XCBuildConfiguration;
			buildSettings = {
				ALWAYS_SEARCH_USER_PATHS = NO;
				ARCHS = "$(ARCHS_STANDARD_32_BIT)";
				COPY_PHASE_STRIP = NO;
				FRAMEWORK_SEARCH_PATHS = (
					"$(SDKROOT)/Developer/Library/Frameworks",
					"$(DEVELOPER_LIBRARY_DIR)/Frameworks",
				);
				GCC_C_LANGUAGE_STANDARD = gnu99;
				GCC_DYNAMIC_NO_PIC = NO;
				GCC_OPTIMIZATION_LEVEL = 0;
				GCC_PREPROCESSOR_DEFINITIONS = (
					"DEBUG=1",
					"$(inherited)",
				);
				GCC_SYMBOLS_PRIVATE_EXTERN = NO;
				GCC_VERSION = com.apple.compilers.llvm.clang.1_0;
				GCC_WARN_ABOUT_MISSING_PROTOTYPES = YES;
				INFOPLIST_FILE = "photos/unittests/NimbusPhotosTests-Info.plist";
				IPHONEOS_DEPLOYMENT_TARGET = 4.3;
				PRODUCT_NAME = "$(TARGET_NAME)";
				SDKROOT = iphoneos;
				WRAPPER_EXTENSION = octest;
			};
			name = Debug;
		};
		6675729E13E769150076F555 /* Release */ = {
			isa = XCBuildConfiguration;
			buildSettings = {
				ALWAYS_SEARCH_USER_PATHS = NO;
				ARCHS = "$(ARCHS_STANDARD_32_BIT)";
				COPY_PHASE_STRIP = YES;
				FRAMEWORK_SEARCH_PATHS = (
					"$(SDKROOT)/Developer/Library/Frameworks",
					"$(DEVELOPER_LIBRARY_DIR)/Frameworks",
				);
				GCC_C_LANGUAGE_STANDARD = gnu99;
				GCC_VERSION = com.apple.compilers.llvm.clang.1_0;
				GCC_WARN_ABOUT_MISSING_PROTOTYPES = YES;
				INFOPLIST_FILE = "photos/unittests/NimbusPhotosTests-Info.plist";
				IPHONEOS_DEPLOYMENT_TARGET = 4.3;
				PRODUCT_NAME = "$(TARGET_NAME)";
				SDKROOT = iphoneos;
				VALIDATE_PRODUCT = YES;
				WRAPPER_EXTENSION = octest;
			};
			name = Release;
		};
		667572DD13E76F460076F555 /* Debug */ = {
			isa = XCBuildConfiguration;
			buildSettings = {
				ALWAYS_SEARCH_USER_PATHS = NO;
<<<<<<< HEAD
				ARCHS = "$(ARCHS_STANDARD_32_BIT)";
				CLANG_ENABLE_OBJC_ARC = YES;
=======
>>>>>>> 782b8e17
				COPY_PHASE_STRIP = NO;
				DSTROOT = /tmp/NimbusProcessors.dst;
				GCC_C_LANGUAGE_STANDARD = gnu99;
				GCC_DYNAMIC_NO_PIC = NO;
				GCC_OPTIMIZATION_LEVEL = 0;
				GCC_PREPROCESSOR_DEFINITIONS = (
					"DEBUG=1",
					"$(inherited)",
				);
				GCC_SYMBOLS_PRIVATE_EXTERN = NO;
				GCC_VERSION = com.apple.compilers.llvm.clang.1_0;
				GCC_WARN_ABOUT_MISSING_PROTOTYPES = YES;
				NIMBUS_FEATURE_NAME = operations;
				PRODUCT_NAME = "$(TARGET_NAME)";
				SKIP_INSTALL = YES;
			};
			name = Debug;
		};
		667572DE13E76F460076F555 /* Release */ = {
			isa = XCBuildConfiguration;
			buildSettings = {
				ALWAYS_SEARCH_USER_PATHS = NO;
<<<<<<< HEAD
				ARCHS = "$(ARCHS_STANDARD_32_BIT)";
				CLANG_ENABLE_OBJC_ARC = YES;
=======
>>>>>>> 782b8e17
				COPY_PHASE_STRIP = YES;
				DSTROOT = /tmp/NimbusProcessors.dst;
				GCC_C_LANGUAGE_STANDARD = gnu99;
				GCC_VERSION = com.apple.compilers.llvm.clang.1_0;
				GCC_WARN_ABOUT_MISSING_PROTOTYPES = YES;
				NIMBUS_FEATURE_NAME = operations;
				PRODUCT_NAME = "$(TARGET_NAME)";
				SKIP_INSTALL = YES;
				VALIDATE_PRODUCT = YES;
			};
			name = Release;
		};
		667572E013E76F460076F555 /* Debug */ = {
			isa = XCBuildConfiguration;
			buildSettings = {
				ALWAYS_SEARCH_USER_PATHS = NO;
				ARCHS = "$(ARCHS_STANDARD_32_BIT)";
				COPY_PHASE_STRIP = NO;
				FRAMEWORK_SEARCH_PATHS = (
					"$(SDKROOT)/Developer/Library/Frameworks",
					"$(DEVELOPER_LIBRARY_DIR)/Frameworks",
				);
				GCC_C_LANGUAGE_STANDARD = gnu99;
				GCC_DYNAMIC_NO_PIC = NO;
				GCC_OPTIMIZATION_LEVEL = 0;
				GCC_PREPROCESSOR_DEFINITIONS = (
					"DEBUG=1",
					"$(inherited)",
				);
				GCC_SYMBOLS_PRIVATE_EXTERN = NO;
				GCC_VERSION = com.apple.compilers.llvm.clang.1_0;
				GCC_WARN_ABOUT_MISSING_PROTOTYPES = YES;
				INFOPLIST_FILE = "processors/unittests/NimbusProcessorsTests-Info.plist";
				IPHONEOS_DEPLOYMENT_TARGET = 4.3;
				PRODUCT_NAME = "$(TARGET_NAME)";
				SDKROOT = iphoneos;
				WRAPPER_EXTENSION = octest;
			};
			name = Debug;
		};
		667572E113E76F460076F555 /* Release */ = {
			isa = XCBuildConfiguration;
			buildSettings = {
				ALWAYS_SEARCH_USER_PATHS = NO;
				ARCHS = "$(ARCHS_STANDARD_32_BIT)";
				COPY_PHASE_STRIP = YES;
				FRAMEWORK_SEARCH_PATHS = (
					"$(SDKROOT)/Developer/Library/Frameworks",
					"$(DEVELOPER_LIBRARY_DIR)/Frameworks",
				);
				GCC_C_LANGUAGE_STANDARD = gnu99;
				GCC_VERSION = com.apple.compilers.llvm.clang.1_0;
				GCC_WARN_ABOUT_MISSING_PROTOTYPES = YES;
				INFOPLIST_FILE = "processors/unittests/NimbusProcessorsTests-Info.plist";
				IPHONEOS_DEPLOYMENT_TARGET = 4.3;
				PRODUCT_NAME = "$(TARGET_NAME)";
				SDKROOT = iphoneos;
				VALIDATE_PRODUCT = YES;
				WRAPPER_EXTENSION = octest;
			};
			name = Release;
		};
		6675733213E771380076F555 /* Debug */ = {
			isa = XCBuildConfiguration;
			buildSettings = {
				ALWAYS_SEARCH_USER_PATHS = NO;
<<<<<<< HEAD
				ARCHS = "$(ARCHS_STANDARD_32_BIT)";
				CLANG_ENABLE_OBJC_ARC = YES;
=======
>>>>>>> 782b8e17
				COPY_PHASE_STRIP = NO;
				DSTROOT = /tmp/NimbusInterapp.dst;
				GCC_C_LANGUAGE_STANDARD = gnu99;
				GCC_DYNAMIC_NO_PIC = NO;
				GCC_OPTIMIZATION_LEVEL = 0;
				GCC_PREPROCESSOR_DEFINITIONS = (
					"DEBUG=1",
					"$(inherited)",
				);
				GCC_SYMBOLS_PRIVATE_EXTERN = NO;
				GCC_VERSION = com.apple.compilers.llvm.clang.1_0;
				GCC_WARN_ABOUT_MISSING_PROTOTYPES = YES;
				NIMBUS_FEATURE_NAME = interapp;
				PRODUCT_NAME = "$(TARGET_NAME)";
				SKIP_INSTALL = YES;
			};
			name = Debug;
		};
		6675733313E771380076F555 /* Release */ = {
			isa = XCBuildConfiguration;
			buildSettings = {
				ALWAYS_SEARCH_USER_PATHS = NO;
<<<<<<< HEAD
				ARCHS = "$(ARCHS_STANDARD_32_BIT)";
				CLANG_ENABLE_OBJC_ARC = YES;
=======
>>>>>>> 782b8e17
				COPY_PHASE_STRIP = YES;
				DSTROOT = /tmp/NimbusInterapp.dst;
				GCC_C_LANGUAGE_STANDARD = gnu99;
				GCC_VERSION = com.apple.compilers.llvm.clang.1_0;
				GCC_WARN_ABOUT_MISSING_PROTOTYPES = YES;
				NIMBUS_FEATURE_NAME = interapp;
				PRODUCT_NAME = "$(TARGET_NAME)";
				SKIP_INSTALL = YES;
				VALIDATE_PRODUCT = YES;
			};
			name = Release;
		};
		6675733513E771380076F555 /* Debug */ = {
			isa = XCBuildConfiguration;
			buildSettings = {
				ALWAYS_SEARCH_USER_PATHS = NO;
				ARCHS = "$(ARCHS_STANDARD_32_BIT)";
				COPY_PHASE_STRIP = NO;
				FRAMEWORK_SEARCH_PATHS = (
					"$(SDKROOT)/Developer/Library/Frameworks",
					"$(DEVELOPER_LIBRARY_DIR)/Frameworks",
				);
				GCC_C_LANGUAGE_STANDARD = gnu99;
				GCC_DYNAMIC_NO_PIC = NO;
				GCC_OPTIMIZATION_LEVEL = 0;
				GCC_PREPROCESSOR_DEFINITIONS = (
					"DEBUG=1",
					"$(inherited)",
				);
				GCC_SYMBOLS_PRIVATE_EXTERN = NO;
				GCC_VERSION = com.apple.compilers.llvm.clang.1_0;
				GCC_WARN_ABOUT_MISSING_PROTOTYPES = YES;
				INFOPLIST_FILE = "interapp/unittests/NimbusInterappTests-Info.plist";
				IPHONEOS_DEPLOYMENT_TARGET = 4.3;
				PRODUCT_NAME = "$(TARGET_NAME)";
				SDKROOT = iphoneos;
				WRAPPER_EXTENSION = octest;
			};
			name = Debug;
		};
		6675733613E771380076F555 /* Release */ = {
			isa = XCBuildConfiguration;
			buildSettings = {
				ALWAYS_SEARCH_USER_PATHS = NO;
				ARCHS = "$(ARCHS_STANDARD_32_BIT)";
				COPY_PHASE_STRIP = YES;
				FRAMEWORK_SEARCH_PATHS = (
					"$(SDKROOT)/Developer/Library/Frameworks",
					"$(DEVELOPER_LIBRARY_DIR)/Frameworks",
				);
				GCC_C_LANGUAGE_STANDARD = gnu99;
				GCC_VERSION = com.apple.compilers.llvm.clang.1_0;
				GCC_WARN_ABOUT_MISSING_PROTOTYPES = YES;
				INFOPLIST_FILE = "interapp/unittests/NimbusInterappTests-Info.plist";
				IPHONEOS_DEPLOYMENT_TARGET = 4.3;
				PRODUCT_NAME = "$(TARGET_NAME)";
				SDKROOT = iphoneos;
				VALIDATE_PRODUCT = YES;
				WRAPPER_EXTENSION = octest;
			};
			name = Release;
		};
		66832C9F143D649D003E413C /* Debug */ = {
			isa = XCBuildConfiguration;
			buildSettings = {
				ALWAYS_SEARCH_USER_PATHS = NO;
				ARCHS = "$(ARCHS_STANDARD_64_BIT)";
				COPY_PHASE_STRIP = NO;
				DEBUGGING_SYMBOLS = YES;
				GCC_C_LANGUAGE_STANDARD = gnu99;
				GCC_DYNAMIC_NO_PIC = NO;
				GCC_ENABLE_OBJC_EXCEPTIONS = YES;
				GCC_GENERATE_DEBUGGING_SYMBOLS = YES;
				GCC_OPTIMIZATION_LEVEL = 0;
				GCC_PREPROCESSOR_DEFINITIONS = (
					"DEBUG=1",
					"$(inherited)",
				);
				GCC_SYMBOLS_PRIVATE_EXTERN = NO;
				GCC_VERSION = com.apple.compilers.llvm.clang.1_0;
				GCC_WARN_ABOUT_MISSING_PROTOTYPES = YES;
				MACOSX_DEPLOYMENT_TARGET = 10.7;
				ONLY_ACTIVE_ARCH = YES;
				OTHER_CFLAGS = "";
				OTHER_LDFLAGS = "";
				PRODUCT_NAME = "$(TARGET_NAME)";
				SDKROOT = macosx;
			};
			name = Debug;
		};
		66832CA0143D649D003E413C /* Release */ = {
			isa = XCBuildConfiguration;
			buildSettings = {
				ALWAYS_SEARCH_USER_PATHS = NO;
				ARCHS = "$(ARCHS_STANDARD_64_BIT)";
				COPY_PHASE_STRIP = YES;
				DEBUG_INFORMATION_FORMAT = "dwarf-with-dsym";
				GCC_C_LANGUAGE_STANDARD = gnu99;
				GCC_ENABLE_OBJC_EXCEPTIONS = YES;
				GCC_VERSION = com.apple.compilers.llvm.clang.1_0;
				GCC_WARN_ABOUT_MISSING_PROTOTYPES = YES;
				MACOSX_DEPLOYMENT_TARGET = 10.7;
				OTHER_CFLAGS = "";
				OTHER_LDFLAGS = "";
				PRODUCT_NAME = "$(TARGET_NAME)";
				SDKROOT = macosx;
			};
			name = Release;
		};
		66A03C0313E6E84800B514F3 /* Debug */ = {
			isa = XCBuildConfiguration;
			buildSettings = {
<<<<<<< HEAD
				CLANG_ENABLE_OBJC_ARC = YES;
=======
				ARCHS = "$(ARCHS_STANDARD_32_BIT)";
>>>>>>> 782b8e17
				GCC_PRECOMPILE_PREFIX_HEADER = YES;
				GCC_PREFIX_HEADER = Nimbus_Prefix.pch;
				GCC_WARN_64_TO_32_BIT_CONVERSION = YES;
				GCC_WARN_ABOUT_RETURN_TYPE = YES;
				GCC_WARN_EFFECTIVE_CPLUSPLUS_VIOLATIONS = YES;
				GCC_WARN_SHADOW = YES;
				GCC_WARN_UNUSED_VARIABLE = YES;
				IPHONEOS_DEPLOYMENT_TARGET = 4.0;
				RUN_CLANG_STATIC_ANALYZER = YES;
				SDKROOT = iphoneos;
				TEST_AFTER_BUILD = NO;
			};
			name = Debug;
		};
		66A03C0413E6E84800B514F3 /* Release */ = {
			isa = XCBuildConfiguration;
			buildSettings = {
<<<<<<< HEAD
				CLANG_ENABLE_OBJC_ARC = YES;
=======
				ARCHS = "$(ARCHS_STANDARD_32_BIT)";
>>>>>>> 782b8e17
				GCC_PRECOMPILE_PREFIX_HEADER = YES;
				GCC_PREFIX_HEADER = Nimbus_Prefix.pch;
				GCC_WARN_64_TO_32_BIT_CONVERSION = YES;
				GCC_WARN_ABOUT_RETURN_TYPE = YES;
				GCC_WARN_EFFECTIVE_CPLUSPLUS_VIOLATIONS = YES;
				GCC_WARN_SHADOW = YES;
				GCC_WARN_UNUSED_VARIABLE = YES;
				IPHONEOS_DEPLOYMENT_TARGET = 4.0;
				RUN_CLANG_STATIC_ANALYZER = YES;
				SDKROOT = iphoneos;
				TEST_AFTER_BUILD = NO;
			};
			name = Release;
		};
		66A03C2F13E6E85E00B514F3 /* Debug */ = {
			isa = XCBuildConfiguration;
			buildSettings = {
				ALWAYS_SEARCH_USER_PATHS = NO;
<<<<<<< HEAD
				ARCHS = "$(ARCHS_STANDARD_32_BIT)";
				CLANG_ENABLE_OBJC_ARC = YES;
=======
>>>>>>> 782b8e17
				COPY_PHASE_STRIP = NO;
				DSTROOT = /tmp/NimbusCore.dst;
				GCC_C_LANGUAGE_STANDARD = gnu99;
				GCC_DYNAMIC_NO_PIC = NO;
				GCC_OPTIMIZATION_LEVEL = 0;
				GCC_PREPROCESSOR_DEFINITIONS = (
					"DEBUG=1",
					"$(inherited)",
				);
				GCC_SYMBOLS_PRIVATE_EXTERN = NO;
				GCC_VERSION = com.apple.compilers.llvm.clang.1_0;
				GCC_WARN_ABOUT_MISSING_PROTOTYPES = YES;
				GCC_WARN_ABOUT_RETURN_TYPE = YES;
				GCC_WARN_UNUSED_VARIABLE = YES;
				NIMBUS_FEATURE_NAME = core;
				PRODUCT_NAME = "$(TARGET_NAME)";
				SKIP_INSTALL = YES;
			};
			name = Debug;
		};
		66A03C3013E6E85E00B514F3 /* Release */ = {
			isa = XCBuildConfiguration;
			buildSettings = {
				ALWAYS_SEARCH_USER_PATHS = NO;
<<<<<<< HEAD
				ARCHS = "$(ARCHS_STANDARD_32_BIT)";
				CLANG_ENABLE_OBJC_ARC = YES;
=======
>>>>>>> 782b8e17
				COPY_PHASE_STRIP = YES;
				DSTROOT = /tmp/NimbusCore.dst;
				GCC_C_LANGUAGE_STANDARD = gnu99;
				GCC_VERSION = com.apple.compilers.llvm.clang.1_0;
				GCC_WARN_ABOUT_MISSING_PROTOTYPES = YES;
				GCC_WARN_ABOUT_RETURN_TYPE = YES;
				GCC_WARN_UNUSED_VARIABLE = YES;
				NIMBUS_FEATURE_NAME = core;
				PRODUCT_NAME = "$(TARGET_NAME)";
				SKIP_INSTALL = YES;
				VALIDATE_PRODUCT = YES;
			};
			name = Release;
		};
		66A03C3213E6E85E00B514F3 /* Debug */ = {
			isa = XCBuildConfiguration;
			buildSettings = {
				ALWAYS_SEARCH_USER_PATHS = NO;
				ARCHS = "$(ARCHS_STANDARD_32_BIT)";
				COPY_PHASE_STRIP = NO;
				FRAMEWORK_SEARCH_PATHS = (
					"$(SDKROOT)/Developer/Library/Frameworks",
					"$(DEVELOPER_LIBRARY_DIR)/Frameworks",
				);
				GCC_C_LANGUAGE_STANDARD = gnu99;
				GCC_DYNAMIC_NO_PIC = NO;
				GCC_OPTIMIZATION_LEVEL = 0;
				GCC_PREPROCESSOR_DEFINITIONS = (
					"DEBUG=1",
					"$(inherited)",
				);
				GCC_SYMBOLS_PRIVATE_EXTERN = NO;
				GCC_VERSION = com.apple.compilers.llvm.clang.1_0;
				GCC_WARN_ABOUT_MISSING_PROTOTYPES = YES;
				GCC_WARN_ABOUT_RETURN_TYPE = YES;
				GCC_WARN_UNUSED_VARIABLE = YES;
				INFOPLIST_FILE = "core/unittests/NimbusCoreTests-Info.plist";
				IPHONEOS_DEPLOYMENT_TARGET = 4.3;
				OTHER_LDFLAGS = "-ObjC";
				PRODUCT_NAME = "$(TARGET_NAME)";
				SDKROOT = iphoneos;
				WRAPPER_EXTENSION = octest;
			};
			name = Debug;
		};
		66A03C3313E6E85E00B514F3 /* Release */ = {
			isa = XCBuildConfiguration;
			buildSettings = {
				ALWAYS_SEARCH_USER_PATHS = NO;
				ARCHS = "$(ARCHS_STANDARD_32_BIT)";
				COPY_PHASE_STRIP = YES;
				FRAMEWORK_SEARCH_PATHS = (
					"$(SDKROOT)/Developer/Library/Frameworks",
					"$(DEVELOPER_LIBRARY_DIR)/Frameworks",
				);
				GCC_C_LANGUAGE_STANDARD = gnu99;
				GCC_VERSION = com.apple.compilers.llvm.clang.1_0;
				GCC_WARN_ABOUT_MISSING_PROTOTYPES = YES;
				GCC_WARN_ABOUT_RETURN_TYPE = YES;
				GCC_WARN_UNUSED_VARIABLE = YES;
				INFOPLIST_FILE = "core/unittests/NimbusCoreTests-Info.plist";
				IPHONEOS_DEPLOYMENT_TARGET = 4.3;
				OTHER_LDFLAGS = "-ObjC";
				PRODUCT_NAME = "$(TARGET_NAME)";
				SDKROOT = iphoneos;
				VALIDATE_PRODUCT = YES;
				WRAPPER_EXTENSION = octest;
			};
			name = Release;
		};
		66A03CDF13E6F0EE00B514F3 /* Debug */ = {
			isa = XCBuildConfiguration;
			buildSettings = {
				ALWAYS_SEARCH_USER_PATHS = NO;
<<<<<<< HEAD
				ARCHS = "$(ARCHS_STANDARD_32_BIT)";
				CLANG_ENABLE_OBJC_ARC = YES;
=======
>>>>>>> 782b8e17
				COPY_PHASE_STRIP = NO;
				DSTROOT = /tmp/NimbusLauncher.dst;
				GCC_C_LANGUAGE_STANDARD = gnu99;
				GCC_DYNAMIC_NO_PIC = NO;
				GCC_OPTIMIZATION_LEVEL = 0;
				GCC_PREPROCESSOR_DEFINITIONS = (
					"DEBUG=1",
					"$(inherited)",
				);
				GCC_SYMBOLS_PRIVATE_EXTERN = NO;
				GCC_VERSION = com.apple.compilers.llvm.clang.1_0;
				GCC_WARN_ABOUT_MISSING_PROTOTYPES = YES;
				NIMBUS_FEATURE_NAME = launcher;
				PRODUCT_NAME = "$(TARGET_NAME)";
				SKIP_INSTALL = YES;
			};
			name = Debug;
		};
		66A03CE013E6F0EE00B514F3 /* Release */ = {
			isa = XCBuildConfiguration;
			buildSettings = {
				ALWAYS_SEARCH_USER_PATHS = NO;
<<<<<<< HEAD
				ARCHS = "$(ARCHS_STANDARD_32_BIT)";
				CLANG_ENABLE_OBJC_ARC = YES;
=======
>>>>>>> 782b8e17
				COPY_PHASE_STRIP = YES;
				DSTROOT = /tmp/NimbusLauncher.dst;
				GCC_C_LANGUAGE_STANDARD = gnu99;
				GCC_VERSION = com.apple.compilers.llvm.clang.1_0;
				GCC_WARN_ABOUT_MISSING_PROTOTYPES = YES;
				NIMBUS_FEATURE_NAME = launcher;
				PRODUCT_NAME = "$(TARGET_NAME)";
				SKIP_INSTALL = YES;
				VALIDATE_PRODUCT = YES;
			};
			name = Release;
		};
		66A03CE213E6F0EE00B514F3 /* Debug */ = {
			isa = XCBuildConfiguration;
			buildSettings = {
				ALWAYS_SEARCH_USER_PATHS = NO;
				ARCHS = "$(ARCHS_STANDARD_32_BIT)";
				COPY_PHASE_STRIP = NO;
				FRAMEWORK_SEARCH_PATHS = (
					"$(SDKROOT)/Developer/Library/Frameworks",
					"$(DEVELOPER_LIBRARY_DIR)/Frameworks",
				);
				GCC_C_LANGUAGE_STANDARD = gnu99;
				GCC_DYNAMIC_NO_PIC = NO;
				GCC_OPTIMIZATION_LEVEL = 0;
				GCC_PREPROCESSOR_DEFINITIONS = (
					"DEBUG=1",
					"$(inherited)",
				);
				GCC_SYMBOLS_PRIVATE_EXTERN = NO;
				GCC_VERSION = com.apple.compilers.llvm.clang.1_0;
				GCC_WARN_ABOUT_MISSING_PROTOTYPES = YES;
				INFOPLIST_FILE = "launcher/unittests/NimbusLauncherTests-Info.plist";
				IPHONEOS_DEPLOYMENT_TARGET = 4.3;
				PRODUCT_NAME = "$(TARGET_NAME)";
				SDKROOT = iphoneos;
				WRAPPER_EXTENSION = octest;
			};
			name = Debug;
		};
		66A03CE313E6F0EE00B514F3 /* Release */ = {
			isa = XCBuildConfiguration;
			buildSettings = {
				ALWAYS_SEARCH_USER_PATHS = NO;
				ARCHS = "$(ARCHS_STANDARD_32_BIT)";
				COPY_PHASE_STRIP = YES;
				FRAMEWORK_SEARCH_PATHS = (
					"$(SDKROOT)/Developer/Library/Frameworks",
					"$(DEVELOPER_LIBRARY_DIR)/Frameworks",
				);
				GCC_C_LANGUAGE_STANDARD = gnu99;
				GCC_VERSION = com.apple.compilers.llvm.clang.1_0;
				GCC_WARN_ABOUT_MISSING_PROTOTYPES = YES;
				INFOPLIST_FILE = "launcher/unittests/NimbusLauncherTests-Info.plist";
				IPHONEOS_DEPLOYMENT_TARGET = 4.3;
				PRODUCT_NAME = "$(TARGET_NAME)";
				SDKROOT = iphoneos;
				VALIDATE_PRODUCT = YES;
				WRAPPER_EXTENSION = octest;
			};
			name = Release;
		};
		66A03CF913E6F15300B514F3 /* Debug */ = {
			isa = XCBuildConfiguration;
			buildSettings = {
				PRODUCT_NAME = "$(TARGET_NAME)";
			};
			name = Debug;
		};
		66A03CFA13E6F15300B514F3 /* Release */ = {
			isa = XCBuildConfiguration;
			buildSettings = {
				PRODUCT_NAME = "$(TARGET_NAME)";
			};
			name = Release;
		};
		66A03D4713E6F97600B514F3 /* Debug */ = {
			isa = XCBuildConfiguration;
			buildSettings = {
				ALWAYS_SEARCH_USER_PATHS = NO;
<<<<<<< HEAD
				ARCHS = "$(ARCHS_STANDARD_32_BIT)";
				CLANG_ENABLE_OBJC_ARC = YES;
=======
>>>>>>> 782b8e17
				COPY_PHASE_STRIP = NO;
				DSTROOT = /tmp/NimbusNetworkImage.dst;
				GCC_C_LANGUAGE_STANDARD = gnu99;
				GCC_DYNAMIC_NO_PIC = NO;
				GCC_OPTIMIZATION_LEVEL = 0;
				GCC_PREPROCESSOR_DEFINITIONS = (
					"DEBUG=1",
					"$(inherited)",
				);
				GCC_SYMBOLS_PRIVATE_EXTERN = NO;
				GCC_VERSION = com.apple.compilers.llvm.clang.1_0;
				GCC_WARN_ABOUT_MISSING_PROTOTYPES = YES;
				NIMBUS_FEATURE_NAME = networkimage;
				PRODUCT_NAME = "$(TARGET_NAME)";
				SKIP_INSTALL = YES;
			};
			name = Debug;
		};
		66A03D4813E6F97600B514F3 /* Release */ = {
			isa = XCBuildConfiguration;
			buildSettings = {
				ALWAYS_SEARCH_USER_PATHS = NO;
<<<<<<< HEAD
				ARCHS = "$(ARCHS_STANDARD_32_BIT)";
				CLANG_ENABLE_OBJC_ARC = YES;
=======
>>>>>>> 782b8e17
				COPY_PHASE_STRIP = YES;
				DSTROOT = /tmp/NimbusNetworkImage.dst;
				GCC_C_LANGUAGE_STANDARD = gnu99;
				GCC_VERSION = com.apple.compilers.llvm.clang.1_0;
				GCC_WARN_ABOUT_MISSING_PROTOTYPES = YES;
				NIMBUS_FEATURE_NAME = networkimage;
				PRODUCT_NAME = "$(TARGET_NAME)";
				SKIP_INSTALL = YES;
				VALIDATE_PRODUCT = YES;
			};
			name = Release;
		};
		66A03D4A13E6F97600B514F3 /* Debug */ = {
			isa = XCBuildConfiguration;
			buildSettings = {
				ALWAYS_SEARCH_USER_PATHS = NO;
				ARCHS = "$(ARCHS_STANDARD_32_BIT)";
				COPY_PHASE_STRIP = NO;
				FRAMEWORK_SEARCH_PATHS = (
					"$(SDKROOT)/Developer/Library/Frameworks",
					"$(DEVELOPER_LIBRARY_DIR)/Frameworks",
				);
				GCC_C_LANGUAGE_STANDARD = gnu99;
				GCC_DYNAMIC_NO_PIC = NO;
				GCC_OPTIMIZATION_LEVEL = 0;
				GCC_PREPROCESSOR_DEFINITIONS = (
					"DEBUG=1",
					"$(inherited)",
				);
				GCC_SYMBOLS_PRIVATE_EXTERN = NO;
				GCC_VERSION = com.apple.compilers.llvm.clang.1_0;
				GCC_WARN_ABOUT_MISSING_PROTOTYPES = YES;
				INFOPLIST_FILE = "networkimage/unittests/NimbusNetworkImageTests-Info.plist";
				IPHONEOS_DEPLOYMENT_TARGET = 4.3;
				PRODUCT_NAME = "$(TARGET_NAME)";
				SDKROOT = iphoneos;
				WRAPPER_EXTENSION = octest;
			};
			name = Debug;
		};
		66A03D4B13E6F97600B514F3 /* Release */ = {
			isa = XCBuildConfiguration;
			buildSettings = {
				ALWAYS_SEARCH_USER_PATHS = NO;
				ARCHS = "$(ARCHS_STANDARD_32_BIT)";
				COPY_PHASE_STRIP = YES;
				FRAMEWORK_SEARCH_PATHS = (
					"$(SDKROOT)/Developer/Library/Frameworks",
					"$(DEVELOPER_LIBRARY_DIR)/Frameworks",
				);
				GCC_C_LANGUAGE_STANDARD = gnu99;
				GCC_VERSION = com.apple.compilers.llvm.clang.1_0;
				GCC_WARN_ABOUT_MISSING_PROTOTYPES = YES;
				INFOPLIST_FILE = "networkimage/unittests/NimbusNetworkImageTests-Info.plist";
				IPHONEOS_DEPLOYMENT_TARGET = 4.3;
				PRODUCT_NAME = "$(TARGET_NAME)";
				SDKROOT = iphoneos;
				VALIDATE_PRODUCT = YES;
				WRAPPER_EXTENSION = octest;
			};
			name = Release;
		};
		66A0B0B614BD1069003FA413 /* Debug */ = {
			isa = XCBuildConfiguration;
			buildSettings = {
				ALWAYS_SEARCH_USER_PATHS = NO;
				COPY_PHASE_STRIP = NO;
				DSTROOT = /tmp/NimbusNetworkControllers.dst;
				GCC_C_LANGUAGE_STANDARD = gnu99;
				GCC_DYNAMIC_NO_PIC = NO;
				GCC_OPTIMIZATION_LEVEL = 0;
				GCC_PRECOMPILE_PREFIX_HEADER = YES;
				GCC_PREPROCESSOR_DEFINITIONS = (
					"DEBUG=1",
					"$(inherited)",
				);
				GCC_SYMBOLS_PRIVATE_EXTERN = NO;
				GCC_VERSION = com.apple.compilers.llvm.clang.1_0;
				GCC_WARN_ABOUT_MISSING_PROTOTYPES = YES;
				NIMBUS_FEATURE_NAME = networkcontrollers;
				PRODUCT_NAME = "$(TARGET_NAME)";
				SKIP_INSTALL = YES;
			};
			name = Debug;
		};
		66A0B0B714BD1069003FA413 /* Release */ = {
			isa = XCBuildConfiguration;
			buildSettings = {
				ALWAYS_SEARCH_USER_PATHS = NO;
				COPY_PHASE_STRIP = YES;
				DSTROOT = /tmp/NimbusNetworkControllers.dst;
				GCC_C_LANGUAGE_STANDARD = gnu99;
				GCC_PRECOMPILE_PREFIX_HEADER = YES;
				GCC_VERSION = com.apple.compilers.llvm.clang.1_0;
				GCC_WARN_ABOUT_MISSING_PROTOTYPES = YES;
				NIMBUS_FEATURE_NAME = networkcontrollers;
				PRODUCT_NAME = "$(TARGET_NAME)";
				SKIP_INSTALL = YES;
				VALIDATE_PRODUCT = YES;
			};
			name = Release;
		};
		66A0B0B814BD1069003FA413 /* Debug */ = {
			isa = XCBuildConfiguration;
			buildSettings = {
				ALWAYS_SEARCH_USER_PATHS = NO;
				COPY_PHASE_STRIP = NO;
				FRAMEWORK_SEARCH_PATHS = (
					"$(SDKROOT)/Developer/Library/Frameworks",
					"$(DEVELOPER_LIBRARY_DIR)/Frameworks",
				);
				GCC_C_LANGUAGE_STANDARD = gnu99;
				GCC_DYNAMIC_NO_PIC = NO;
				GCC_OPTIMIZATION_LEVEL = 0;
				GCC_PREPROCESSOR_DEFINITIONS = (
					"DEBUG=1",
					"$(inherited)",
				);
				GCC_SYMBOLS_PRIVATE_EXTERN = NO;
				GCC_VERSION = com.apple.compilers.llvm.clang.1_0;
				GCC_WARN_ABOUT_MISSING_PROTOTYPES = YES;
				INFOPLIST_FILE = "NetworkControllersTests/NetworkControllersTests-Info.plist";
				PRODUCT_NAME = "$(TARGET_NAME)";
				WRAPPER_EXTENSION = octest;
			};
			name = Debug;
		};
		66A0B0B914BD1069003FA413 /* Release */ = {
			isa = XCBuildConfiguration;
			buildSettings = {
				ALWAYS_SEARCH_USER_PATHS = NO;
				COPY_PHASE_STRIP = YES;
				FRAMEWORK_SEARCH_PATHS = (
					"$(SDKROOT)/Developer/Library/Frameworks",
					"$(DEVELOPER_LIBRARY_DIR)/Frameworks",
				);
				GCC_C_LANGUAGE_STANDARD = gnu99;
				GCC_VERSION = com.apple.compilers.llvm.clang.1_0;
				GCC_WARN_ABOUT_MISSING_PROTOTYPES = YES;
				INFOPLIST_FILE = "NetworkControllersTests/NetworkControllersTests-Info.plist";
				PRODUCT_NAME = "$(TARGET_NAME)";
				VALIDATE_PRODUCT = YES;
				WRAPPER_EXTENSION = octest;
			};
			name = Release;
		};
		66C3A6BF143D61140048542F /* Debug */ = {
			isa = XCBuildConfiguration;
			buildSettings = {
				ALWAYS_SEARCH_USER_PATHS = NO;
				COPY_PHASE_STRIP = NO;
				DSTROOT = /tmp/NimbusCss.dst;
				GCC_C_LANGUAGE_STANDARD = gnu99;
				GCC_DYNAMIC_NO_PIC = NO;
				GCC_OPTIMIZATION_LEVEL = 0;
				GCC_PREPROCESSOR_DEFINITIONS = (
					"DEBUG=1",
					"$(inherited)",
				);
				GCC_SYMBOLS_PRIVATE_EXTERN = NO;
				GCC_VERSION = com.apple.compilers.llvm.clang.1_0;
				GCC_WARN_ABOUT_MISSING_PROTOTYPES = YES;
				NIMBUS_FEATURE_NAME = css;
				PRODUCT_NAME = "$(TARGET_NAME)";
				SKIP_INSTALL = YES;
			};
			name = Debug;
		};
		66C3A6C0143D61140048542F /* Release */ = {
			isa = XCBuildConfiguration;
			buildSettings = {
				ALWAYS_SEARCH_USER_PATHS = NO;
				COPY_PHASE_STRIP = YES;
				DSTROOT = /tmp/NimbusCss.dst;
				GCC_C_LANGUAGE_STANDARD = gnu99;
				GCC_VERSION = com.apple.compilers.llvm.clang.1_0;
				GCC_WARN_ABOUT_MISSING_PROTOTYPES = YES;
				NIMBUS_FEATURE_NAME = css;
				PRODUCT_NAME = "$(TARGET_NAME)";
				SKIP_INSTALL = YES;
				VALIDATE_PRODUCT = YES;
			};
			name = Release;
		};
		66C3A6C2143D61140048542F /* Debug */ = {
			isa = XCBuildConfiguration;
			buildSettings = {
				ALWAYS_SEARCH_USER_PATHS = NO;
				ARCHS = "$(ARCHS_STANDARD_32_BIT)";
				COPY_PHASE_STRIP = NO;
				FRAMEWORK_SEARCH_PATHS = (
					"$(SDKROOT)/Developer/Library/Frameworks",
					"$(DEVELOPER_LIBRARY_DIR)/Frameworks",
				);
				GCC_C_LANGUAGE_STANDARD = gnu99;
				GCC_DYNAMIC_NO_PIC = NO;
				GCC_OPTIMIZATION_LEVEL = 0;
				GCC_PRECOMPILE_PREFIX_HEADER = YES;
				GCC_PREPROCESSOR_DEFINITIONS = (
					"DEBUG=1",
					"$(inherited)",
				);
				GCC_SYMBOLS_PRIVATE_EXTERN = NO;
				GCC_VERSION = com.apple.compilers.llvm.clang.1_0;
				GCC_WARN_ABOUT_MISSING_PROTOTYPES = YES;
				INFOPLIST_FILE = "css/unittests/NimbusCSSTests-Info.plist";
				IPHONEOS_DEPLOYMENT_TARGET = 5.0;
				OTHER_LDFLAGS = "-ObjC";
				PRODUCT_NAME = "$(TARGET_NAME)";
				SDKROOT = iphoneos;
				WRAPPER_EXTENSION = octest;
			};
			name = Debug;
		};
		66C3A6C3143D61140048542F /* Release */ = {
			isa = XCBuildConfiguration;
			buildSettings = {
				ALWAYS_SEARCH_USER_PATHS = NO;
				ARCHS = "$(ARCHS_STANDARD_32_BIT)";
				COPY_PHASE_STRIP = YES;
				FRAMEWORK_SEARCH_PATHS = (
					"$(SDKROOT)/Developer/Library/Frameworks",
					"$(DEVELOPER_LIBRARY_DIR)/Frameworks",
				);
				GCC_C_LANGUAGE_STANDARD = gnu99;
				GCC_PRECOMPILE_PREFIX_HEADER = YES;
				GCC_VERSION = com.apple.compilers.llvm.clang.1_0;
				GCC_WARN_ABOUT_MISSING_PROTOTYPES = YES;
				INFOPLIST_FILE = "css/unittests/NimbusCSSTests-Info.plist";
				IPHONEOS_DEPLOYMENT_TARGET = 5.0;
				OTHER_LDFLAGS = "-ObjC";
				PRODUCT_NAME = "$(TARGET_NAME)";
				SDKROOT = iphoneos;
				VALIDATE_PRODUCT = YES;
				WRAPPER_EXTENSION = octest;
			};
			name = Release;
		};
		DB3A232813FD4B8E00614220 /* Debug */ = {
			isa = XCBuildConfiguration;
			buildSettings = {
				ALWAYS_SEARCH_USER_PATHS = NO;
<<<<<<< HEAD
				ARCHS = "$(ARCHS_STANDARD_32_BIT)";
				CLANG_ENABLE_OBJC_ARC = YES;
=======
>>>>>>> 782b8e17
				COPY_PHASE_STRIP = NO;
				DSTROOT = /tmp/NimbusAttributedLabel.dst;
				GCC_C_LANGUAGE_STANDARD = gnu99;
				GCC_DYNAMIC_NO_PIC = NO;
				GCC_OPTIMIZATION_LEVEL = 0;
				GCC_PRECOMPILE_PREFIX_HEADER = YES;
				GCC_PREPROCESSOR_DEFINITIONS = (
					"DEBUG=1",
					"$(inherited)",
				);
				GCC_SYMBOLS_PRIVATE_EXTERN = NO;
				GCC_VERSION = com.apple.compilers.llvm.clang.1_0;
				GCC_WARN_ABOUT_MISSING_PROTOTYPES = YES;
				NIMBUS_FEATURE_NAME = attributedlabel;
				PRODUCT_NAME = "$(TARGET_NAME)";
				SKIP_INSTALL = YES;
			};
			name = Debug;
		};
		DB3A232913FD4B8E00614220 /* Release */ = {
			isa = XCBuildConfiguration;
			buildSettings = {
				ALWAYS_SEARCH_USER_PATHS = NO;
<<<<<<< HEAD
				ARCHS = "$(ARCHS_STANDARD_32_BIT)";
				CLANG_ENABLE_OBJC_ARC = YES;
=======
>>>>>>> 782b8e17
				COPY_PHASE_STRIP = YES;
				DSTROOT = /tmp/NimbusAttributedLabel.dst;
				GCC_C_LANGUAGE_STANDARD = gnu99;
				GCC_PRECOMPILE_PREFIX_HEADER = YES;
				GCC_VERSION = com.apple.compilers.llvm.clang.1_0;
				GCC_WARN_ABOUT_MISSING_PROTOTYPES = YES;
				NIMBUS_FEATURE_NAME = attributedlabel;
				PRODUCT_NAME = "$(TARGET_NAME)";
				SKIP_INSTALL = YES;
				VALIDATE_PRODUCT = YES;
			};
			name = Release;
		};
		DB3A232A13FD4B8E00614220 /* Debug */ = {
			isa = XCBuildConfiguration;
			buildSettings = {
				ALWAYS_SEARCH_USER_PATHS = NO;
				ARCHS = "$(ARCHS_STANDARD_32_BIT)";
				COPY_PHASE_STRIP = NO;
				FRAMEWORK_SEARCH_PATHS = (
					"$(SDKROOT)/Developer/Library/Frameworks",
					"$(DEVELOPER_LIBRARY_DIR)/Frameworks",
				);
				GCC_C_LANGUAGE_STANDARD = gnu99;
				GCC_DYNAMIC_NO_PIC = NO;
				GCC_OPTIMIZATION_LEVEL = 0;
				GCC_PRECOMPILE_PREFIX_HEADER = YES;
				GCC_PREFIX_HEADER = "NimbusAttributedLabel/NimbusAttributedLabel-Prefix.pch";
				GCC_PREPROCESSOR_DEFINITIONS = (
					"DEBUG=1",
					"$(inherited)",
				);
				GCC_SYMBOLS_PRIVATE_EXTERN = NO;
				GCC_VERSION = com.apple.compilers.llvm.clang.1_0;
				GCC_WARN_ABOUT_MISSING_PROTOTYPES = YES;
				INFOPLIST_FILE = "NimbusAttributedLabelTests/NimbusAttributedLabelTests-Info.plist";
				IPHONEOS_DEPLOYMENT_TARGET = 4.3;
				PRODUCT_NAME = "$(TARGET_NAME)";
				SDKROOT = iphoneos;
				WRAPPER_EXTENSION = octest;
			};
			name = Debug;
		};
		DB3A232B13FD4B8E00614220 /* Release */ = {
			isa = XCBuildConfiguration;
			buildSettings = {
				ALWAYS_SEARCH_USER_PATHS = NO;
				ARCHS = "$(ARCHS_STANDARD_32_BIT)";
				COPY_PHASE_STRIP = YES;
				FRAMEWORK_SEARCH_PATHS = (
					"$(SDKROOT)/Developer/Library/Frameworks",
					"$(DEVELOPER_LIBRARY_DIR)/Frameworks",
				);
				GCC_C_LANGUAGE_STANDARD = gnu99;
				GCC_PRECOMPILE_PREFIX_HEADER = YES;
				GCC_PREFIX_HEADER = "NimbusAttributedLabel/NimbusAttributedLabel-Prefix.pch";
				GCC_VERSION = com.apple.compilers.llvm.clang.1_0;
				GCC_WARN_ABOUT_MISSING_PROTOTYPES = YES;
				INFOPLIST_FILE = "NimbusAttributedLabelTests/NimbusAttributedLabelTests-Info.plist";
				IPHONEOS_DEPLOYMENT_TARGET = 4.3;
				PRODUCT_NAME = "$(TARGET_NAME)";
				SDKROOT = iphoneos;
				VALIDATE_PRODUCT = YES;
				WRAPPER_EXTENSION = octest;
			};
			name = Release;
		};
		DB84BD9313EFDDCA00DACCFE /* Debug */ = {
			isa = XCBuildConfiguration;
			buildSettings = {
				ALWAYS_SEARCH_USER_PATHS = NO;
<<<<<<< HEAD
				ARCHS = "$(ARCHS_STANDARD_32_BIT)";
				CLANG_ENABLE_OBJC_ARC = YES;
=======
>>>>>>> 782b8e17
				COPY_PHASE_STRIP = NO;
				DSTROOT = /tmp/NimbusWebController.dst;
				GCC_C_LANGUAGE_STANDARD = gnu99;
				GCC_DYNAMIC_NO_PIC = NO;
				GCC_OPTIMIZATION_LEVEL = 0;
				GCC_PREPROCESSOR_DEFINITIONS = (
					"DEBUG=1",
					"$(inherited)",
				);
				GCC_SYMBOLS_PRIVATE_EXTERN = NO;
				GCC_VERSION = com.apple.compilers.llvm.clang.1_0;
				GCC_WARN_ABOUT_MISSING_PROTOTYPES = YES;
				NIMBUS_FEATURE_NAME = webcontroller;
				PRODUCT_NAME = "$(TARGET_NAME)";
				SKIP_INSTALL = YES;
			};
			name = Debug;
		};
		DB84BD9413EFDDCA00DACCFE /* Release */ = {
			isa = XCBuildConfiguration;
			buildSettings = {
				ALWAYS_SEARCH_USER_PATHS = NO;
<<<<<<< HEAD
				ARCHS = "$(ARCHS_STANDARD_32_BIT)";
				CLANG_ENABLE_OBJC_ARC = YES;
=======
>>>>>>> 782b8e17
				COPY_PHASE_STRIP = YES;
				DSTROOT = /tmp/NimbusWebController.dst;
				GCC_C_LANGUAGE_STANDARD = gnu99;
				GCC_VERSION = com.apple.compilers.llvm.clang.1_0;
				GCC_WARN_ABOUT_MISSING_PROTOTYPES = YES;
				NIMBUS_FEATURE_NAME = webcontroller;
				PRODUCT_NAME = "$(TARGET_NAME)";
				SKIP_INSTALL = YES;
				VALIDATE_PRODUCT = YES;
			};
			name = Release;
		};
		DB84BD9513EFDDCA00DACCFE /* Debug */ = {
			isa = XCBuildConfiguration;
			buildSettings = {
				ALWAYS_SEARCH_USER_PATHS = NO;
				ARCHS = "$(ARCHS_STANDARD_32_BIT)";
				COPY_PHASE_STRIP = NO;
				FRAMEWORK_SEARCH_PATHS = (
					"$(SDKROOT)/Developer/Library/Frameworks",
					"$(DEVELOPER_LIBRARY_DIR)/Frameworks",
				);
				GCC_C_LANGUAGE_STANDARD = gnu99;
				GCC_DYNAMIC_NO_PIC = NO;
				GCC_OPTIMIZATION_LEVEL = 0;
				GCC_PREPROCESSOR_DEFINITIONS = (
					"DEBUG=1",
					"$(inherited)",
				);
				GCC_SYMBOLS_PRIVATE_EXTERN = NO;
				GCC_VERSION = com.apple.compilers.llvm.clang.1_0;
				GCC_WARN_ABOUT_MISSING_PROTOTYPES = YES;
				INFOPLIST_FILE = "NimbusWebControllerTests/NimbusWebControllerTests-Info.plist";
				IPHONEOS_DEPLOYMENT_TARGET = 4.3;
				PRODUCT_NAME = "$(TARGET_NAME)";
				SDKROOT = iphoneos;
				WRAPPER_EXTENSION = octest;
			};
			name = Debug;
		};
		DB84BD9613EFDDCA00DACCFE /* Release */ = {
			isa = XCBuildConfiguration;
			buildSettings = {
				ALWAYS_SEARCH_USER_PATHS = NO;
				ARCHS = "$(ARCHS_STANDARD_32_BIT)";
				COPY_PHASE_STRIP = YES;
				FRAMEWORK_SEARCH_PATHS = (
					"$(SDKROOT)/Developer/Library/Frameworks",
					"$(DEVELOPER_LIBRARY_DIR)/Frameworks",
				);
				GCC_C_LANGUAGE_STANDARD = gnu99;
				GCC_VERSION = com.apple.compilers.llvm.clang.1_0;
				GCC_WARN_ABOUT_MISSING_PROTOTYPES = YES;
				INFOPLIST_FILE = "NimbusWebControllerTests/NimbusWebControllerTests-Info.plist";
				IPHONEOS_DEPLOYMENT_TARGET = 4.3;
				PRODUCT_NAME = "$(TARGET_NAME)";
				SDKROOT = iphoneos;
				VALIDATE_PRODUCT = YES;
				WRAPPER_EXTENSION = octest;
			};
			name = Release;
		};
/* End XCBuildConfiguration section */

/* Begin XCConfigurationList section */
		663B525C1445052800CC26DF /* Build configuration list for PBXNativeTarget "NimbusPagingScrollView" */ = {
			isa = XCConfigurationList;
			buildConfigurations = (
				663B525D1445052800CC26DF /* Debug */,
				663B525E1445052800CC26DF /* Release */,
			);
			defaultConfigurationIsVisible = 0;
			defaultConfigurationName = Release;
		};
		663B525F1445052800CC26DF /* Build configuration list for PBXNativeTarget "NimbusPagingScrollViewTests" */ = {
			isa = XCConfigurationList;
			buildConfigurations = (
				663B52601445052800CC26DF /* Debug */,
				663B52611445052800CC26DF /* Release */,
			);
			defaultConfigurationIsVisible = 0;
			defaultConfigurationName = Release;
		};
		6661BBEA13F1A3BC00D14F92 /* Build configuration list for PBXNativeTarget "NimbusModels" */ = {
			isa = XCConfigurationList;
			buildConfigurations = (
				6661BBEB13F1A3BC00D14F92 /* Debug */,
				6661BBEC13F1A3BC00D14F92 /* Release */,
			);
			defaultConfigurationIsVisible = 0;
			defaultConfigurationName = Release;
		};
		6661BBED13F1A3BC00D14F92 /* Build configuration list for PBXNativeTarget "NimbusModelsTests" */ = {
			isa = XCConfigurationList;
			buildConfigurations = (
				6661BBEE13F1A3BC00D14F92 /* Debug */,
				6661BBEF13F1A3BC00D14F92 /* Release */,
			);
			defaultConfigurationIsVisible = 0;
			defaultConfigurationName = Release;
		};
		6675724C13E765BF0076F555 /* Build configuration list for PBXNativeTarget "NimbusOverview" */ = {
			isa = XCConfigurationList;
			buildConfigurations = (
				6675724813E765BF0076F555 /* Debug */,
				6675724913E765BF0076F555 /* Release */,
			);
			defaultConfigurationIsVisible = 0;
			defaultConfigurationName = Release;
		};
		6675724D13E765BF0076F555 /* Build configuration list for PBXNativeTarget "NimbusOverviewTests" */ = {
			isa = XCConfigurationList;
			buildConfigurations = (
				6675724A13E765BF0076F555 /* Debug */,
				6675724B13E765BF0076F555 /* Release */,
			);
			defaultConfigurationIsVisible = 0;
			defaultConfigurationName = Release;
		};
		6675729913E769150076F555 /* Build configuration list for PBXNativeTarget "NimbusPhotos" */ = {
			isa = XCConfigurationList;
			buildConfigurations = (
				6675729A13E769150076F555 /* Debug */,
				6675729B13E769150076F555 /* Release */,
			);
			defaultConfigurationIsVisible = 0;
			defaultConfigurationName = Release;
		};
		6675729C13E769150076F555 /* Build configuration list for PBXNativeTarget "NimbusPhotosTests" */ = {
			isa = XCConfigurationList;
			buildConfigurations = (
				6675729D13E769150076F555 /* Debug */,
				6675729E13E769150076F555 /* Release */,
			);
			defaultConfigurationIsVisible = 0;
			defaultConfigurationName = Release;
		};
		667572DC13E76F460076F555 /* Build configuration list for PBXNativeTarget "NimbusOperations" */ = {
			isa = XCConfigurationList;
			buildConfigurations = (
				667572DD13E76F460076F555 /* Debug */,
				667572DE13E76F460076F555 /* Release */,
			);
			defaultConfigurationIsVisible = 0;
			defaultConfigurationName = Release;
		};
		667572DF13E76F460076F555 /* Build configuration list for PBXNativeTarget "NimbusOperationsTests" */ = {
			isa = XCConfigurationList;
			buildConfigurations = (
				667572E013E76F460076F555 /* Debug */,
				667572E113E76F460076F555 /* Release */,
			);
			defaultConfigurationIsVisible = 0;
			defaultConfigurationName = Release;
		};
		6675733113E771380076F555 /* Build configuration list for PBXNativeTarget "NimbusInterapp" */ = {
			isa = XCConfigurationList;
			buildConfigurations = (
				6675733213E771380076F555 /* Debug */,
				6675733313E771380076F555 /* Release */,
			);
			defaultConfigurationIsVisible = 0;
			defaultConfigurationName = Release;
		};
		6675733413E771380076F555 /* Build configuration list for PBXNativeTarget "NimbusInterappTests" */ = {
			isa = XCConfigurationList;
			buildConfigurations = (
				6675733513E771380076F555 /* Debug */,
				6675733613E771380076F555 /* Release */,
			);
			defaultConfigurationIsVisible = 0;
			defaultConfigurationName = Release;
		};
		66832C9E143D649D003E413C /* Build configuration list for PBXLegacyTarget "Nimbus CSS Grammar" */ = {
			isa = XCConfigurationList;
			buildConfigurations = (
				66832C9F143D649D003E413C /* Debug */,
				66832CA0143D649D003E413C /* Release */,
			);
			defaultConfigurationIsVisible = 0;
			defaultConfigurationName = Release;
		};
		66A03C0113E6E84800B514F3 /* Build configuration list for PBXProject "Nimbus" */ = {
			isa = XCConfigurationList;
			buildConfigurations = (
				66A03C0313E6E84800B514F3 /* Debug */,
				66A03C0413E6E84800B514F3 /* Release */,
			);
			defaultConfigurationIsVisible = 0;
			defaultConfigurationName = Release;
		};
		66A03C2E13E6E85E00B514F3 /* Build configuration list for PBXNativeTarget "NimbusCore" */ = {
			isa = XCConfigurationList;
			buildConfigurations = (
				66A03C2F13E6E85E00B514F3 /* Debug */,
				66A03C3013E6E85E00B514F3 /* Release */,
			);
			defaultConfigurationIsVisible = 0;
			defaultConfigurationName = Release;
		};
		66A03C3113E6E85E00B514F3 /* Build configuration list for PBXNativeTarget "NimbusCoreTests" */ = {
			isa = XCConfigurationList;
			buildConfigurations = (
				66A03C3213E6E85E00B514F3 /* Debug */,
				66A03C3313E6E85E00B514F3 /* Release */,
			);
			defaultConfigurationIsVisible = 0;
			defaultConfigurationName = Release;
		};
		66A03CDE13E6F0EE00B514F3 /* Build configuration list for PBXNativeTarget "NimbusLauncher" */ = {
			isa = XCConfigurationList;
			buildConfigurations = (
				66A03CDF13E6F0EE00B514F3 /* Debug */,
				66A03CE013E6F0EE00B514F3 /* Release */,
			);
			defaultConfigurationIsVisible = 0;
			defaultConfigurationName = Release;
		};
		66A03CE113E6F0EE00B514F3 /* Build configuration list for PBXNativeTarget "NimbusLauncherTests" */ = {
			isa = XCConfigurationList;
			buildConfigurations = (
				66A03CE213E6F0EE00B514F3 /* Debug */,
				66A03CE313E6F0EE00B514F3 /* Release */,
			);
			defaultConfigurationIsVisible = 0;
			defaultConfigurationName = Release;
		};
		66A03CF813E6F15300B514F3 /* Build configuration list for PBXAggregateTarget "Nimbus" */ = {
			isa = XCConfigurationList;
			buildConfigurations = (
				66A03CF913E6F15300B514F3 /* Debug */,
				66A03CFA13E6F15300B514F3 /* Release */,
			);
			defaultConfigurationIsVisible = 0;
			defaultConfigurationName = Release;
		};
		66A03D4613E6F97600B514F3 /* Build configuration list for PBXNativeTarget "NimbusNetworkImage" */ = {
			isa = XCConfigurationList;
			buildConfigurations = (
				66A03D4713E6F97600B514F3 /* Debug */,
				66A03D4813E6F97600B514F3 /* Release */,
			);
			defaultConfigurationIsVisible = 0;
			defaultConfigurationName = Release;
		};
		66A03D4913E6F97600B514F3 /* Build configuration list for PBXNativeTarget "NimbusNetworkImageTests" */ = {
			isa = XCConfigurationList;
			buildConfigurations = (
				66A03D4A13E6F97600B514F3 /* Debug */,
				66A03D4B13E6F97600B514F3 /* Release */,
			);
			defaultConfigurationIsVisible = 0;
			defaultConfigurationName = Release;
		};
		66A0B0BA14BD106A003FA413 /* Build configuration list for PBXNativeTarget "NimbusNetworkControllers" */ = {
			isa = XCConfigurationList;
			buildConfigurations = (
				66A0B0B614BD1069003FA413 /* Debug */,
				66A0B0B714BD1069003FA413 /* Release */,
			);
			defaultConfigurationIsVisible = 0;
			defaultConfigurationName = Release;
		};
		66A0B0BB14BD106A003FA413 /* Build configuration list for PBXNativeTarget "NimbusNetworkControllersTests" */ = {
			isa = XCConfigurationList;
			buildConfigurations = (
				66A0B0B814BD1069003FA413 /* Debug */,
				66A0B0B914BD1069003FA413 /* Release */,
			);
			defaultConfigurationIsVisible = 0;
			defaultConfigurationName = Release;
		};
		66C3A6BE143D61140048542F /* Build configuration list for PBXNativeTarget "NimbusCss" */ = {
			isa = XCConfigurationList;
			buildConfigurations = (
				66C3A6BF143D61140048542F /* Debug */,
				66C3A6C0143D61140048542F /* Release */,
			);
			defaultConfigurationIsVisible = 0;
			defaultConfigurationName = Release;
		};
		66C3A6C1143D61140048542F /* Build configuration list for PBXNativeTarget "NimbusCssTests" */ = {
			isa = XCConfigurationList;
			buildConfigurations = (
				66C3A6C2143D61140048542F /* Debug */,
				66C3A6C3143D61140048542F /* Release */,
			);
			defaultConfigurationIsVisible = 0;
			defaultConfigurationName = Release;
		};
		DB3A232C13FD4B8F00614220 /* Build configuration list for PBXNativeTarget "NimbusAttributedLabel" */ = {
			isa = XCConfigurationList;
			buildConfigurations = (
				DB3A232813FD4B8E00614220 /* Debug */,
				DB3A232913FD4B8E00614220 /* Release */,
			);
			defaultConfigurationIsVisible = 0;
			defaultConfigurationName = Release;
		};
		DB3A232D13FD4B8F00614220 /* Build configuration list for PBXNativeTarget "NimbusAttributedLabelTests" */ = {
			isa = XCConfigurationList;
			buildConfigurations = (
				DB3A232A13FD4B8E00614220 /* Debug */,
				DB3A232B13FD4B8E00614220 /* Release */,
			);
			defaultConfigurationIsVisible = 0;
			defaultConfigurationName = Release;
		};
		DB84BD9713EFDDCA00DACCFE /* Build configuration list for PBXNativeTarget "NimbusWebController" */ = {
			isa = XCConfigurationList;
			buildConfigurations = (
				DB84BD9313EFDDCA00DACCFE /* Debug */,
				DB84BD9413EFDDCA00DACCFE /* Release */,
			);
			defaultConfigurationIsVisible = 0;
			defaultConfigurationName = Release;
		};
		DB84BD9813EFDDCA00DACCFE /* Build configuration list for PBXNativeTarget "NimbusWebControllerTests" */ = {
			isa = XCConfigurationList;
			buildConfigurations = (
				DB84BD9513EFDDCA00DACCFE /* Debug */,
				DB84BD9613EFDDCA00DACCFE /* Release */,
			);
			defaultConfigurationIsVisible = 0;
			defaultConfigurationName = Release;
		};
/* End XCConfigurationList section */
	};
	rootObject = 66A03BFE13E6E84800B514F3 /* Project object */;
}<|MERGE_RESOLUTION|>--- conflicted
+++ resolved
@@ -3389,11 +3389,6 @@
 			isa = XCBuildConfiguration;
 			buildSettings = {
 				ALWAYS_SEARCH_USER_PATHS = NO;
-<<<<<<< HEAD
-				ARCHS = "$(ARCHS_STANDARD_32_BIT)";
-				CLANG_ENABLE_OBJC_ARC = YES;
-=======
->>>>>>> 782b8e17
 				COPY_PHASE_STRIP = NO;
 				DSTROOT = /tmp/NimbusModels.dst;
 				GCC_C_LANGUAGE_STANDARD = gnu99;
@@ -3416,11 +3411,6 @@
 			isa = XCBuildConfiguration;
 			buildSettings = {
 				ALWAYS_SEARCH_USER_PATHS = NO;
-<<<<<<< HEAD
-				ARCHS = "$(ARCHS_STANDARD_32_BIT)";
-				CLANG_ENABLE_OBJC_ARC = YES;
-=======
->>>>>>> 782b8e17
 				COPY_PHASE_STRIP = YES;
 				DSTROOT = /tmp/NimbusModels.dst;
 				GCC_C_LANGUAGE_STANDARD = gnu99;
@@ -3487,11 +3477,6 @@
 			isa = XCBuildConfiguration;
 			buildSettings = {
 				ALWAYS_SEARCH_USER_PATHS = NO;
-<<<<<<< HEAD
-				ARCHS = "$(ARCHS_STANDARD_32_BIT)";
-				CLANG_ENABLE_OBJC_ARC = YES;
-=======
->>>>>>> 782b8e17
 				COPY_PHASE_STRIP = NO;
 				DSTROOT = /tmp/NimbusOverview.dst;
 				GCC_C_LANGUAGE_STANDARD = gnu99;
@@ -3514,11 +3499,6 @@
 			isa = XCBuildConfiguration;
 			buildSettings = {
 				ALWAYS_SEARCH_USER_PATHS = NO;
-<<<<<<< HEAD
-				ARCHS = "$(ARCHS_STANDARD_32_BIT)";
-				CLANG_ENABLE_OBJC_ARC = YES;
-=======
->>>>>>> 782b8e17
 				COPY_PHASE_STRIP = YES;
 				DSTROOT = /tmp/NimbusOverview.dst;
 				GCC_C_LANGUAGE_STANDARD = gnu99;
@@ -3585,11 +3565,6 @@
 			isa = XCBuildConfiguration;
 			buildSettings = {
 				ALWAYS_SEARCH_USER_PATHS = NO;
-<<<<<<< HEAD
-				ARCHS = "$(ARCHS_STANDARD_32_BIT)";
-				CLANG_ENABLE_OBJC_ARC = YES;
-=======
->>>>>>> 782b8e17
 				COPY_PHASE_STRIP = NO;
 				DSTROOT = /tmp/NimbusPhotos.dst;
 				GCC_C_LANGUAGE_STANDARD = gnu99;
@@ -3612,11 +3587,6 @@
 			isa = XCBuildConfiguration;
 			buildSettings = {
 				ALWAYS_SEARCH_USER_PATHS = NO;
-<<<<<<< HEAD
-				ARCHS = "$(ARCHS_STANDARD_32_BIT)";
-				CLANG_ENABLE_OBJC_ARC = YES;
-=======
->>>>>>> 782b8e17
 				COPY_PHASE_STRIP = YES;
 				DSTROOT = /tmp/NimbusPhotos.dst;
 				GCC_C_LANGUAGE_STANDARD = gnu99;
@@ -3683,11 +3653,6 @@
 			isa = XCBuildConfiguration;
 			buildSettings = {
 				ALWAYS_SEARCH_USER_PATHS = NO;
-<<<<<<< HEAD
-				ARCHS = "$(ARCHS_STANDARD_32_BIT)";
-				CLANG_ENABLE_OBJC_ARC = YES;
-=======
->>>>>>> 782b8e17
 				COPY_PHASE_STRIP = NO;
 				DSTROOT = /tmp/NimbusProcessors.dst;
 				GCC_C_LANGUAGE_STANDARD = gnu99;
@@ -3710,11 +3675,6 @@
 			isa = XCBuildConfiguration;
 			buildSettings = {
 				ALWAYS_SEARCH_USER_PATHS = NO;
-<<<<<<< HEAD
-				ARCHS = "$(ARCHS_STANDARD_32_BIT)";
-				CLANG_ENABLE_OBJC_ARC = YES;
-=======
->>>>>>> 782b8e17
 				COPY_PHASE_STRIP = YES;
 				DSTROOT = /tmp/NimbusProcessors.dst;
 				GCC_C_LANGUAGE_STANDARD = gnu99;
@@ -3781,11 +3741,6 @@
 			isa = XCBuildConfiguration;
 			buildSettings = {
 				ALWAYS_SEARCH_USER_PATHS = NO;
-<<<<<<< HEAD
-				ARCHS = "$(ARCHS_STANDARD_32_BIT)";
-				CLANG_ENABLE_OBJC_ARC = YES;
-=======
->>>>>>> 782b8e17
 				COPY_PHASE_STRIP = NO;
 				DSTROOT = /tmp/NimbusInterapp.dst;
 				GCC_C_LANGUAGE_STANDARD = gnu99;
@@ -3808,11 +3763,6 @@
 			isa = XCBuildConfiguration;
 			buildSettings = {
 				ALWAYS_SEARCH_USER_PATHS = NO;
-<<<<<<< HEAD
-				ARCHS = "$(ARCHS_STANDARD_32_BIT)";
-				CLANG_ENABLE_OBJC_ARC = YES;
-=======
->>>>>>> 782b8e17
 				COPY_PHASE_STRIP = YES;
 				DSTROOT = /tmp/NimbusInterapp.dst;
 				GCC_C_LANGUAGE_STANDARD = gnu99;
@@ -3925,11 +3875,8 @@
 		66A03C0313E6E84800B514F3 /* Debug */ = {
 			isa = XCBuildConfiguration;
 			buildSettings = {
-<<<<<<< HEAD
 				CLANG_ENABLE_OBJC_ARC = YES;
-=======
 				ARCHS = "$(ARCHS_STANDARD_32_BIT)";
->>>>>>> 782b8e17
 				GCC_PRECOMPILE_PREFIX_HEADER = YES;
 				GCC_PREFIX_HEADER = Nimbus_Prefix.pch;
 				GCC_WARN_64_TO_32_BIT_CONVERSION = YES;
@@ -3947,11 +3894,8 @@
 		66A03C0413E6E84800B514F3 /* Release */ = {
 			isa = XCBuildConfiguration;
 			buildSettings = {
-<<<<<<< HEAD
 				CLANG_ENABLE_OBJC_ARC = YES;
-=======
 				ARCHS = "$(ARCHS_STANDARD_32_BIT)";
->>>>>>> 782b8e17
 				GCC_PRECOMPILE_PREFIX_HEADER = YES;
 				GCC_PREFIX_HEADER = Nimbus_Prefix.pch;
 				GCC_WARN_64_TO_32_BIT_CONVERSION = YES;
@@ -3970,11 +3914,6 @@
 			isa = XCBuildConfiguration;
 			buildSettings = {
 				ALWAYS_SEARCH_USER_PATHS = NO;
-<<<<<<< HEAD
-				ARCHS = "$(ARCHS_STANDARD_32_BIT)";
-				CLANG_ENABLE_OBJC_ARC = YES;
-=======
->>>>>>> 782b8e17
 				COPY_PHASE_STRIP = NO;
 				DSTROOT = /tmp/NimbusCore.dst;
 				GCC_C_LANGUAGE_STANDARD = gnu99;
@@ -3999,11 +3938,6 @@
 			isa = XCBuildConfiguration;
 			buildSettings = {
 				ALWAYS_SEARCH_USER_PATHS = NO;
-<<<<<<< HEAD
-				ARCHS = "$(ARCHS_STANDARD_32_BIT)";
-				CLANG_ENABLE_OBJC_ARC = YES;
-=======
->>>>>>> 782b8e17
 				COPY_PHASE_STRIP = YES;
 				DSTROOT = /tmp/NimbusCore.dst;
 				GCC_C_LANGUAGE_STANDARD = gnu99;
@@ -4078,11 +4012,6 @@
 			isa = XCBuildConfiguration;
 			buildSettings = {
 				ALWAYS_SEARCH_USER_PATHS = NO;
-<<<<<<< HEAD
-				ARCHS = "$(ARCHS_STANDARD_32_BIT)";
-				CLANG_ENABLE_OBJC_ARC = YES;
-=======
->>>>>>> 782b8e17
 				COPY_PHASE_STRIP = NO;
 				DSTROOT = /tmp/NimbusLauncher.dst;
 				GCC_C_LANGUAGE_STANDARD = gnu99;
@@ -4105,11 +4034,6 @@
 			isa = XCBuildConfiguration;
 			buildSettings = {
 				ALWAYS_SEARCH_USER_PATHS = NO;
-<<<<<<< HEAD
-				ARCHS = "$(ARCHS_STANDARD_32_BIT)";
-				CLANG_ENABLE_OBJC_ARC = YES;
-=======
->>>>>>> 782b8e17
 				COPY_PHASE_STRIP = YES;
 				DSTROOT = /tmp/NimbusLauncher.dst;
 				GCC_C_LANGUAGE_STANDARD = gnu99;
@@ -4190,11 +4114,6 @@
 			isa = XCBuildConfiguration;
 			buildSettings = {
 				ALWAYS_SEARCH_USER_PATHS = NO;
-<<<<<<< HEAD
-				ARCHS = "$(ARCHS_STANDARD_32_BIT)";
-				CLANG_ENABLE_OBJC_ARC = YES;
-=======
->>>>>>> 782b8e17
 				COPY_PHASE_STRIP = NO;
 				DSTROOT = /tmp/NimbusNetworkImage.dst;
 				GCC_C_LANGUAGE_STANDARD = gnu99;
@@ -4217,11 +4136,6 @@
 			isa = XCBuildConfiguration;
 			buildSettings = {
 				ALWAYS_SEARCH_USER_PATHS = NO;
-<<<<<<< HEAD
-				ARCHS = "$(ARCHS_STANDARD_32_BIT)";
-				CLANG_ENABLE_OBJC_ARC = YES;
-=======
->>>>>>> 782b8e17
 				COPY_PHASE_STRIP = YES;
 				DSTROOT = /tmp/NimbusNetworkImage.dst;
 				GCC_C_LANGUAGE_STANDARD = gnu99;
@@ -4464,11 +4378,6 @@
 			isa = XCBuildConfiguration;
 			buildSettings = {
 				ALWAYS_SEARCH_USER_PATHS = NO;
-<<<<<<< HEAD
-				ARCHS = "$(ARCHS_STANDARD_32_BIT)";
-				CLANG_ENABLE_OBJC_ARC = YES;
-=======
->>>>>>> 782b8e17
 				COPY_PHASE_STRIP = NO;
 				DSTROOT = /tmp/NimbusAttributedLabel.dst;
 				GCC_C_LANGUAGE_STANDARD = gnu99;
@@ -4492,11 +4401,6 @@
 			isa = XCBuildConfiguration;
 			buildSettings = {
 				ALWAYS_SEARCH_USER_PATHS = NO;
-<<<<<<< HEAD
-				ARCHS = "$(ARCHS_STANDARD_32_BIT)";
-				CLANG_ENABLE_OBJC_ARC = YES;
-=======
->>>>>>> 782b8e17
 				COPY_PHASE_STRIP = YES;
 				DSTROOT = /tmp/NimbusAttributedLabel.dst;
 				GCC_C_LANGUAGE_STANDARD = gnu99;
@@ -4568,11 +4472,6 @@
 			isa = XCBuildConfiguration;
 			buildSettings = {
 				ALWAYS_SEARCH_USER_PATHS = NO;
-<<<<<<< HEAD
-				ARCHS = "$(ARCHS_STANDARD_32_BIT)";
-				CLANG_ENABLE_OBJC_ARC = YES;
-=======
->>>>>>> 782b8e17
 				COPY_PHASE_STRIP = NO;
 				DSTROOT = /tmp/NimbusWebController.dst;
 				GCC_C_LANGUAGE_STANDARD = gnu99;
@@ -4595,11 +4494,6 @@
 			isa = XCBuildConfiguration;
 			buildSettings = {
 				ALWAYS_SEARCH_USER_PATHS = NO;
-<<<<<<< HEAD
-				ARCHS = "$(ARCHS_STANDARD_32_BIT)";
-				CLANG_ENABLE_OBJC_ARC = YES;
-=======
->>>>>>> 782b8e17
 				COPY_PHASE_STRIP = YES;
 				DSTROOT = /tmp/NimbusWebController.dst;
 				GCC_C_LANGUAGE_STANDARD = gnu99;
