--- conflicted
+++ resolved
@@ -92,22 +92,12 @@
 }
 
 
-<<<<<<< HEAD
-    if (nil == cell) {
-      UITableViewCellStyle style = UITableViewCellStyleDefault;
-      if ([object respondsToSelector:@selector(cellStyle)]) {
-        style = [object cellStyle];
-      }
-      cell = [[cellClass alloc] initWithStyle:style reuseIdentifier:identifier];
-    }
-=======
 ///////////////////////////////////////////////////////////////////////////////////////////////////
 - (UITableViewCell *)tableViewModel: (NITableViewModel *)tableViewModel
                    cellForTableView: (UITableView *)tableView
                         atIndexPath: (NSIndexPath *)indexPath
                          withObject: (id)object {
   UITableViewCell* cell = nil;
->>>>>>> 6652f680
 
   Class objectClass = [object class];
   Class cellClass = [self.objectToCellMap objectForKey:objectClass];
@@ -154,25 +144,6 @@
 
 
 ///////////////////////////////////////////////////////////////////////////////////////////////////
-<<<<<<< HEAD
-+ (id)objectWithCellClass:(Class)cellClass userInfo:(id)userInfo {
-  return [[self alloc] initWithCellClass:cellClass userInfo:userInfo];
-}
-
-
-///////////////////////////////////////////////////////////////////////////////////////////////////
-+ (id)objectWithCellClass:(Class)cellClass {
-  return [[self alloc] initWithCellClass:cellClass userInfo:nil];
-=======
-- (void)dealloc {
-  NI_RELEASE_SAFELY(_userInfo);
-
-  [super dealloc];
->>>>>>> 6652f680
-}
-
-
-///////////////////////////////////////////////////////////////////////////////////////////////////
 - (id)initWithCellClass:(Class)cellClass userInfo:(id)userInfo {
   if ((self = [super init])) {
     _cellClass = cellClass;
