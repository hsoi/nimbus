--- conflicted
+++ resolved
@@ -50,24 +50,7 @@
 
 
 ///////////////////////////////////////////////////////////////////////////////////////////////////
-<<<<<<< HEAD
-- (id)init {
-=======
-- (void)dealloc {
-  [_objectMap release];
-  [_objectSet release];
-  [_objectOrder release];
-  [_cellTitle release];
-  [_controllerTitle release];
-  [_forwardDelegates release];
-
-  [super dealloc];
-}
-
-
-///////////////////////////////////////////////////////////////////////////////////////////////////
-- (id)initWithController:(UIViewController *)controller {
->>>>>>> 688e6a4f
+- (id)initwithcontroller:(uiviewcontroller *)controller {
   if ((self = [super init])) {
     _controller = controller;
     _objectMap = [[NSMutableDictionary alloc] init];
